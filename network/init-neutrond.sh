#!/bin/bash
set -e

BINARY=${BINARY:-neutrond}
BASE_DIR=./data
CHAINID=${CHAINID:-test-1}
STAKEDENOM=${STAKEDENOM:-untrn}
CONTRACTS_BINARIES_DIR=${CONTRACTS_BINARIES_DIR:-./contracts}
THIRD_PARTY_CONTRACTS_DIR=${THIRD_PARTY_CONTRACTS_DIR:-./contracts_thirdparty}

# IMPORTANT! minimum_gas_prices should always contain at least one record, otherwise the chain will not start or halt
# ibc/27394FB092D2ECCD56123C74F36E4C1F926001CEADA9CA97EA622B25F41E5EB2 denom is required by intgration tests (test:tokenomics)
MIN_GAS_PRICES_DEFAULT='[{"denom":"ibc/27394FB092D2ECCD56123C74F36E4C1F926001CEADA9CA97EA622B25F41E5EB2","amount":"0"},{"denom":"untrn","amount":"0"}]'
MIN_GAS_PRICES=${MIN_GAS_PRICES:-"$MIN_GAS_PRICES_DEFAULT"}

BYPASS_MIN_FEE_MSG_TYPES_DEFAULT='["/ibc.core.channel.v1.Msg/RecvPacket", "/ibc.core.channel.v1.Msg/Acknowledgement", "/ibc.core.client.v1.Msg/UpdateClient"]'
BYPASS_MIN_FEE_MSG_TYPES=${BYPASS_MIN_FEE_MSG_TYPES:-"$BYPASS_MIN_FEE_MSG_TYPES_DEFAULT"}

MAX_TOTAL_BYPASS_MIN_FEE_MSG_GAS_USAGE_DEFAULT=1000000
MAX_TOTAL_BYPASS_MIN_FEE_MSG_GAS_USAGE=${MAX_TOTAL_BYPASS_MIN_FEE_MSG_GAS_USAGE:-"$MAX_TOTAL_BYPASS_MIN_FEE_MSG_GAS_USAGE_DEFAULT"}

CHAIN_DIR="$BASE_DIR/$CHAINID"
GENESIS_PATH="$CHAIN_DIR/config/genesis.json"

ADMIN_ADDRESS=$($BINARY keys show demowallet1 -a --home "$CHAIN_DIR" --keyring-backend test)
# MAIN_DAO
DAO_CONTRACT=$CONTRACTS_BINARIES_DIR/cwd_core.wasm
PRE_PROPOSAL_CONTRACT=$CONTRACTS_BINARIES_DIR/cwd_pre_propose_single.wasm
PRE_PROPOSAL_MULTIPLE_CONTRACT=$CONTRACTS_BINARIES_DIR/cwd_pre_propose_multiple.wasm
PRE_PROPOSAL_OVERRULE_CONTRACT=$CONTRACTS_BINARIES_DIR/cwd_pre_propose_overrule.wasm
PROPOSAL_CONTRACT=$CONTRACTS_BINARIES_DIR/cwd_proposal_single.wasm
PROPOSAL_MULTIPLE_CONTRACT=$CONTRACTS_BINARIES_DIR/cwd_proposal_multiple.wasm
VOTING_REGISTRY_CONTRACT=$CONTRACTS_BINARIES_DIR/neutron_voting_registry.wasm
# VAULTS
NEUTRON_VAULT_CONTRACT=$CONTRACTS_BINARIES_DIR/neutron_vault.wasm
# RESERVE
RESERVE_CONTRACT=$CONTRACTS_BINARIES_DIR/neutron_reserve.wasm
DISTRIBUTION_CONTRACT=$CONTRACTS_BINARIES_DIR/neutron_distribution.wasm
# SUBDAOS
SUBDAO_CORE_CONTRACT=$CONTRACTS_BINARIES_DIR/cwd_subdao_core.wasm
SUBDAO_TIMELOCK_CONTRACT=$CONTRACTS_BINARIES_DIR/cwd_subdao_timelock_single.wasm
SUBDAO_PRE_PROPOSE_CONTRACT=$CONTRACTS_BINARIES_DIR/cwd_subdao_pre_propose_single.wasm
SUBDAO_PROPOSAL_CONTRACT=$CONTRACTS_BINARIES_DIR/cwd_subdao_proposal_single.wasm
CW4_VOTING_CONTRACT=$THIRD_PARTY_CONTRACTS_DIR/cw4_voting.wasm
CW4_GROUP_CONTRACT=$THIRD_PARTY_CONTRACTS_DIR/cw4_group.wasm

echo "Add consumer section..."
$BINARY add-consumer-section --home "$CHAIN_DIR"
### PARAMETERS SECTION

## slashing params
SLASHING_SIGNED_BLOCKS_WINDOW=140000
SLASHING_MIN_SIGNED=0.050000000000000000
SLASHING_FRACTION_DOUBLE_SIGN=0.010000000000000000
SLASHING_FRACTION_DOWNTIME=0.000100000000000000

##pre propose single parameters
PRE_PROPOSAL_SINGLE_AMOUNT=1000
PRE_PROPOSAL_SINGLE_REFUND_POLICY="only_passed"
PRE_PROPOSAL_SINGLE_OPEN_PROPOSAL_SUBMISSION=false

## proposal singe params
PROPOSAL_ALLOW_REVOTING=false # should be true for non-testing env
PROPOSAL_SINGLE_ONLY_MEMBERS_EXECUTE=false
PROPOSAL_SINGLE_ONLY_MAX_VOTING_PERIOD=1200 # seconds; should be 2 weeks in production
PROPOSAL_SINGLE_CLOSE_PROPOSAL_ON_EXECUTION_FAILURE=false
PROPOSAL_SINGLE_QUORUM=0.05 # quorum to consider proposal's result viable [float] < 1
PROPOSAL_SINGLE_THRESHOLD=0.5 # % of votes should vote for the proposal to pass [float] <1
PROPOSAL_SINGLE_LABEL="neutron.proposals.single"
PRE_PROPOSAL_SINGLE_LABEL="neutron.proposals.single.pre_propose"

## propose multiple params
PROPOSAL_MULTIPLE_ALLOW_REVOTING=false # should be true for non-testing env
PROPOSAL_MULTIPLE_ONLY_MEMBERS_EXECUTE=false
PROPOSAL_MULTIPLE_ONLY_MAX_VOTING_PERIOD=1200 # seconds; should be 2 weeks in production
PROPOSAL_MULTIPLE_CLOSE_PROPOSAL_ON_EXECUTION_FAILURE=false
PROPOSAL_MULTIPLE_QUORUM=0.05 # quorum to consider proposal's result viable [float] < 1
PROPOSAL_MULTIPLE_LABEL="neutron.proposals.multiple"
PRE_PROPOSAL_MULTIPLE_LABEL="neutron.proposals.multiple.pre_propose"

## Propose overrule params
PROPOSAL_OVERRULE_ALLOW_REVOTING=false
PROPOSAL_OVERRULE_ONLY_MEMBERS_EXECUTE=false
PROPOSAL_OVERRULE_ONLY_MAX_VOTING_PERIOD=1200 # seconds; should be 3 days in production
PROPOSAL_OVERRULE_CLOSE_PROPOSAL_ON_EXECUTION_FAILURE=false
PROPOSAL_OVERRULE_THRESHOLD=0.005 # around 10 times lower than for regular proposals
PROPOSAL_OVERRULE_LABEL="neutron.proposals.overrule"
PRE_PROPOSE_OVERRULE_LABEL="neutron.proposals.overrule.pre_propose"

## Voting registry
VOTING_REGISTRY_LABEL="neutron.voting"

## DAO
DAO_NAME="Neutron DAO"
DAO_DESCRIPTION="Neutron DAO is a DAO DAO-based governance of Neutron chain"
DAO_CORE_LABEL="neutron.core"

## Neutron vault
NEUTRON_VAULT_NAME="Neutron Vault"
NEUTRON_VAULT_DESCRIPTION="Vault to put NTRN tokens to get voting power"
NEUTRON_VAULT_LABEL="neutron.voting.vaults.neutron"

## Reserve
RESERVE_DISTRIBUTION_RATE=0
RESERVE_MIN_PERIOD=10
RESERVE_VESTING_DENOMINATOR=1
RESERVE_LABEL="reserve"

DISTRIBUTION_LABEL="distribution"

## Grants subdao
GRANTS_SUBDAO_CORE_NAME="Grants SubDAO"
GRANTS_SUBDAO_CORE_DESCRIPTION="SubDAO to distribute grants to projects"
GRANTS_SUBDAO_CORE_LABEL="neutron.subdaos.grants.core"
GRANTS_SUBDAO_PROPOSAL_LABEL="neutron.subdaos.grants.proposals.single"
GRANTS_SUBDAO_PRE_PROPOSE_LABEL="neutron.subdaos.grants.proposals.single.pre_propose"
GRANTS_SUBDAO_VOTING_MODULE_LABEL="neutron.subdaos.grants.voting"

## Timelock
GRANTS_SUBDAO_TIMELOCK_LABEL="neutron.subdaos.grants.proposals.single.pre_propose.timelock"

## Security subdao
SECURITY_SUBDAO_CORE_NAME="Security SubDAO"
SECURITY_SUBDAO_CORE_DESCRIPTION="SubDAO with power to pause specific Neutron DAO modules"
SECURITY_SUBDAO_CORE_LABEL="neutron.subdaos.security.core"
SECURITY_SUBDAO_PROPOSAL_LABEL="neutron.subdaos.security.proposals.single"
SECURITY_SUBDAO_PRE_PROPOSE_LABEL="neutron.subdaos.security.proposals.single.pre_propose"
SECURITY_SUBDAO_VOTE_LABEL="neutron.subdaos.security.voting"

echo "Initializing dao contract in genesis..."

function store_binary() {
  CONTRACT_BINARY_PATH=$1
  $BINARY add-wasm-message store "$CONTRACT_BINARY_PATH" \
    --output json --run-as "${ADMIN_ADDRESS}" --keyring-backend=test --home "$CHAIN_DIR"
  BINARY_ID=$(jq -r "[.app_state.wasm.gen_msgs[] | select(.store_code != null)] | length" "$CHAIN_DIR/config/genesis.json")
  echo "$BINARY_ID"
}

# Upload the dao contracts
# MAIN_DAO
DAO_CONTRACT_BINARY_ID=$(store_binary                   "$DAO_CONTRACT")
PRE_PROPOSAL_CONTRACT_BINARY_ID=$(store_binary          "$PRE_PROPOSAL_CONTRACT")
PRE_PROPOSAL_MULTIPLE_CONTRACT_BINARY_ID=$(store_binary "$PRE_PROPOSAL_MULTIPLE_CONTRACT")
PRE_PROPOSAL_OVERRULE_CONTRACT_BINARY_ID=$(store_binary "$PRE_PROPOSAL_OVERRULE_CONTRACT")
PROPOSAL_CONTRACT_BINARY_ID=$(store_binary              "$PROPOSAL_CONTRACT")
PROPOSAL_MULTIPLE_CONTRACT_BINARY_ID=$(store_binary     "$PROPOSAL_MULTIPLE_CONTRACT")
VOTING_REGISTRY_CONTRACT_BINARY_ID=$(store_binary       "$VOTING_REGISTRY_CONTRACT")
# VAULTS
NEUTRON_VAULT_CONTRACT_BINARY_ID=$(store_binary         "$NEUTRON_VAULT_CONTRACT")
# RESERVE
DISTRIBUTION_CONTRACT_BINARY_ID=$(store_binary          "$DISTRIBUTION_CONTRACT")
RESERVE_CONTRACT_BINARY_ID=$(store_binary               "$RESERVE_CONTRACT")
# SUBDAOS
SUBDAO_CORE_BINARY_ID=$(store_binary                    "$SUBDAO_CORE_CONTRACT")
SUBDAO_TIMELOCK_BINARY_ID=$(store_binary                "$SUBDAO_TIMELOCK_CONTRACT")
SUBDAO_PRE_PROPOSE_BINARY_ID=$(store_binary             "$SUBDAO_PRE_PROPOSE_CONTRACT")
SUBDAO_PROPOSAL_BINARY_ID=$(store_binary                "$SUBDAO_PROPOSAL_CONTRACT")
CW4_VOTING_CONTRACT_BINARY_ID=$(store_binary            "$CW4_VOTING_CONTRACT")
CW4_GROUP_CONTRACT_BINARY_ID=$(store_binary             "$CW4_GROUP_CONTRACT")

# WARNING!
# The following code is needed to pre-generate the contract addresses
# Those addresses depend on the ORDER OF CONTRACTS INITIALIZATION
# Thus, this code section depends a lot on the order and content of the instantiate-contract commands at the end script
# It also depends on the implicitly initialized contracts (e.g. DAO core instantiation also instantiate proposals and stuff)
# If you're to do any changes, please do it consistently in both sections
# If you're to do add any implicitly initialized contracts in init messages, please reflect changes here

function genaddr() {
  CODE_ID=$1
  CONTRACT_ADDRESS=$($BINARY debug generate-contract-address "$INSTANCE_ID_COUNTER" "$CODE_ID")
  echo "$CONTRACT_ADDRESS"
}

INSTANCE_ID_COUNTER=1

# VAULTS
NEUTRON_VAULT_CONTRACT_ADDRESS=$(genaddr                "$NEUTRON_VAULT_CONTRACT_BINARY_ID") && (( INSTANCE_ID_COUNTER++ ))

# MAIN_DAO
DAO_CONTRACT_ADDRESS=$(genaddr                          "$DAO_CONTRACT_BINARY_ID") && (( INSTANCE_ID_COUNTER++ ))
PROPOSAL_SINGLE_CONTRACT_ADDRESS=$(genaddr              "$PROPOSAL_CONTRACT_BINARY_ID") && (( INSTANCE_ID_COUNTER++ ))
PRE_PROPOSAL_CONTRACT_ADDRESS=$(genaddr                 "$PRE_PROPOSAL_CONTRACT_BINARY_ID") && (( INSTANCE_ID_COUNTER++ ))
PROPOSAL_MULTIPLE_CONTRACT_ADDRESS=$(genaddr            "$PROPOSAL_MULTIPLE_CONTRACT_BINARY_ID") && (( INSTANCE_ID_COUNTER++ ))
PRE_PROPOSAL_MULTIPLE_CONTRACT_ADDRESS=$(genaddr        "$PRE_PROPOSAL_MULTIPLE_CONTRACT_BINARY_ID") && (( INSTANCE_ID_COUNTER++ ))
PROPOSAL_OVERRULE_CONTRACT_ADDRESS=$(genaddr            "$PROPOSAL_CONTRACT_BINARY_ID") && (( INSTANCE_ID_COUNTER++ ))
PRE_PROPOSAL_OVERRULE_CONTRACT_ADDRESS=$(genaddr        "$PRE_PROPOSAL_OVERRULE_CONTRACT_BINARY_ID") && (( INSTANCE_ID_COUNTER++ ))
VOTING_REGISTRY_CONTRACT_ADDRESS=$(genaddr              "$VOTING_REGISTRY_CONTRACT_BINARY_ID") && (( INSTANCE_ID_COUNTER++ ))

# RESERVE
RESERVE_CONTRACT_ADDRESS=$(genaddr                     "$RESERVE_CONTRACT_BINARY_ID") && (( INSTANCE_ID_COUNTER++ ))
DISTRIBUTION_CONTRACT_ADDRESS=$(genaddr                "$DISTRIBUTION_CONTRACT_BINARY_ID") && (( INSTANCE_ID_COUNTER++ ))
# SUBDAOS
SECURITY_SUBDAO_CORE_CONTRACT_ADDRESS=$(genaddr        "$SUBDAO_CORE_BINARY_ID") && (( INSTANCE_ID_COUNTER++ ))
SECURITY_SUBDAO_PROPOSAL_CONTRACT_ADDRESS=$(genaddr    "$SUBDAO_PROPOSAL_BINARY_ID") && (( INSTANCE_ID_COUNTER++ ))
SECURITY_SUBDAO_PRE_PROPOSE_CONTRACT_ADDRESS=$(genaddr "$SUBDAO_PROPOSAL_BINARY_ID") && (( INSTANCE_ID_COUNTER++ ))
SECURITY_SUBDAO_VOTING_CONTRACT_ADDRESS=$(genaddr      "$CW4_VOTING_CONTRACT_BINARY_ID") && (( INSTANCE_ID_COUNTER++ ))
SECURITY_SUBDAO_GROUP_CONTRACT_ADDRESS=$(genaddr       "$CW4_GROUP_CONTRACT_BINARY_ID") && (( INSTANCE_ID_COUNTER++ ))
GRANTS_SUBDAO_CORE_CONTRACT_ADDRESS=$(genaddr          "$SUBDAO_CORE_BINARY_ID") && (( INSTANCE_ID_COUNTER++ ))
GRANTS_SUBDAO_PROPOSAL_CONTRACT_ADDRESS=$(genaddr      "$SUBDAO_PROPOSAL_BINARY_ID") && (( INSTANCE_ID_COUNTER++ ))
GRANTS_SUBDAO_PRE_PROPOSE_CONTRACT_ADDRESS=$(genaddr   "$SUBDAO_PRE_PROPOSE_BINARY_ID") && (( INSTANCE_ID_COUNTER++ ))
GRANTS_SUBDAO_TIMELOCK_CONTRACT_ADDRESS=$(genaddr      "$SUBDAO_TIMELOCK_BINARY_ID") && (( INSTANCE_ID_COUNTER++ ))
GRANTS_SUBDAO_VOTING_CONTRACT_ADDRESS=$(genaddr        "$CW4_VOTING_CONTRACT_BINARY_ID") && (( INSTANCE_ID_COUNTER++ ))
GRANTS_SUBDAO_GROUP_CONTRACT_ADDRESS=$(genaddr         "$CW4_GROUP_CONTRACT_BINARY_ID") && (( INSTANCE_ID_COUNTER++ ))

function check_json() {
  MSG=$1
  if ! jq -e . >/dev/null 2>&1 <<<"$MSG"; then
      echo "Failed to parse JSON for $MSG" >&2
      exit 1
  fi
}

function json_to_base64() {
  MSG=$1
  check_json "$MSG"
  echo "$MSG" | base64 | tr -d "\n"
}

# PRE_PROPOSE_INIT_MSG will be put into the PROPOSAL_SINGLE_INIT_MSG and PROPOSAL_MULTIPLE_INIT_MSG
PRE_PROPOSE_INIT_MSG='{
   "deposit_info":{
      "denom":{
         "token":{
            "denom":{
               "native":"'"$STAKEDENOM"'"
            }
         }
      },
     "amount": "'"$PRE_PROPOSAL_SINGLE_AMOUNT"'",
     "refund_policy":"'"$PRE_PROPOSAL_SINGLE_REFUND_POLICY"'"
   },
   "open_proposal_submission": '"$PRE_PROPOSAL_SINGLE_OPEN_PROPOSAL_SUBMISSION"'
}'
PRE_PROPOSE_INIT_MSG_BASE64=$(json_to_base64 "$PRE_PROPOSE_INIT_MSG")

# -------------------- PROPOSE-SINGLE { PRE-PROPOSE } --------------------

PROPOSAL_SINGLE_INIT_MSG='{
   "allow_revoting":'"$PROPOSAL_ALLOW_REVOTING"',
   "pre_propose_info":{
      "module_may_propose":{
         "info":{
            "admin": {
              "core_module": {}
            },
            "code_id":  '"$PRE_PROPOSAL_CONTRACT_BINARY_ID"',
            "msg":      "'"$PRE_PROPOSE_INIT_MSG_BASE64"'",
            "label":    "'"$PRE_PROPOSAL_SINGLE_LABEL"'"
         }
      }
   },
   "only_members_execute":'"$PROPOSAL_SINGLE_ONLY_MEMBERS_EXECUTE"',
   "max_voting_period":{
      "time":'"$PROPOSAL_SINGLE_ONLY_MAX_VOTING_PERIOD"'
   },
   "close_proposal_on_execution_failure":'"$PROPOSAL_SINGLE_CLOSE_PROPOSAL_ON_EXECUTION_FAILURE"',
   "threshold":{
      "threshold_quorum":{
         "quorum":{
          "percent":"'"$PROPOSAL_SINGLE_QUORUM"'"
         },
         "threshold":{
            "percent":"'"$PROPOSAL_SINGLE_THRESHOLD"'"
         }
      }
   }
}'
PROPOSAL_SINGLE_INIT_MSG_BASE64=$(json_to_base64 "$PROPOSAL_SINGLE_INIT_MSG")

# -------------------- PROPOSE-MULTIPLE { PRE-PROPOSE } --------------------

PROPOSAL_MULTIPLE_INIT_MSG='{
   "allow_revoting":'"$PROPOSAL_MULTIPLE_ALLOW_REVOTING"',
   "pre_propose_info":{
      "module_may_propose":{
         "info":{
            "admin": {
              "core_module": {}
            },
            "code_id":  '"$PRE_PROPOSAL_MULTIPLE_CONTRACT_BINARY_ID"',
            "msg":      "'"$PRE_PROPOSE_INIT_MSG_BASE64"'",
            "label":    "'"$PRE_PROPOSAL_MULTIPLE_LABEL"'"
         }
      }
   },
   "only_members_execute":'"$PROPOSAL_MULTIPLE_ONLY_MEMBERS_EXECUTE"',
   "max_voting_period":{
      "time":'"$PROPOSAL_MULTIPLE_ONLY_MAX_VOTING_PERIOD"'
   },
   "close_proposal_on_execution_failure": '"$PROPOSAL_MULTIPLE_CLOSE_PROPOSAL_ON_EXECUTION_FAILURE"',
   "voting_strategy":{
     "single_choice": {
        "quorum": {
          "percent": "'"$PROPOSAL_MULTIPLE_QUORUM"'"
        }
     }
   }
}'
PROPOSAL_MULTIPLE_INIT_MSG_BASE64=$(json_to_base64 "$PROPOSAL_MULTIPLE_INIT_MSG")

# PRE_PROPOSE_OVERRULE_INIT_MSG will be put into the PROPOSAL_OVERRULE_INIT_MSG
PRE_PROPOSE_OVERRULE_INIT_MSG='{}'
PRE_PROPOSE_OVERRULE_INIT_MSG_BASE64=$(json_to_base64 "$PRE_PROPOSE_OVERRULE_INIT_MSG")


# -------------------- PROPOSE-OVERRULE { PRE-PROPOSE-OVERRULE } --------------------

PROPOSAL_OVERRULE_INIT_MSG='{
   "allow_revoting":'"$PROPOSAL_OVERRULE_ALLOW_REVOTING"',
   "pre_propose_info":{
      "module_may_propose":{
         "info":{
            "admin": {
              "core_module": {}
            },
            "code_id":  '"$PRE_PROPOSAL_OVERRULE_CONTRACT_BINARY_ID"',
            "msg":      "'"$PRE_PROPOSE_OVERRULE_INIT_MSG_BASE64"'",
            "label":    "'"$PRE_PROPOSE_OVERRULE_LABEL"'"
         }
      }
   },
   "only_members_execute": '"$PROPOSAL_OVERRULE_ONLY_MEMBERS_EXECUTE"',
   "max_voting_period":{
      "time": '"$PROPOSAL_OVERRULE_ONLY_MAX_VOTING_PERIOD"'
   },
   "close_proposal_on_execution_failure": '"$PROPOSAL_OVERRULE_CLOSE_PROPOSAL_ON_EXECUTION_FAILURE"',
   "threshold":{
       "absolute_percentage":{
          "percentage":{
            "percent": "'"$PROPOSAL_OVERRULE_THRESHOLD"'"
          }
       }
   }
}'
PROPOSAL_OVERRULE_INIT_MSG_BASE64=$(json_to_base64 "$PROPOSAL_OVERRULE_INIT_MSG")

VOTING_REGISTRY_INIT_MSG='{
  "owner": "'"$DAO_CONTRACT_ADDRESS"'",
  "voting_vaults": [
    "'"$NEUTRON_VAULT_CONTRACT_ADDRESS"'"
  ]
}'
VOTING_REGISTRY_INIT_MSG_BASE64=$(json_to_base64 "$VOTING_REGISTRY_INIT_MSG")

DAO_INIT='{
  "description": "'"$DAO_DESCRIPTION"'",
  "name": "'"$DAO_NAME"'",
  "proposal_modules_instantiate_info": [
    {
      "admin": {
        "core_module": {}
      },
      "code_id":  '"$PROPOSAL_CONTRACT_BINARY_ID"',
      "label":    "'"$PROPOSAL_SINGLE_LABEL"'",
      "msg":      "'"$PROPOSAL_SINGLE_INIT_MSG_BASE64"'"
    },
    {
      "admin": {
        "core_module": {}
      },
      "code_id":  '"$PROPOSAL_MULTIPLE_CONTRACT_BINARY_ID"',
      "label":    "'"$PROPOSAL_MULTIPLE_LABEL"'",
      "msg":      "'"$PROPOSAL_MULTIPLE_INIT_MSG_BASE64"'"
    },
    {
      "admin": {
        "core_module": {}
      },
      "code_id":  '"$PROPOSAL_CONTRACT_BINARY_ID"',
      "label":    "'"$PROPOSAL_OVERRULE_LABEL"'",
      "msg":      "'"$PROPOSAL_OVERRULE_INIT_MSG_BASE64"'"
    }
  ],
  "voting_registry_module_instantiate_info": {
    "admin": {
      "core_module": {}
    },
    "code_id":  '"$VOTING_REGISTRY_CONTRACT_BINARY_ID"',
    "label":    "'"$VOTING_REGISTRY_LABEL"'",
    "msg":      "'"$VOTING_REGISTRY_INIT_MSG_BASE64"'"
  }
}'

# RESERVE
RESERVE_INIT='{
  "main_dao_address":       "'"$DAO_CONTRACT_ADDRESS"'",
  "security_dao_address":   "'"$SECURITY_SUBDAO_CORE_CONTRACT_ADDRESS"'",
  "denom":                  "'"$STAKEDENOM"'",
  "distribution_rate":      "'"$RESERVE_DISTRIBUTION_RATE"'",
  "min_period":             '"$RESERVE_MIN_PERIOD"',
  "distribution_contract":  "'"$DISTRIBUTION_CONTRACT_ADDRESS"'",
  "treasury_contract":      "'"$DAO_CONTRACT_ADDRESS"'",
  "vesting_denominator":    "'"$RESERVE_VESTING_DENOMINATOR"'"
}'

DISTRIBUTION_INIT='{
  "main_dao_address":     "'"$DAO_CONTRACT_ADDRESS"'",
  "security_dao_address": "'"$SECURITY_SUBDAO_CORE_CONTRACT_ADDRESS"'",
  "denom":                "'"$STAKEDENOM"'"
}'

# VAULTS

NEUTRON_VAULT_INIT='{
  "owner": "'"$DAO_CONTRACT_ADDRESS"'",
  "name":         "'"$NEUTRON_VAULT_NAME"'",
  "denom":        "'"$STAKEDENOM"'",
  "description":  "'"$NEUTRON_VAULT_DESCRIPTION"'"
}'

# CW4 MODULES FOR SUBDAOS

CW4_VOTE_INIT_MSG='{
  "cw4_group_code_id": '"$CW4_GROUP_CONTRACT_BINARY_ID"',
  "initial_members": [
    {
      "addr": "'"$ADMIN_ADDRESS"'",
      "weight": 1
    }
  ]
}'
CW4_VOTE_INIT_MSG_BASE64=$(json_to_base64 "$CW4_VOTE_INIT_MSG")

# SECURITY_SUBDAO

# SECURITY_SUBDAO_PRE_PROPOSE_INIT_MSG will be put into the SECURITY_SUBDAO_PROPOSAL_INIT_MSG
SECURITY_SUBDAO_PRE_PROPOSE_INIT_MSG='{
   "open_proposal_submission": false
}'
SECURITY_SUBDAO_PRE_PROPOSE_INIT_MSG_BASE64=$(json_to_base64 "$SECURITY_SUBDAO_PRE_PROPOSE_INIT_MSG")

SECURITY_SUBDAO_PROPOSAL_INIT_MSG='{
   "allow_revoting": false,
   "pre_propose_info":{
         "module_may_propose":{
            "info":{
               "admin": {
                     "address": {
                       "addr": "'"$DAO_CONTRACT_ADDRESS"'"
                     }
               },
               "code_id": '"$PRE_PROPOSAL_CONTRACT_BINARY_ID"',
               "msg":     "'"$SECURITY_SUBDAO_PRE_PROPOSE_INIT_MSG_BASE64"'",
               "label":   "'"$SECURITY_SUBDAO_PRE_PROPOSE_LABEL"'"
            }
         }
      },
   "only_members_execute":false,
   "max_voting_period":{
      "height": 1000000000000
   },
   "close_proposal_on_execution_failure":false,
   "threshold":{
      "absolute_count":{
         "threshold": "1"
      }
   }
}'
SECURITY_SUBDAO_PROPOSAL_INIT_MSG_BASE64=$(json_to_base64 "$SECURITY_SUBDAO_PROPOSAL_INIT_MSG")

SECURITY_SUBDAO_CORE_INIT_MSG='{
  "name":         "'"$SECURITY_SUBDAO_CORE_NAME"'",
  "description":  "'"$SECURITY_SUBDAO_CORE_DESCRIPTION"'",
  "vote_module_instantiate_info": {
    "admin": {
      "address": {
        "addr": "'"$DAO_CONTRACT_ADDRESS"'"
      }
    },
    "code_id":  '"$CW4_VOTING_CONTRACT_BINARY_ID"',
    "label":    "'"$SECURITY_SUBDAO_VOTE_LABEL"'",
    "msg":      "'"$CW4_VOTE_INIT_MSG_BASE64"'"
  },
  "proposal_modules_instantiate_info": [
    {
      "admin": {
        "address": {
          "addr": "'"$DAO_CONTRACT_ADDRESS"'"
        }
      },
      "code_id":  '"$SUBDAO_PROPOSAL_BINARY_ID"',
      "label":    "'"$SECURITY_SUBDAO_PROPOSAL_LABEL"'",
      "msg":      "'"$SECURITY_SUBDAO_PROPOSAL_INIT_MSG_BASE64"'"
    }
  ],
  "main_dao":     "'"$DAO_CONTRACT_ADDRESS"'",
  "security_dao": "'"$SECURITY_SUBDAO_CORE_CONTRACT_ADDRESS"'"
}'

# GRANTS_SUBDAO

GRANTS_SUBDAO_TIMELOCK_INIT_MSG='{
  "overrule_pre_propose": "'"$PROPOSAL_OVERRULE_CONTRACT_ADDRESS"'"
}'
GRANTS_SUBDAO_TIMELOCK_INIT_MSG_BASE64=$(json_to_base64 "$GRANTS_SUBDAO_TIMELOCK_INIT_MSG")

GRANTS_SUBDAO_PRE_PROPOSE_INIT_MSG='{
  "open_proposal_submission": true,
  "timelock_module_instantiate_info": {
    "admin": {
      "address": {
        "addr": "'"$DAO_CONTRACT_ADDRESS"'"
      }
    },
    "code_id":  '"$SUBDAO_TIMELOCK_BINARY_ID"',
    "label":    "'"$GRANTS_SUBDAO_TIMELOCK_LABEL"'",
    "msg":      "'"$GRANTS_SUBDAO_TIMELOCK_INIT_MSG_BASE64"'"
  }
}'
GRANTS_SUBDAO_PRE_PROPOSE_INIT_MSG_BASE64=$(json_to_base64 "$GRANTS_SUBDAO_PRE_PROPOSE_INIT_MSG")

GRANTS_SUBDAO_PROPOSAL_INIT_MSG='{
   "allow_revoting": false,
   "pre_propose_info":{
      "module_may_propose":{
         "info":{
            "admin": {
              "address": {
                "addr": "'"$DAO_CONTRACT_ADDRESS"'"
              }
            },
            "code_id":  '"$SUBDAO_PRE_PROPOSE_BINARY_ID"',
            "msg":      "'"$GRANTS_SUBDAO_PRE_PROPOSE_INIT_MSG_BASE64"'",
            "label":    "'"$GRANTS_SUBDAO_PRE_PROPOSE_LABEL"'"
         }
      }
   },
   "only_members_execute":false,
   "max_voting_period":{
      "height": 1000000000000
   },
   "close_proposal_on_execution_failure":false,
   "threshold":{
      "absolute_count":{
         "threshold": "1"
      }
   }
}'
GRANTS_SUBDAO_PROPOSAL_INIT_MSG_BASE64=$(json_to_base64 "$GRANTS_SUBDAO_PROPOSAL_INIT_MSG")

GRANTS_SUBDAO_CORE_INIT_MSG='{
  "name":         "'"$GRANTS_SUBDAO_CORE_NAME"'",
  "description":  "'"$GRANTS_SUBDAO_CORE_DESCRIPTION"'",
  "vote_module_instantiate_info": {
    "admin": {
      "address": {
        "addr": "'"$DAO_CONTRACT_ADDRESS"'"
      }
    },
    "code_id":  '"$CW4_VOTING_CONTRACT_BINARY_ID"',
    "label":    "'"$GRANTS_SUBDAO_VOTING_MODULE_LABEL"'",
    "msg":      "'"$CW4_VOTE_INIT_MSG_BASE64"'"
  },
  "proposal_modules_instantiate_info": [
    {
      "admin": {
        "address": {
          "addr": "'"$DAO_CONTRACT_ADDRESS"'"
        }
      },
      "code_id":  '"$SUBDAO_PROPOSAL_BINARY_ID"',
      "label":    "'"$GRANTS_SUBDAO_PROPOSAL_LABEL"'",
      "msg":      "'"$GRANTS_SUBDAO_PROPOSAL_INIT_MSG_BASE64"'"
    }
  ],
  "main_dao":     "'"$DAO_CONTRACT_ADDRESS"'",
  "security_dao": "'"$SECURITY_SUBDAO_CORE_CONTRACT_ADDRESS"'"
}'

echo "Instantiate contracts"

function init_contract() {
  BINARY_ID=$1
  INIT_MSG=$2
  LABEL=$3
  check_json "$INIT_MSG"
  $BINARY add-wasm-message instantiate-contract "$BINARY_ID" "$INIT_MSG" --label "$LABEL" \
    --run-as "$DAO_CONTRACT_ADDRESS" --admin "$DAO_CONTRACT_ADDRESS" --home "$CHAIN_DIR"
}

# WARNING!
# The following code is to add contracts instantiations messages to genesis
# It affects the section of predicting contracts addresses at the beginning of the script
# If you're to do any changes, please do it consistently in both sections
init_contract "$NEUTRON_VAULT_CONTRACT_BINARY_ID"   "$NEUTRON_VAULT_INIT"             "$NEUTRON_VAULT_LABEL"
init_contract "$DAO_CONTRACT_BINARY_ID"             "$DAO_INIT"                       "$DAO_CORE_LABEL"
init_contract "$RESERVE_CONTRACT_BINARY_ID"         "$RESERVE_INIT"                   "$RESERVE_LABEL"
init_contract "$DISTRIBUTION_CONTRACT_BINARY_ID"    "$DISTRIBUTION_INIT"              "$DISTRIBUTION_LABEL"
init_contract "$SUBDAO_CORE_BINARY_ID"              "$SECURITY_SUBDAO_CORE_INIT_MSG"  "$SECURITY_SUBDAO_CORE_LABEL"
init_contract "$SUBDAO_CORE_BINARY_ID"              "$GRANTS_SUBDAO_CORE_INIT_MSG"    "$GRANTS_SUBDAO_CORE_LABEL"

ADD_SUBDAOS_MSG='{
  "update_sub_daos": {
    "to_add": [
      {
        "addr": "'"$SECURITY_SUBDAO_CORE_CONTRACT_ADDRESS"'"
      },
      {
        "addr": "'"$GRANTS_SUBDAO_CORE_CONTRACT_ADDRESS"'"
      }
    ],
    "to_remove": []
  }
}'
check_json "$ADD_SUBDAOS_MSG"

$BINARY add-wasm-message execute "$DAO_CONTRACT_ADDRESS" "$ADD_SUBDAOS_MSG" \
  --run-as "$DAO_CONTRACT_ADDRESS" --home "$CHAIN_DIR"

function set_genesis_param() {
  param_name=$1
  param_value=$2
  sed -i -e "s;\"$param_name\":.*;\"$param_name\": $param_value;g" "$GENESIS_PATH"
}

function set_genesis_param_jq() {
  param_path=$1
  param_value=$2
  jq "${param_path} = ${param_value}" > tmp_genesis_file.json < "$GENESIS_PATH" && mv tmp_genesis_file.json "$GENESIS_PATH"
}

function convert_bech32_base64_esc() {
  $BINARY keys parse $1 --output json | jq .bytes | xxd -r -p | base64 | sed -e 's/\//\\\//g'
}
DAO_CONTRACT_ADDRESS_B64=$(convert_bech32_base64_esc "$DAO_CONTRACT_ADDRESS")
echo $DAO_CONTRACT_ADDRESS_B64

<<<<<<< HEAD
set_genesis_param admins                      "[\"$DAO_CONTRACT_ADDRESS\"]"                 # admin module
set_genesis_param treasury_address            "\"$DAO_CONTRACT_ADDRESS\""                   # feeburner
set_genesis_param fee_collector_address       "\"$DAO_CONTRACT_ADDRESS\""                   # tokenfactory
set_genesis_param security_address            "\"$SECURITY_SUBDAO_CORE_CONTRACT_ADDRESS\"," # cron
set_genesis_param limit                       5                                             # cron
#set_genesis_param allow_messages              "[\"*\"]"                                     # interchainaccounts
set_genesis_param signed_blocks_window        "\"$SLASHING_SIGNED_BLOCKS_WINDOW\","         # slashing
set_genesis_param min_signed_per_window       "\"$SLASHING_MIN_SIGNED\","                   # slashing
set_genesis_param slash_fraction_double_sign  "\"$SLASHING_FRACTION_DOUBLE_SIGN\","         # slashing
set_genesis_param slash_fraction_downtime     "\"$SLASHING_FRACTION_DOWNTIME\""             # slashing
set_genesis_param minimum_gas_prices          "$MIN_GAS_PRICES"                             # globalfee
=======
set_genesis_param admins                                 "[\"$DAO_CONTRACT_ADDRESS\"]"                 # admin module
set_genesis_param treasury_address                       "\"$DAO_CONTRACT_ADDRESS\""                   # feeburner
set_genesis_param fee_collector_address                  "\"$DAO_CONTRACT_ADDRESS\""                   # tokenfactory
set_genesis_param security_address                       "\"$SECURITY_SUBDAO_CORE_CONTRACT_ADDRESS\"," # cron
set_genesis_param limit                                  5                                             # cron
#set_genesis_param allow_messages                        "[\"*\"]"                                     # interchainaccounts
set_genesis_param signed_blocks_window                   "\"$SLASHING_SIGNED_BLOCKS_WINDOW\","         # slashing
set_genesis_param min_signed_per_window                  "\"$SLASHING_MIN_SIGNED\","                   # slashing
set_genesis_param slash_fraction_double_sign             "\"$SLASHING_FRACTION_DOUBLE_SIGN\","         # slashing
set_genesis_param slash_fraction_downtime                "\"$SLASHING_FRACTION_DOWNTIME\""             # slashing
set_genesis_param minimum_gas_prices                     "$MIN_GAS_PRICES,"                            # globalfee
set_genesis_param max_total_bypass_min_fee_msg_gas_usage "\"$MAX_TOTAL_BYPASS_MIN_FEE_MSG_GAS_USAGE\"" # globalfee
set_genesis_param_jq ".app_state.globalfee.params.bypass_min_fee_msg_types" "$BYPASS_MIN_FEE_MSG_TYPES" # globalfee

>>>>>>> 71a04c4d
set_genesis_param proposer_fee                "\"0.25\""                                    # builder(POB)
set_genesis_param escrow_account_address      "\"$DAO_CONTRACT_ADDRESS_B64\","              # builder(POB)
set_genesis_param sudo_call_gas_limit                "\"1000000\""                          # contractmanager

if ! jq -e . "$GENESIS_PATH" >/dev/null 2>&1; then
    echo "genesis appears to become incorrect json" >&2
    exit 1
fi

echo "DAO $DAO_CONTRACT_ADDRESS"<|MERGE_RESOLUTION|>--- conflicted
+++ resolved
@@ -627,19 +627,6 @@
 DAO_CONTRACT_ADDRESS_B64=$(convert_bech32_base64_esc "$DAO_CONTRACT_ADDRESS")
 echo $DAO_CONTRACT_ADDRESS_B64
 
-<<<<<<< HEAD
-set_genesis_param admins                      "[\"$DAO_CONTRACT_ADDRESS\"]"                 # admin module
-set_genesis_param treasury_address            "\"$DAO_CONTRACT_ADDRESS\""                   # feeburner
-set_genesis_param fee_collector_address       "\"$DAO_CONTRACT_ADDRESS\""                   # tokenfactory
-set_genesis_param security_address            "\"$SECURITY_SUBDAO_CORE_CONTRACT_ADDRESS\"," # cron
-set_genesis_param limit                       5                                             # cron
-#set_genesis_param allow_messages              "[\"*\"]"                                     # interchainaccounts
-set_genesis_param signed_blocks_window        "\"$SLASHING_SIGNED_BLOCKS_WINDOW\","         # slashing
-set_genesis_param min_signed_per_window       "\"$SLASHING_MIN_SIGNED\","                   # slashing
-set_genesis_param slash_fraction_double_sign  "\"$SLASHING_FRACTION_DOUBLE_SIGN\","         # slashing
-set_genesis_param slash_fraction_downtime     "\"$SLASHING_FRACTION_DOWNTIME\""             # slashing
-set_genesis_param minimum_gas_prices          "$MIN_GAS_PRICES"                             # globalfee
-=======
 set_genesis_param admins                                 "[\"$DAO_CONTRACT_ADDRESS\"]"                 # admin module
 set_genesis_param treasury_address                       "\"$DAO_CONTRACT_ADDRESS\""                   # feeburner
 set_genesis_param fee_collector_address                  "\"$DAO_CONTRACT_ADDRESS\""                   # tokenfactory
@@ -650,11 +637,8 @@
 set_genesis_param min_signed_per_window                  "\"$SLASHING_MIN_SIGNED\","                   # slashing
 set_genesis_param slash_fraction_double_sign             "\"$SLASHING_FRACTION_DOUBLE_SIGN\","         # slashing
 set_genesis_param slash_fraction_downtime                "\"$SLASHING_FRACTION_DOWNTIME\""             # slashing
-set_genesis_param minimum_gas_prices                     "$MIN_GAS_PRICES,"                            # globalfee
-set_genesis_param max_total_bypass_min_fee_msg_gas_usage "\"$MAX_TOTAL_BYPASS_MIN_FEE_MSG_GAS_USAGE\"" # globalfee
+set_genesis_param minimum_gas_prices                     "$MIN_GAS_PRICES,"                             # globalfeeset_genesis_param max_total_bypass_min_fee_msg_gas_usage "\"$MAX_TOTAL_BYPASS_MIN_FEE_MSG_GAS_USAGE\"" # globalfee
 set_genesis_param_jq ".app_state.globalfee.params.bypass_min_fee_msg_types" "$BYPASS_MIN_FEE_MSG_TYPES" # globalfee
-
->>>>>>> 71a04c4d
 set_genesis_param proposer_fee                "\"0.25\""                                    # builder(POB)
 set_genesis_param escrow_account_address      "\"$DAO_CONTRACT_ADDRESS_B64\","              # builder(POB)
 set_genesis_param sudo_call_gas_limit                "\"1000000\""                          # contractmanager
