--- conflicted
+++ resolved
@@ -37,6 +37,12 @@
 $BINARY add-consumer-section --home "$CHAIN_DIR"
 ### PARAMETERS SECTION
 
+## slashing params
+SLASHING_SIGNED_BLOCKS_WINDOW=140000
+SLASHING_MIN_SIGNED=0.050000000000000000
+SLASHING_FRACTION_DOUBLE_SIGN=0.010000000000000000
+SLASHING_FRACTION_DOWNTIME=0.000100000000000000
+
 ##pre propose single parameters
 PRE_PROPOSAL_SINGLE_AMOUNT=1000
 PRE_PROPOSAL_SINGLE_REFUND_POLICY="only_passed"
@@ -75,7 +81,6 @@
 VOTING_REGISTRY_LABEL="neutron.voting"
 
 ## DAO
-<<<<<<< HEAD
 DAO_NAME="Neutron DAO"
 DAO_DESCRIPTION="Neutron DAO is a DAO DAO-based governance of Neutron chain"
 DAO_CORE_LABEL="neutron.core"
@@ -92,28 +97,6 @@
 RESERVE_LABEL="reserve"
 
 DISTRIBUTION_LABEL="distribution"
-=======
-DAO_DESCRIPTION="awesome neutron dao"
-DAO_NAME=Neutron
-DAO_ITEMS=null
-DAO_PROPOSAL_SINGLE_LABEL="DAO_Neutron_cw-proposal-single"
-DAO_PROPOSAL_MULTIPLE_LABEL="DAO_Neutron_cw-proposal-multiple"
-DAO_PROPOSAL_OVERRULE_LABEL="DAO_Neutron_cw-proposal-overrule"
-DAO_VOTING_REGISTRY_LABEL="neutron voting registry"
-
-## Voting vault
-NEUTRON_VAULT_NAME="voting vault"
-NEUTRON_VAULT_DESCRIPTION="simple voting vault for testing purposes"
-
-## Basic vault
-NEUTRON_VAULT_NAME="voting vault"
-NEUTRON_VAULT_DESCRIPTION="simple voting vault for testing purposes"
-
-## Reserve
-DISTRIBUTION_RATE=0
-MIN_PERIOD=10
-VESTING_DENOMINATOR=1
->>>>>>> e8dc1723
 
 ## Grants subdao
 GRANTS_SUBDAO_CORE_NAME="Grants SubDAO"
@@ -196,14 +179,8 @@
 VOTING_REGISTRY_CONTRACT_ADDRESS=$(genaddr              "$VOTING_REGISTRY_CONTRACT_BINARY_ID") && (( INSTANCE_ID_COUNTER++ ))
 
 # RESERVE
-<<<<<<< HEAD
 RESERVE_CONTRACT_ADDRESS=$(genaddr                     "$RESERVE_CONTRACT_BINARY_ID") && (( INSTANCE_ID_COUNTER++ ))
 DISTRIBUTION_CONTRACT_ADDRESS=$(genaddr                "$DISTRIBUTION_CONTRACT_BINARY_ID") && (( INSTANCE_ID_COUNTER++ ))
-TREASURY_CONTRACT_ADDRESS=$(genaddr                    "$TREASURY_CONTRACT_BINARY_ID") && (( INSTANCE_ID_COUNTER++ ))
-=======
-RESERVE_CONTRACT_ADDRESS=$($BINARY debug generate-contract-address "$INSTANCE_ID_COUNTER"                   "$RESERVE_CONTRACT_BINARY_ID") && (( INSTANCE_ID_COUNTER++ ))
-DISTRIBUTION_CONTRACT_ADDRESS=$($BINARY debug generate-contract-address "$INSTANCE_ID_COUNTER"              "$DISTRIBUTION_CONTRACT_BINARY_ID") && (( INSTANCE_ID_COUNTER++ ))
->>>>>>> e8dc1723
 # SUBDAOS
 SECURITY_SUBDAO_CORE_CONTRACT_ADDRESS=$(genaddr        "$SUBDAO_CORE_BINARY_ID") && (( INSTANCE_ID_COUNTER++ ))
 SECURITY_SUBDAO_PROPOSAL_CONTRACT_ADDRESS=$(genaddr    "$SUBDAO_PROPOSAL_BINARY_ID") && (( INSTANCE_ID_COUNTER++ ))
@@ -403,25 +380,14 @@
 
 # RESERVE
 RESERVE_INIT='{
-<<<<<<< HEAD
   "main_dao_address":       "'"$DAO_CONTRACT_ADDRESS"'",
   "security_dao_address":   "'"$SECURITY_SUBDAO_CORE_CONTRACT_ADDRESS"'",
   "denom":                  "'"$STAKEDENOM"'",
   "distribution_rate":      "'"$RESERVE_DISTRIBUTION_RATE"'",
   "min_period":             '"$RESERVE_MIN_PERIOD"',
   "distribution_contract":  "'"$DISTRIBUTION_CONTRACT_ADDRESS"'",
-  "treasury_contract":      "'"$TREASURY_CONTRACT_ADDRESS"'",
+  "treasury_contract":      "'"$DAO_CONTRACT_ADDRESS"'",
   "vesting_denominator":    "'"$RESERVE_VESTING_DENOMINATOR"'"
-=======
-  "main_dao_address": "'"$ADMIN_ADDRESS"'",
-  "security_dao_address": "'"$ADMIN_ADDRESS"'",
-  "denom": "'"$STAKEDENOM"'",
-  "distribution_rate": "'"$DISTRIBUTION_RATE"'",
-  "min_period": '"$MIN_PERIOD"',
-  "distribution_contract": "'"$DISTRIBUTION_CONTRACT_ADDRESS"'",
-  "treasury_contract": "'"$DAO_CONTRACT_ADDRESS"'",
-  "vesting_denominator": "'"$VESTING_DENOMINATOR"'"
->>>>>>> e8dc1723
 }'
 
 DISTRIBUTION_INIT='{
@@ -430,14 +396,6 @@
   "denom":                "'"$STAKEDENOM"'"
 }'
 
-<<<<<<< HEAD
-TREASURY_INIT='{
-  "main_dao_address":     "'"$DAO_CONTRACT_ADDRESS"'",
-  "security_dao_address": "'"$SECURITY_SUBDAO_CORE_CONTRACT_ADDRESS"'",
-  "denom":                "'"$STAKEDENOM"'"
-}'
-=======
->>>>>>> e8dc1723
 # VAULTS
 
 NEUTRON_VAULT_INIT='{
@@ -625,22 +583,12 @@
 # The following code is to add contracts instantiations messages to genesis
 # It affects the section of predicting contracts addresses at the beginning of the script
 # If you're to do any changes, please do it consistently in both sections
-<<<<<<< HEAD
 init_contract "$NEUTRON_VAULT_CONTRACT_BINARY_ID"   "$NEUTRON_VAULT_INIT"             "$NEUTRON_VAULT_LABEL"
 init_contract "$DAO_CONTRACT_BINARY_ID"             "$DAO_INIT"                       "$DAO_CORE_LABEL"
 init_contract "$RESERVE_CONTRACT_BINARY_ID"         "$RESERVE_INIT"                   "$RESERVE_LABEL"
 init_contract "$DISTRIBUTION_CONTRACT_BINARY_ID"    "$DISTRIBUTION_INIT"              "$DISTRIBUTION_LABEL"
-init_contract "$TREASURY_CONTRACT_BINARY_ID"        "$TREASURY_INIT"                  "Treasury"
 init_contract "$SUBDAO_CORE_BINARY_ID"              "$SECURITY_SUBDAO_CORE_INIT_MSG"  "$SECURITY_SUBDAO_CORE_LABEL"
 init_contract "$SUBDAO_CORE_BINARY_ID"              "$GRANTS_SUBDAO_CORE_INIT_MSG"    "$GRANTS_SUBDAO_CORE_LABEL"
-=======
-$BINARY add-wasm-message instantiate-contract "$NEUTRON_VAULT_CONTRACT_BINARY_ID"   "$NEUTRON_VAULT_INIT"             --label "DAO_Neutron_voting_vault"    --run-as "$ADMIN_ADDRESS" --admin "$DAO_CONTRACT_ADDRESS" --home "$CHAIN_DIR"
-$BINARY add-wasm-message instantiate-contract "$DAO_CONTRACT_BINARY_ID"             "$DAO_INIT"                       --label "DAO"                         --run-as "$ADMIN_ADDRESS" --admin "$DAO_CONTRACT_ADDRESS" --home "$CHAIN_DIR"
-$BINARY add-wasm-message instantiate-contract "$RESERVE_CONTRACT_BINARY_ID"         "$RESERVE_INIT"                   --label "Reserve"                     --run-as "$ADMIN_ADDRESS" --admin "$DAO_CONTRACT_ADDRESS" --home "$CHAIN_DIR"
-$BINARY add-wasm-message instantiate-contract "$DISTRIBUTION_CONTRACT_BINARY_ID"    "$DISTRIBUTION_INIT"              --label "Distribution"                --run-as "$ADMIN_ADDRESS" --admin "$DAO_CONTRACT_ADDRESS" --home "$CHAIN_DIR"
-$BINARY add-wasm-message instantiate-contract "$SUBDAO_CORE_BINARY_ID"              "$SECURITY_SUBDAO_CORE_INIT_MSG"  --label "DAO_Neutron_security_subdao" --run-as "$ADMIN_ADDRESS" --admin "$DAO_CONTRACT_ADDRESS" --home "$CHAIN_DIR"
-$BINARY add-wasm-message instantiate-contract "$SUBDAO_CORE_BINARY_ID"              "$GRANTS_SUBDAO_CORE_INIT_MSG"    --label "DAO_Neutron_grants_subdao"   --run-as "$ADMIN_ADDRESS" --admin "$DAO_CONTRACT_ADDRESS" --home "$CHAIN_DIR"
->>>>>>> e8dc1723
 
 ADD_SUBDAOS_MSG='{
   "update_sub_daos": {
@@ -666,30 +614,20 @@
   sed -i -e "s/\"$param_name\":.*/\"$param_name\": $param_value/g" "$GENESIS_PATH"
 }
 
-set_genesis_param admins                 "[\"$DAO_CONTRACT_ADDRESS\"]"                 # admin module
-set_genesis_param treasury_address       "\"$TREASURY_CONTRACT_ADDRESS\""              # feeburner
-set_genesis_param fee_collector_address  "\"$TREASURY_CONTRACT_ADDRESS\""              # tokenfactory
-set_genesis_param security_address       "\"$SECURITY_SUBDAO_CORE_CONTRACT_ADDRESS\"," # cron
-set_genesis_param limit                  5                                             # cron
-set_genesis_param allow_messages         "[\"*\"]"                                     # interchainaccounts
+set_genesis_param admins                      "[\"$DAO_CONTRACT_ADDRESS\"]"                 # admin module
+set_genesis_param treasury_address            "\"$TREASURY_CONTRACT_ADDRESS\""              # feeburner
+set_genesis_param fee_collector_address       "\"$TREASURY_CONTRACT_ADDRESS\""              # tokenfactory
+set_genesis_param security_address            "\"$SECURITY_SUBDAO_CORE_CONTRACT_ADDRESS\"," # cron
+set_genesis_param limit                       5                                             # cron
+set_genesis_param allow_messages              "[\"*\"]"                                     # interchainaccounts
+set_genesis_param signed_blocks_window        "\"$SLASHING_SIGNED_BLOCKS_WINDOW\","         # slashing
+set_genesis_param min_signed_per_window       "\"$SLASHING_MIN_SIGNED\","                   # slashing
+set_genesis_param slash_fraction_double_sign  "\"$SLASHING_FRACTION_DOUBLE_SIGN\","         # slashing
+set_genesis_param slash_fraction_downtime     "\"$SLASHING_FRACTION_DOWNTIME\""             # slashing
 
 if ! jq -e . "$GENESIS_PATH" >/dev/null 2>&1; then
     echo "genesis appears to become incorrect json" >&2
     exit 1
 fi
 
-<<<<<<< HEAD
-echo "DAO $DAO_CONTRACT_ADDRESS"
-=======
-echo DAO $DAO_CONTRACT_ADDRESS
-sed -i -e 's/\"admins\":.*/\"admins\": [\"'"$DAO_CONTRACT_ADDRESS"'\"]/g' "$CHAIN_DIR/config/genesis.json"
-sed -i -e 's/\"treasury_address\":.*/\"treasury_address\":\"'"$DAO_CONTRACT_ADDRESS"'\"/g' "$CHAIN_DIR/config/genesis.json"
-sed -i -e 's/\"fee_collector_address\":.*/\"fee_collector_address\":\"'"$DAO_CONTRACT_ADDRESS"'\"/g' "$CHAIN_DIR/config/genesis.json"
-sed -i -e 's/\"security_address\":.*/\"security_address\":\"'"$DAO_CONTRACT_ADDRESS"'\",/g' "$CHAIN_DIR/config/genesis.json"
-sed -i -e 's/\"limit\":.*/\"limit\":5/g' "$CHAIN_DIR/config/genesis.json"
-sed -i -e 's/\"allow_messages\":.*/\"allow_messages\": [\"*\"]/g' "$CHAIN_DIR/config/genesis.json"
-sed -i -e 's/\"signed_blocks_window\":.*/\"signed_blocks_window\":\"140000\",/g' "$CHAIN_DIR/config/genesis.json"
-sed -i -e 's/\"min_signed_per_window\":.*/\"min_signed_per_window\":\"0.050000000000000000\",/g' "$CHAIN_DIR/config/genesis.json"
-sed -i -e 's/\"slash_fraction_double_sign\":.*/\"slash_fraction_double_sign\":\"0.010000000000000000\",/g' "$CHAIN_DIR/config/genesis.json"
-sed -i -e 's/\"slash_fraction_downtime\":.*/\"slash_fraction_downtime\":\"0.000100000000000000\"/g' "$CHAIN_DIR/config/genesis.json"
->>>>>>> e8dc1723
+echo "DAO $DAO_CONTRACT_ADDRESS"