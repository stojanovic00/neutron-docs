--- conflicted
+++ resolved
@@ -41,14 +41,10 @@
   uint64 timeout_timestamp = 7
       [ (gogoproto.moretags) = "yaml:\"timeout_timestamp\"" ];
 
-<<<<<<< HEAD
-  neutron.feerefunder.Fee fee = 8 [ (gogoproto.nullable) = false ];
-=======
   string memo = 8;
 
   neutron.feerefunder.Fee fee = 9
       [ (gogoproto.nullable) = false ];
->>>>>>> d70c2084
 }
 
 // MsgTransferResponse is the modified response type for
