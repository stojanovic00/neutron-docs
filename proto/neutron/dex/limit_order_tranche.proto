syntax = "proto3";
package neutron.dex;

import "gogoproto/gogo.proto";
import "google/protobuf/timestamp.proto";
import "neutron/dex/pair_id.proto";
import "neutron/dex/trade_pair_id.proto";

option go_package = "github.com/neutron-org/neutron/v2/x/dex/types";

message LimitOrderTrancheKey {
  TradePairID trade_pair_id = 1;
  int64 tick_index_taker_to_maker = 2;
  string tranche_key = 3;
}

message LimitOrderTranche {
  LimitOrderTrancheKey key = 1;
  string reserves_maker_denom = 2 [
    (gogoproto.moretags) = "yaml:\"reserves_maker_denom\"",
    (gogoproto.customtype) = "github.com/cosmos/cosmos-sdk/types.Int",
    (gogoproto.nullable) = false,
    (gogoproto.jsontag) = "reserves_maker_denom"
  ];
<<<<<<< HEAD
  // LimitOrders with expiration_time set are valid as long as blockTime <= expiration_time

  // JIT orders also use expiration_time to handle deletion but represent a special case
  // All JIT orders have a expiration_time of 0 and an exception is made to still treat these orders as live
  // Order deletion still functions the same and the orders will be deleted at the end of the block
=======
  string reserves_taker_denom = 3 [
    (gogoproto.moretags) = "yaml:\"reserves_taker_denom\"",
    (gogoproto.customtype) = "github.com/cosmos/cosmos-sdk/types.Int",
    (gogoproto.nullable) = false,
    (gogoproto.jsontag) = "reserves_taker_denom"
  ];
  string total_maker_denom = 4 [
    (gogoproto.moretags) = "yaml:\"total_maker_denom\"",
    (gogoproto.customtype) = "github.com/cosmos/cosmos-sdk/types.Int",
    (gogoproto.nullable) = false,
    (gogoproto.jsontag) = "total_maker_denom"
  ];
  string total_taker_denom = 5 [
    (gogoproto.moretags) = "yaml:\"total_taker_denom\"",
    (gogoproto.customtype) = "github.com/cosmos/cosmos-sdk/types.Int",
    (gogoproto.nullable) = false,
    (gogoproto.jsontag) = "total_taker_denom"
  ];
  // expiration_time is represented as an RFC 3339 formatted date.
  // LimitOrders with expiration_time set are valid as long as blockTime <= expiration_time.
  // JIT orders also use expiration_time to handle deletion, but represent a special case.
  // All JIT orders have an expiration_time of 0001-01-01T00:00:00Z, and an exception is made to
  // still treat these orders as live. Order deletion still functions the
  // same, and the orders will be deleted at the end of the block.
>>>>>>> abd5092d
  google.protobuf.Timestamp expiration_time = 6 [
    (gogoproto.stdtime) = true,
    (gogoproto.nullable) = true
  ];
  string price_taker_to_maker = 7 [
    (gogoproto.moretags) = "yaml:\"price_taker_to_maker\"",
    (gogoproto.customtype) = "github.com/neutron-org/neutron/v2/utils/math.PrecDec",
    (gogoproto.nullable) = false,
    (gogoproto.jsontag) = "price_taker_to_maker"
  ];
}<|MERGE_RESOLUTION|>--- conflicted
+++ resolved
@@ -22,13 +22,6 @@
     (gogoproto.nullable) = false,
     (gogoproto.jsontag) = "reserves_maker_denom"
   ];
-<<<<<<< HEAD
-  // LimitOrders with expiration_time set are valid as long as blockTime <= expiration_time
-
-  // JIT orders also use expiration_time to handle deletion but represent a special case
-  // All JIT orders have a expiration_time of 0 and an exception is made to still treat these orders as live
-  // Order deletion still functions the same and the orders will be deleted at the end of the block
-=======
   string reserves_taker_denom = 3 [
     (gogoproto.moretags) = "yaml:\"reserves_taker_denom\"",
     (gogoproto.customtype) = "github.com/cosmos/cosmos-sdk/types.Int",
@@ -47,13 +40,11 @@
     (gogoproto.nullable) = false,
     (gogoproto.jsontag) = "total_taker_denom"
   ];
-  // expiration_time is represented as an RFC 3339 formatted date.
-  // LimitOrders with expiration_time set are valid as long as blockTime <= expiration_time.
-  // JIT orders also use expiration_time to handle deletion, but represent a special case.
-  // All JIT orders have an expiration_time of 0001-01-01T00:00:00Z, and an exception is made to
-  // still treat these orders as live. Order deletion still functions the
-  // same, and the orders will be deleted at the end of the block.
->>>>>>> abd5092d
+  // LimitOrders with expiration_time set are valid as long as blockTime <= expiration_time
+
+  // JIT orders also use expiration_time to handle deletion but represent a special case
+  // All JIT orders have a expiration_time of 0 and an exception is made to still treat these orders as live
+  // Order deletion still functions the same and the orders will be deleted at the end of the block
   google.protobuf.Timestamp expiration_time = 6 [
     (gogoproto.stdtime) = true,
     (gogoproto.nullable) = true
