syntax = "proto3";

package neutron.dex;

import "cosmos/base/query/v1beta1/pagination.proto";
import "cosmos/base/v1beta1/coin.proto";
import "gogoproto/gogo.proto";
import "google/api/annotations.proto";
import "google/protobuf/timestamp.proto";
import "neutron/dex/deposit_record.proto";
import "neutron/dex/limit_order_tranche.proto";
import "neutron/dex/limit_order_tranche_user.proto";
import "neutron/dex/params.proto";
import "neutron/dex/pool.proto";
import "neutron/dex/pool_metadata.proto";
import "neutron/dex/pool_reserves.proto";
import "neutron/dex/tick_liquidity.proto";
import "neutron/dex/tx.proto";

// this line is used by starport scaffolding # 1

option go_package = "github.com/neutron-org/neutron/v2/x/dex/types";

// Query defines the gRPC querier service.
service Query {
  // Parameters queries the parameters of the module.
  rpc Params(QueryParamsRequest) returns (QueryParamsResponse) {
    option (google.api.http).get = "/neutron/dex/params";
  }

  // Queries a LimitOrderTrancheUser by index.
  rpc LimitOrderTrancheUser(QueryGetLimitOrderTrancheUserRequest) returns (QueryGetLimitOrderTrancheUserResponse) {
    option (google.api.http).get = "/neutron/dex/limit_order_tranche_user/{address}/{tranche_key}";
  }

  // Queries a list of LimitOrderTrancheMap items.
  rpc LimitOrderTrancheUserAll(QueryAllLimitOrderTrancheUserRequest) returns (QueryAllLimitOrderTrancheUserResponse) {
    option (google.api.http).get = "/neutron/dex/limit_order_tranche_user";
  }

  // Queries a list of LimitOrderTrancheUser items for a given address.
  rpc LimitOrderTrancheUserAllByAddress(QueryAllUserLimitOrdersRequest) returns (QueryAllUserLimitOrdersResponse) {
    option (google.api.http).get = "/neutron/dex/user/limit_orders/{address}";
  }

  // Queries a LimitOrderTranche by index.
  rpc LimitOrderTranche(QueryGetLimitOrderTrancheRequest) returns (QueryGetLimitOrderTrancheResponse) {
    option (google.api.http).get =
      "/neutron/dex/limit_order_tranche/{pair_id}/"
      "{token_in}/{tick_index}/{tranche_key}";
  }

  // Queries a list of LimitOrderTranche items for a given pairID / TokenIn
  // combination.
  rpc LimitOrderTrancheAll(QueryAllLimitOrderTrancheRequest) returns (QueryAllLimitOrderTrancheResponse) {
    option (google.api.http).get = "/neutron/dex/limit_order_tranche/{pair_id}/{token_in}";
  }

  // Queries a list of UserDeposits items.
  rpc UserDepositsAll(QueryAllUserDepositsRequest) returns (QueryAllUserDepositsResponse) {
    option (google.api.http).get = "/neutron/dex/user/deposits/{address}";
  }

  // Queries a list of TickLiquidity items.
  rpc TickLiquidityAll(QueryAllTickLiquidityRequest) returns (QueryAllTickLiquidityResponse) {
    option (google.api.http).get = "/neutron/dex/tick_liquidity/{pair_id}/{token_in}";
  }

  // Queries a InactiveLimitOrderTranche by index.
  rpc InactiveLimitOrderTranche(QueryGetInactiveLimitOrderTrancheRequest) returns (QueryGetInactiveLimitOrderTrancheResponse) {
    option (google.api.http).get =
      "/neutron/dex/filled_limit_order_tranche/{pair_id}/{token_in}/"
      "{tick_index}/{tranche_key}";
  }

  // Queries a list of InactiveLimitOrderTranche items.
  rpc InactiveLimitOrderTrancheAll(QueryAllInactiveLimitOrderTrancheRequest) returns (QueryAllInactiveLimitOrderTrancheResponse) {
    option (google.api.http).get = "/neutron/dex/filled_limit_order_tranche";
  }

  // Queries a list of PoolReserves items.
  rpc PoolReservesAll(QueryAllPoolReservesRequest) returns (QueryAllPoolReservesResponse) {
    option (google.api.http).get = "/neutron/dex/pool_reserves/{pair_id}/{token_in}";
  }

  // Queries a PoolReserve by index
  rpc PoolReserves(QueryGetPoolReservesRequest) returns (QueryGetPoolReservesResponse) {
    option (google.api.http).get = "/neutron/dex/pool_reserves/{pair_id}/{token_in}/{tick_index}/{fee}";
  }

  // Queries the simulated result of a multihop swap
  rpc EstimateMultiHopSwap(QueryEstimateMultiHopSwapRequest) returns (QueryEstimateMultiHopSwapResponse) {
    option (google.api.http).get = "/neutron/dex/estimate_multi_hop_swap";
  }

  // Queries the simulated result of a multihop swap
  rpc EstimatePlaceLimitOrder(QueryEstimatePlaceLimitOrderRequest) returns (QueryEstimatePlaceLimitOrderResponse) {
    option (google.api.http).get = "/neutron/dex/estimate_place_limit_order";
  }

  // Queries a pool by pair, tick and fee
  rpc Pool(QueryPoolRequest) returns (QueryPoolResponse) {
    option (google.api.http).get = "/neutron/dex/pool/{pair_id}/{tick_index}/{fee}";
  }

  // Queries a pool by ID
  rpc PoolByID(QueryPoolByIDRequest) returns (QueryPoolResponse) {
    option (google.api.http).get = "/neutron/dex/pool/{pool_id}";
  }

  // Queries a PoolMetadata by ID
  rpc PoolMetadata(QueryGetPoolMetadataRequest) returns (QueryGetPoolMetadataResponse) {
    option (google.api.http).get = "/neutron/dex/pool_metadata/{id}";
  }

  // Queries a list of PoolMetadata items.
  rpc PoolMetadataAll(QueryAllPoolMetadataRequest) returns (QueryAllPoolMetadataResponse) {
    option (google.api.http).get = "/neutron/dex/pool_metadata";
  }

  // this line is used by starport scaffolding # 2
}

// QueryParamsRequest is request type for the Query/Params RPC method.
message QueryParamsRequest {}

// QueryParamsResponse is response type for the Query/Params RPC method.
message QueryParamsResponse {
  // params holds all the parameters of this module.
  Params params = 1 [(gogoproto.nullable) = false];
}

message QueryGetLimitOrderTrancheUserRequest {
  string address = 1;
  string tranche_key = 2;
}

message QueryGetLimitOrderTrancheUserResponse {
  LimitOrderTrancheUser limit_order_tranche_user = 1 [(gogoproto.nullable) = true];
}

message QueryAllLimitOrderTrancheUserRequest {
  cosmos.base.query.v1beta1.PageRequest pagination = 1;
}

message QueryAllLimitOrderTrancheUserResponse {
  repeated LimitOrderTrancheUser limit_order_tranche_user = 1 [(gogoproto.nullable) = true];
  cosmos.base.query.v1beta1.PageResponse pagination = 2;
}

message QueryGetLimitOrderTrancheRequest {
  string pair_id = 1;
  int64 tick_index = 2;
  string token_in = 3;
  string tranche_key = 4;
}

message QueryGetLimitOrderTrancheResponse {
  LimitOrderTranche limit_order_tranche = 1 [(gogoproto.nullable) = true];
}

message QueryAllLimitOrderTrancheRequest {
  string pair_id = 1;
  string token_in = 2;
  cosmos.base.query.v1beta1.PageRequest pagination = 3;
}

message QueryAllLimitOrderTrancheResponse {
  repeated LimitOrderTranche limit_order_tranche = 1 [(gogoproto.nullable) = true];
  cosmos.base.query.v1beta1.PageResponse pagination = 2;
}

message QueryAllUserDepositsRequest {
  string address = 1;
<<<<<<< HEAD
	cosmos.base.query.v1beta1.PageRequest pagination = 2;
  bool include_pool_data = 3;
=======
  cosmos.base.query.v1beta1.PageRequest pagination = 2;
>>>>>>> 9baf31a7
}

message QueryAllUserDepositsResponse {
  repeated DepositRecord deposits = 1 [(gogoproto.nullable) = true];
  cosmos.base.query.v1beta1.PageResponse pagination = 2;
}

message QueryAllUserLimitOrdersRequest {
  string address = 1;
  cosmos.base.query.v1beta1.PageRequest pagination = 2;
}

message QueryAllUserLimitOrdersResponse {
  repeated LimitOrderTrancheUser limit_orders = 1 [(gogoproto.nullable) = true];
  cosmos.base.query.v1beta1.PageResponse pagination = 2;
}

message QueryAllTickLiquidityRequest {
  string pair_id = 1;
  string token_in = 2;
  cosmos.base.query.v1beta1.PageRequest pagination = 3;
}

message QueryAllTickLiquidityResponse {
  repeated TickLiquidity tick_liquidity = 1 [(gogoproto.nullable) = true];
  cosmos.base.query.v1beta1.PageResponse pagination = 2;
}

message QueryGetInactiveLimitOrderTrancheRequest {
  string pair_id = 1;
  string token_in = 2;
  int64 tick_index = 3;
  string tranche_key = 4;
}

message QueryGetInactiveLimitOrderTrancheResponse {
  LimitOrderTranche inactive_limit_order_tranche = 1 [(gogoproto.nullable) = true];
}

message QueryAllInactiveLimitOrderTrancheRequest {
  cosmos.base.query.v1beta1.PageRequest pagination = 1;
}

message QueryAllInactiveLimitOrderTrancheResponse {
  repeated LimitOrderTranche inactive_limit_order_tranche = 1 [(gogoproto.nullable) = true];
  cosmos.base.query.v1beta1.PageResponse pagination = 2;
}

message QueryAllPoolReservesRequest {
  string pair_id = 1;
  string token_in = 2;
  cosmos.base.query.v1beta1.PageRequest pagination = 3;
}

message QueryAllPoolReservesResponse {
  repeated PoolReserves pool_reserves = 1 [(gogoproto.nullable) = true];
  cosmos.base.query.v1beta1.PageResponse pagination = 2;
}

message QueryGetPoolReservesRequest {
  string pair_id = 1;
  string token_in = 2;
  int64 tick_index = 3;
  uint64 fee = 4;
}

message QueryGetPoolReservesResponse {
  PoolReserves pool_reserves = 1 [(gogoproto.nullable) = true];
}

message QueryEstimateMultiHopSwapRequest {
  string creator = 1;
  string receiver = 2;
  repeated MultiHopRoute routes = 3;
  string amount_in = 4 [
    (gogoproto.moretags) = "yaml:\"amount_in\"",
    (gogoproto.customtype) = "github.com/cosmos/cosmos-sdk/types.Int",
    (gogoproto.nullable) = false,
    (gogoproto.jsontag) = "amount_in"
  ];
  string exit_limit_price = 5 [
    (gogoproto.moretags) = "yaml:\"exit_limit_price\"",
    (gogoproto.customtype) = "github.com/neutron-org/neutron/v2/utils/math.PrecDec",
    (gogoproto.nullable) = false,
    (gogoproto.jsontag) = "exit_limit_price"
  ];

  // If pickBestRoute == true then all routes are run and the route with the
  // best price is chosen otherwise, the first succesful route is used.
  bool pick_best_route = 6;
}

message QueryEstimateMultiHopSwapResponse {
  cosmos.base.v1beta1.Coin coin_out = 1 [
    (gogoproto.nullable) = false,
    (gogoproto.customtype) = "github.com/cosmos/cosmos-sdk/types.Coin",
    (gogoproto.jsontag) = "coin_out"
  ];
}

message QueryEstimatePlaceLimitOrderRequest {
  string creator = 1;
  string receiver = 2;
  string token_in = 3;
  string token_out = 4;
  int64 tick_index_in_to_out = 5;
  string amount_in = 6 [
    (gogoproto.moretags) = "yaml:\"amount_in\"",
    (gogoproto.customtype) = "github.com/cosmos/cosmos-sdk/types.Int",
    (gogoproto.nullable) = false,
    (gogoproto.jsontag) = "amount_in"
  ];
  LimitOrderType order_type = 7;

  // expirationTime is only valid iff orderType == GOOD_TIL_TIME.
  google.protobuf.Timestamp expiration_time = 8 [
    (gogoproto.stdtime) = true,
    (gogoproto.nullable) = true
  ];
  string maxAmount_out = 9 [
    (gogoproto.moretags) = "yaml:\"max_amount_out\"",
    (gogoproto.customtype) = "github.com/cosmos/cosmos-sdk/types.Int",
    (gogoproto.nullable) = true,
    (gogoproto.jsontag) = "max_amount_out"
  ];
}

message QueryEstimatePlaceLimitOrderResponse {
  // Total amount of coin used for the limit order
  // You can derive makerLimitInCoin using the equation: totalInCoin =
  // swapInCoin + makerLimitInCoin
  cosmos.base.v1beta1.Coin total_in_coin = 1 [
    (gogoproto.moretags) = "yaml:\"total_in_coin\"",
    (gogoproto.nullable) = false,
    (gogoproto.customtype) = "github.com/cosmos/cosmos-sdk/types.Coin",
    (gogoproto.jsontag) = "total_in_coin"
  ];

  // Total amount of the token in that was immediately swapped for swapOutCoin
  cosmos.base.v1beta1.Coin swap_in_coin = 2 [
    (gogoproto.moretags) = "yaml:\"swap_in_coin\"",
    (gogoproto.nullable) = false,
    (gogoproto.customtype) = "github.com/cosmos/cosmos-sdk/types.Coin",
    (gogoproto.jsontag) = "swap_in_coin"
  ];

  // Total amount of coin received from the taker portion of the limit order
  // This is the amount of coin immediately available in the users account after
  // executing the limit order. It does not include any future proceeds from the
  // maker portion which will have withdrawn in the future
  cosmos.base.v1beta1.Coin swap_out_coin = 3 [
    (gogoproto.moretags) = "yaml:\"swap_out_coin\"",
    (gogoproto.nullable) = false,
    (gogoproto.customtype) = "github.com/cosmos/cosmos-sdk/types.Coin",
    (gogoproto.jsontag) = "swap_out_coin"
  ];
}

message QueryPoolRequest {
  string pair_id = 1;
  int64 tick_index = 2;
  uint64 fee = 3;
}

message QueryPoolByIDRequest {
  uint64 pool_id = 1;
}

message QueryPoolResponse {
  Pool pool = 1 [(gogoproto.nullable) = true];
}

message QueryGetPoolMetadataRequest {
  uint64 id = 1;
}

message QueryGetPoolMetadataResponse {
  PoolMetadata Pool_metadata = 1 [(gogoproto.nullable) = false];
}

message QueryAllPoolMetadataRequest {
  cosmos.base.query.v1beta1.PageRequest pagination = 1;
}

message QueryAllPoolMetadataResponse {
  repeated PoolMetadata pool_metadata = 1 [(gogoproto.nullable) = false];
  cosmos.base.query.v1beta1.PageResponse pagination = 2;
}

// this line is used by starport scaffolding # 3<|MERGE_RESOLUTION|>--- conflicted
+++ resolved
@@ -172,12 +172,8 @@
 
 message QueryAllUserDepositsRequest {
   string address = 1;
-<<<<<<< HEAD
-	cosmos.base.query.v1beta1.PageRequest pagination = 2;
+  cosmos.base.query.v1beta1.PageRequest pagination = 2;
   bool include_pool_data = 3;
-=======
-  cosmos.base.query.v1beta1.PageRequest pagination = 2;
->>>>>>> 9baf31a7
 }
 
 message QueryAllUserDepositsResponse {
