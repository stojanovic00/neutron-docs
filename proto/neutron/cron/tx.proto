--- conflicted
+++ resolved
@@ -13,10 +13,11 @@
 
 // Msg defines the Msg service.
 service Msg {
-<<<<<<< HEAD
     rpc UpdateParams(MsgUpdateParams) returns (MsgUpdateParamsResponse);
     // this line is used by starport scaffolding # proto/tx/rpc
 }
+
+// this line is used by starport scaffolding # proto/tx/message
 
 // MsgUpdateParams is the MsgUpdateParams request type.
 //
@@ -39,10 +40,4 @@
 // MsgUpdateParams message.
 //
 // Since: 0.47
-message MsgUpdateParamsResponse {}
-=======
-  // this line is used by starport scaffolding # proto/tx/rpc
-}
-
-// this line is used by starport scaffolding # proto/tx/message
->>>>>>> 7cd40387
+message MsgUpdateParamsResponse {}