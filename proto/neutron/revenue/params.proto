syntax = "proto3";
package neutron.revenue;

import "amino/amino.proto";
import "cosmos/base/v1beta1/coin.proto";
import "cosmos_proto/cosmos.proto";
import "gogoproto/gogo.proto";

option go_package = "github.com/neutron-org/neutron/v5/x/revenue/types";

// Defines the parameters for the module.
message Params {
  option (gogoproto.goproto_stringer) = false;

  // The denom to be used for compensation.
  string denom_compensation = 1;

  // The compensation amount in USD.
  uint64 base_compensation = 2;

  // Specifies performance requirements for validators in scope of blocks signing and creation. If
  // not met, the validator is not rewarded.
  PerformanceRequirement blocks_performance_requirement = 3;

  // Specifies performance requirements for validators in scope of the oracle price votes. If not
  // met, the validator is not rewarded.
  PerformanceRequirement oracle_votes_performance_requirement = 4;

  // Indicates the currently active type of payment schedule.
<<<<<<< HEAD
  PaymentScheduleType payment_schedule_type = 5;

  // The window in seconds to calculate TWAP price of NTRN
  uint64 TWAP_Window = 6;
=======
  oneof payment_schedule_type {
    MonthlyPaymentScheduleType monthly_payment_schedule_type = 5 [(amino.oneof_name) = "revenue/Params/MonthlyPaymentScheduleType"];
    BlockBasedPaymentScheduleType block_based_payment_schedule_type = 6 [(amino.oneof_name) = "revenue/Params/BlockBasedPaymentScheduleType"];
    EmptyPaymentScheduleType empty_payment_schedule_type = 7 [(amino.oneof_name) = "revenue/Params/EmptyPaymentScheduleType"];
  }
>>>>>>> f4f77fce
}

// Monthly periods with payments made at the end of each month.
message MonthlyPaymentScheduleType {}

// Periods defined by a specific number of blocks, with payments made when the required block
// count is reached.
message BlockBasedPaymentScheduleType {
  // The number of blocks in a payment period.
  uint64 blocks_per_period = 1;
}

// Endless periods with payments never made.
message EmptyPaymentScheduleType {}

// Specifies a performance criteria that validators must meet to qualify for network rewards.
message PerformanceRequirement {
  // The fraction of the total performance a validator can miss without affecting their reward.
  // Represented as a decimal value in the range [0.0, 1.0], where 1.0 corresponds to 100%.
  string allowed_to_miss = 1 [
    (cosmos_proto.scalar) = "cosmos.Dec",
    (gogoproto.customtype) = "cosmossdk.io/math.LegacyDec",
    (gogoproto.nullable) = false
  ];

  // The minimum fraction of the total performance a validator must achieve to be eligible for
  // network rewards. Validators falling below this threshold will not receive any rewards.
  // Represented as a decimal value in the range [0.0, 1.0], where 1.0 corresponds to 100%.
  string required_at_least = 2 [
    (cosmos_proto.scalar) = "cosmos.Dec",
    (gogoproto.customtype) = "cosmossdk.io/math.LegacyDec",
    (gogoproto.nullable) = false
  ];
}<|MERGE_RESOLUTION|>--- conflicted
+++ resolved
@@ -27,18 +27,13 @@
   PerformanceRequirement oracle_votes_performance_requirement = 4;
 
   // Indicates the currently active type of payment schedule.
-<<<<<<< HEAD
-  PaymentScheduleType payment_schedule_type = 5;
-
-  // The window in seconds to calculate TWAP price of NTRN
-  uint64 TWAP_Window = 6;
-=======
   oneof payment_schedule_type {
     MonthlyPaymentScheduleType monthly_payment_schedule_type = 5 [(amino.oneof_name) = "revenue/Params/MonthlyPaymentScheduleType"];
     BlockBasedPaymentScheduleType block_based_payment_schedule_type = 6 [(amino.oneof_name) = "revenue/Params/BlockBasedPaymentScheduleType"];
     EmptyPaymentScheduleType empty_payment_schedule_type = 7 [(amino.oneof_name) = "revenue/Params/EmptyPaymentScheduleType"];
   }
->>>>>>> f4f77fce
+  // The window in seconds to calculate TWAP price of NTRN
+  uint64 TWAP_Window = 8;
 }
 
 // Monthly periods with payments made at the end of each month.
