--- conflicted
+++ resolved
@@ -50,7 +50,6 @@
   tendermint.crypto.ProofOps Proof = 4;
 }
 
-<<<<<<< HEAD
 message TxValue {
   tendermint.abci.ResponseDeliverTx tx = 1;
   MerkleProof delivery_proof = 2;
@@ -68,6 +67,3 @@
 message MsgSubmitQueryResultResponse {
 
 }
-=======
-message MsgSubmitQueryResultResponse {}
->>>>>>> 01d35c74
