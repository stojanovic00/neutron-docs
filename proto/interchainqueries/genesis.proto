--- conflicted
+++ resolved
@@ -28,17 +28,11 @@
   // Parameter that defines how often the query must be updated.
   uint64 update_period = 7;
 
-<<<<<<< HEAD
-=======
-  // The local height when the event to update the query result was emitted last time.
-  uint64 last_emitted_height = 8;
-
->>>>>>> caf377b3
   // The local chain last block height when the query result was updated.
-  uint64 last_submitted_result_local_height = 9;
+  uint64 last_submitted_result_local_height = 8;
 
   // The remote chain last block height when the query result was updated.
-  uint64 last_submitted_result_remote_height = 10;
+  uint64 last_submitted_result_remote_height = 9;
 }
 
 message KVKey {
