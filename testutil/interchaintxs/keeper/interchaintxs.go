--- conflicted
+++ resolved
@@ -47,12 +47,9 @@
 		icaControllerKeeper,
 		managerKeeper,
 		refunderKeeper,
-<<<<<<< HEAD
-		authtypes.NewModuleAddress(adminmoduletypes.ModuleName).String(),
-=======
 		bankKeeper,
 		feeburnerKeeper,
->>>>>>> 7cd40387
+		authtypes.NewModuleAddress(adminmoduletypes.ModuleName).String(),
 	)
 
 	ctx := sdk.NewContext(stateStore, tmproto.Header{}, false, log.NewNopLogger())
