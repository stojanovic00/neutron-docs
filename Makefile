#!/usr/bin/make -f

PACKAGES_SIMTEST=$(shell go list ./... | grep '/simulation')
VERSION := $(shell echo $(shell git describe --tags) | sed 's/^v//')
COMMIT := $(shell git log -1 --format='%H')
LEDGER_ENABLED ?= true
SDK_PACK := $(shell go list -m github.com/cosmos/cosmos-sdk | sed  's/ /\@/g')
BINDIR ?= $(GOPATH)/bin
SIMAPP = ./app
GO_VERSION=1.23
<<<<<<< HEAD
GOLANGCI_LINT_VERSION=v1.55.2
=======
GOLANGCI_LINT_VERSION=v1.63.4
>>>>>>> be531656
BUILDDIR ?= $(CURDIR)/build

# for dockerized protobuf tools
DOCKER := $(shell which docker)
BUILDDIR ?= $(CURDIR)/build
HTTPS_GIT := https://github.com/neutron-org/neutron.git

GO_SYSTEM_VERSION = $(shell go version | cut -c 14- | cut -d' ' -f1 | cut -d'.' -f1-2)
REQUIRE_GO_VERSION = $(GO_VERSION)

export GO111MODULE = on

# process build tags

build_tags = netgo
ifeq ($(LEDGER_ENABLED),true)
  ifeq ($(OS),Windows_NT)
    GCCEXE = $(shell where gcc.exe 2> NUL)
    ifeq ($(GCCEXE),)
      $(error gcc.exe not installed for ledger support, please install or set LEDGER_ENABLED=false)
    else
      build_tags += ledger
    endif
  else
    UNAME_S = $(shell uname -s)
    ifeq ($(UNAME_S),OpenBSD)
      $(warning OpenBSD detected, disabling ledger support (https://github.com/cosmos/cosmos-sdk/issues/1988))
    else
      GCC = $(shell command -v gcc 2> /dev/null)
      ifeq ($(GCC),)
        $(error gcc not installed for ledger support, please install or set LEDGER_ENABLED=false)
      else
        build_tags += ledger
      endif
    endif
  endif
endif

ifeq ($(WITH_CLEVELDB),yes)
  build_tags += gcc
endif
build_tags += $(BUILD_TAGS)
build_tags := $(strip $(build_tags))

build_tags_test_binary = $(build_tags)
build_tags_test_binary += skip_ccv_msg_filter

whitespace :=
empty = $(whitespace) $(whitespace)
comma := ,
build_tags_comma_sep := $(subst $(empty),$(comma),$(build_tags))
build_tags_test_binary_comma_sep := $(subst $(empty),$(comma),$(build_tags_test_binary))

# process linker flags

ldflags = -X github.com/cosmos/cosmos-sdk/version.Name=neutron \
		  -X github.com/cosmos/cosmos-sdk/version.AppName=neutrond \
		  -X github.com/cosmos/cosmos-sdk/version.Version=$(VERSION) \
		  -X github.com/cosmos/cosmos-sdk/version.Commit=$(COMMIT) \
		  -X "github.com/cosmos/cosmos-sdk/version.BuildTags=$(build_tags_comma_sep)"

ifeq ($(WITH_CLEVELDB),yes)
  ldflags += -X github.com/cosmos/cosmos-sdk/types.DBBackend=cleveldb
endif
ldflags += $(LDFLAGS)
ldflags := $(strip $(ldflags))

BUILD_FLAGS := -tags "$(build_tags_comma_sep)" -ldflags '$(ldflags)' -trimpath
BUILD_FLAGS_TEST_BINARY := -tags "$(build_tags_test_binary_comma_sep)" -ldflags '$(ldflags)' -trimpath

# The below include contains the tools and runsim targets.
include contrib/devtools/Makefile

check_version:
ifneq ($(GO_SYSTEM_VERSION), $(REQUIRE_GO_VERSION))
	@echo "ERROR: Go version ${REQUIRE_GO_VERSION} is required for $(VERSION) of Neutron."
	exit 1
endif

all: install lint test

BUILD_TARGETS := build install

build: BUILD_ARGS=-o $(BUILDDIR)/

$(BUILD_TARGETS): check_version go.sum $(BUILDDIR)/
ifeq ($(OS),Windows_NT)
	exit 1
else
	go $@ -mod=readonly $(BUILD_FLAGS) $(BUILD_ARGS) ./cmd/neutrond
endif

$(BUILDDIR)/:
	mkdir -p $(BUILDDIR)/

build-static-linux-amd64: go.sum $(BUILDDIR)/
	$(DOCKER) buildx create --name neutronbuilder || true
	$(DOCKER) buildx use neutronbuilder
	$(DOCKER) buildx build \
		--build-arg GO_VERSION=$(GO_VERSION) \
		--build-arg GIT_VERSION=$(VERSION) \
		--build-arg GIT_COMMIT=$(COMMIT) \
		--build-arg BUILD_TAGS=$(build_tags_comma_sep),muslc \
		--platform linux/amd64 \
		-t neutron-amd64 \
		--load \
		-f Dockerfile.builder .
	$(DOCKER) rm -f neutronbinary || true
	$(DOCKER) create -ti --name neutronbinary neutron-amd64
	$(DOCKER) cp neutronbinary:/bin/neutrond $(BUILDDIR)/neutrond-linux-amd64
	$(DOCKER) rm -f neutronbinary

build-e2e-docker-image: go.sum $(BUILDDIR)/
	$(DOCKER) buildx create --name neutronbuilder || true
	$(DOCKER) buildx use neutronbuilder
	$(DOCKER) buildx build \
		--build-arg GO_VERSION=$(GO_VERSION) \
		--build-arg GIT_VERSION=$(VERSION) \
		--build-arg GIT_COMMIT=$(COMMIT) \
		--build-arg BUILD_TAGS=$(build_tags_comma_sep),skip_ccv_msg_filter,muslc \
		--build-arg RUNNER_IMAGE="alpine:3.18" \
		--platform linux/amd64 \
		-t neutron-node \
		--load \
		-f Dockerfile.builder .

slinky-e2e-test:
	@echo "Running e2e slinky tests..."
	cd ./tests/slinky && go mod tidy && go test -v -race -timeout 30m -count=1 ./...

feemarket-e2e-test:
	@echo "Running e2e feemarket tests..."
	@cd ./tests/feemarket &&  go mod tidy && go test -p 1 -v -race -timeout 30m -count=1 ./...

install-test-binary: check_version go.sum
	go install -mod=readonly $(BUILD_FLAGS_TEST_BINARY) ./cmd/neutrond

########################################
### Tools & dependencies

go-mod-cache: go.sum
	@echo "--> Download go modules to local cache"
	@go mod download

go.sum: go.mod
	@echo "--> Ensure dependencies have not been modified"
	@go mod verify

draw-deps:
	@# requires brew install graphviz or apt-get install graphviz
	go get github.com/RobotsAndPencils/goviz
	@goviz -i ./cmd/neutrond -d 2 | dot -Tpng -o dependency-graph.png

clean:
	rm -rf snapcraft-local.yaml $(BUILDDIR)/

distclean: clean
	rm -rf vendor/

########################################
### Testing


test: test-unit
	@rm -rf ./.testchains

test-all: check test-race test-cover

test-unit:
	@VERSION=$(VERSION) go test -mod=readonly -tags='ledger test_ledger_mock' ./...

test-race:
	@VERSION=$(VERSION) go test -mod=readonly -race -tags='ledger test_ledger_mock' ./...

test-cover:
	@go test -mod=readonly -timeout 30m -race -coverprofile=coverage.txt -covermode=atomic -tags='ledger test_ledger_mock' ./...

benchmark:
	@go test -mod=readonly -bench=. ./...

test-sim-import-export: runsim
	@echo "Running application import/export simulation. This may take several minutes..."
	@$(BINDIR)/runsim -Jobs=4 -SimAppPkg=$(SIMAPP) -ExitOnFail 50 5 TestAppImportExport

test-sim-multi-seed-short: runsim
	@echo "Running short multi-seed application simulation. This may take awhile!"
	@$(BINDIR)/runsim -Jobs=4 -SimAppPkg=$(SIMAPP) -ExitOnFail 50 10 TestFullAppSimulation

###############################################################################
###                                Linting                                  ###
###############################################################################

lint:
	golangci-lint run --exclude-files ".*.pb.go"
	find . -name '*.go' -not -name "*.pb.go" -type f -not -path "./vendor*" -not -path "*.git*" -not -path "*_test.go" | xargs gofmt -d -s

format:
	@go install mvdan.cc/gofumpt@latest
	@go install github.com/golangci/golangci-lint/cmd/golangci-lint@$(GOLANGCI_LINT_VERSION)
	find . -name '*.go' -type f -not -path "./vendor*" -not -path "*.git*" -not -path "./client/docs/statik/statik.go" -not -path "./tests/mocks/*" -not -name "*.pb.go" -not -name "*.pb.gw.go" -not -name "*.pulsar.go" -not -path "./crypto/keys/secp256k1/*" | xargs -I % sh -c 'gofumpt -w -l % && goimports -w -local github.com/neutron-org %'
	golangci-lint run --fix --exclude-files ".*.pb.go"

.PHONY: format

###############################################################################
###                                Protobuf                                 ###
###############################################################################
protoVer=0.11.6
protoImageName=ghcr.io/cosmos/proto-builder:$(protoVer)
protoImage=docker run --rm -v $(CURDIR):/workspace --workdir /workspace $(protoImageName)
proto-gen:
	@echo "Generating Protobuf files"
	@$(protoImage) sh ./scripts/protocgen.sh

proto-swagger-gen:
	@$(DOCKER) build proto/ -t swagger-gen
	@$(DOCKER) run --rm -v $(CURDIR):/workspace --workdir /workspace swagger-gen ./scripts/protoc-swagger-gen.sh

PROTO_FORMATTER_IMAGE=bufbuild/buf:1.28.1

proto-format:
	@echo "Formatting Protobuf files"
	$(DOCKER) run --rm -v $(CURDIR):/workspace \
	--workdir /workspace $(PROTO_FORMATTER_IMAGE) \
	 format proto -w


.PHONY: all install install-debug \
	go-mod-cache draw-deps clean build format \
	test test-all test-build test-cover test-unit test-race \
	test-sim-import-export \

init: kill-dev install-test-binary
	@echo "Building gaiad binary..."
	@cd ./../gaia/ && make install
	@echo "Initializing both blockchains..."
	./network/init-and-start-both.sh
	@echo "Initializing relayer..."
	./network/hermes/restore-keys.sh
	./network/hermes/create-conn.sh

start: kill-dev install-test-binary
	@echo "Starting up neutrond alone..."
	export BINARY=neutrond CHAINID=test-1 P2PPORT=26656 RPCPORT=26657 RESTPORT=1317 ROSETTA=8080 GRPCPORT=8090 GRPCWEB=8091 STAKEDENOM=untrn && \
	./network/init.sh && ./network/init-neutrond.sh && ./network/start.sh

start-rly:
	./network/hermes/start.sh

kill-dev:
	@echo "Killing neutrond and removing previous data"
	-@rm -rf ./data
	-@killall neutrond 2>/dev/null
	-@killall gaiad 2>/dev/null

build-docker-image:
	# please keep the image name consistent with https://github.com/neutron-org/neutron-integration-tests/blob/main/setup/docker-compose.yml
	@docker buildx build --load --build-context app=. -t neutron-node --build-arg BINARY=neutrond .

start-docker-container:
	# please keep the ports consistent with https://github.com/neutron-org/neutron-integration-tests/blob/main/setup/docker-compose.yml
	@docker run --rm --name neutron -d -p 1317:1317 -p 26657:26657 -p 26656:26656 -p 16657:16657 -p 8090:9090 -e RUN_BACKGROUND=0 neutron-node

stop-docker-container:
	@docker stop neutron

mocks:
	@echo "Regenerate mocks..."
	@go generate ./...

format-all: format proto-format

check-proto-format:
	@echo "Formatting Protobuf files"
		$(DOCKER) run --rm -v $(CURDIR):/workspace \
		--workdir /workspace $(PROTO_FORMATTER_IMAGE) \
		format proto -d --exit-code<|MERGE_RESOLUTION|>--- conflicted
+++ resolved
@@ -8,11 +8,7 @@
 BINDIR ?= $(GOPATH)/bin
 SIMAPP = ./app
 GO_VERSION=1.23
-<<<<<<< HEAD
-GOLANGCI_LINT_VERSION=v1.55.2
-=======
 GOLANGCI_LINT_VERSION=v1.63.4
->>>>>>> be531656
 BUILDDIR ?= $(CURDIR)/build
 
 # for dockerized protobuf tools
