--- conflicted
+++ resolved
@@ -128,11 +128,7 @@
 		--build-arg GO_VERSION=$(GO_VERSION) \
 		--build-arg GIT_VERSION=$(VERSION) \
 		--build-arg GIT_COMMIT=$(COMMIT) \
-<<<<<<< HEAD
-		--build-arg BUILD_TAGS=$(build_tags_comma_sep),muslc,skip_ccv_msg_filter \
-=======
 		--build-arg BUILD_TAGS=$(build_tags_comma_sep),skip_ccv_msg_filter,muslc \
->>>>>>> 91f23cd2
 		--build-arg RUNNER_IMAGE="alpine:3.18" \
 		--platform linux/amd64 \
 		-t neutron-node \
