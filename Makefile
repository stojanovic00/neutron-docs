--- conflicted
+++ resolved
@@ -92,9 +92,6 @@
 	go build -mod=readonly $(BUILD_FLAGS) -o build/neutrond ./cmd/neutrond
 endif
 
-<<<<<<< HEAD
-install: check_version go.sum
-=======
 build-static-linux-amd64: go.sum $(BUILDDIR)/
 	$(DOCKER) buildx create --name neutronbuilder || true
 	$(DOCKER) buildx use neutronbuilder
@@ -113,8 +110,7 @@
 	$(DOCKER) cp neutronbinary:/bin/neutrond $(BUILDDIR)/neutrond-linux-amd64
 	$(DOCKER) rm -f neutronbinary
 
-install: go.sum
->>>>>>> a3e62e38
+install: check_version go.sum
 	go install -mod=readonly $(BUILD_FLAGS) ./cmd/neutrond
 
 ########################################
