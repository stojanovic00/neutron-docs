name: Push

on: [push, pull_request]

jobs:
  tests:
    name: Test
    runs-on: ubuntu-latest
    steps:
<<<<<<< HEAD
      - name: Set up Go 1.19
        uses: actions/setup-go@v2
=======
      - name: Set up Go 1.16
        uses: actions/setup-go@v4
>>>>>>> ad413fda
        with:
          go-version: ^1.19
        id: go

      - name: Check out code into the Go module directory
        uses: actions/checkout@v2

      - name: Test
        run: make test<|MERGE_RESOLUTION|>--- conflicted
+++ resolved
@@ -7,13 +7,8 @@
     name: Test
     runs-on: ubuntu-latest
     steps:
-<<<<<<< HEAD
       - name: Set up Go 1.19
-        uses: actions/setup-go@v2
-=======
-      - name: Set up Go 1.16
         uses: actions/setup-go@v4
->>>>>>> ad413fda
         with:
           go-version: ^1.19
         id: go
