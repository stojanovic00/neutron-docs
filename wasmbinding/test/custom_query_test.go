--- conflicted
+++ resolved
@@ -43,17 +43,10 @@
 		Keys: []*icqtypes.KVKey{
 			{Path: host.StoreKey, Key: clientKey},
 		},
-<<<<<<< HEAD
 		QueryType:    string(icqtypes.InterchainQueryTypeKV),
-		ZoneId:       "osmosis",
+
 		UpdatePeriod: 1,
 		ConnectionId: suite.Path.EndpointA.ConnectionID,
-=======
-		QueryType:         string(icqtypes.InterchainQueryTypeKV),
-		UpdatePeriod:      1,
-		ConnectionId:      suite.Path.EndpointA.ConnectionID,
-		LastEmittedHeight: uint64(ctx.BlockHeight()),
->>>>>>> caf377b3
 	}
 	neutron.InterchainQueriesKeeper.SetLastRegisteredQueryKey(ctx, lastID)
 	err := neutron.InterchainQueriesKeeper.SaveQuery(ctx, registeredQuery)
