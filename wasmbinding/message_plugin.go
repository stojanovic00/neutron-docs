package wasmbinding

import (
	"context"
	"encoding/json"
	"fmt"
	"strings"
	"time"

	"github.com/cosmos/gogoproto/proto"

	"golang.org/x/exp/maps"

	dexkeeper "github.com/neutron-org/neutron/v4/x/dex/keeper"
	dextypes "github.com/neutron-org/neutron/v4/x/dex/types"

	contractmanagerkeeper "github.com/neutron-org/neutron/v4/x/contractmanager/keeper"

	"cosmossdk.io/errors"
	authtypes "github.com/cosmos/cosmos-sdk/x/auth/types"

	crontypes "github.com/neutron-org/neutron/v4/x/cron/types"

	cronkeeper "github.com/neutron-org/neutron/v4/x/cron/keeper"

	paramChange "github.com/cosmos/cosmos-sdk/x/params/types/proposal"

	softwareUpgrade "cosmossdk.io/x/upgrade/types"
	wasmkeeper "github.com/CosmWasm/wasmd/x/wasm/keeper"
	wasmvmtypes "github.com/CosmWasm/wasmvm/v2/types"
	"github.com/cosmos/cosmos-sdk/codec/types"
	sdk "github.com/cosmos/cosmos-sdk/types"
	sdkerrors "github.com/cosmos/cosmos-sdk/types/errors"

	adminmodulekeeper "github.com/cosmos/admin-module/x/adminmodule/keeper"
	admintypes "github.com/cosmos/admin-module/x/adminmodule/types"

	bankkeeper "github.com/cosmos/cosmos-sdk/x/bank/keeper"
	ibcclienttypes "github.com/cosmos/ibc-go/v8/modules/core/02-client/types" //nolint:staticcheck

	"github.com/neutron-org/neutron/v4/wasmbinding/bindings"
	icqkeeper "github.com/neutron-org/neutron/v4/x/interchainqueries/keeper"
	icqtypes "github.com/neutron-org/neutron/v4/x/interchainqueries/types"
	ictxkeeper "github.com/neutron-org/neutron/v4/x/interchaintxs/keeper"
	ictxtypes "github.com/neutron-org/neutron/v4/x/interchaintxs/types"
	transferwrapperkeeper "github.com/neutron-org/neutron/v4/x/transfer/keeper"
	transferwrappertypes "github.com/neutron-org/neutron/v4/x/transfer/types"

	tokenfactorykeeper "github.com/neutron-org/neutron/v4/x/tokenfactory/keeper"
	tokenfactorytypes "github.com/neutron-org/neutron/v4/x/tokenfactory/types"
)

func CustomMessageDecorator(
	ictx *ictxkeeper.Keeper,
	icq *icqkeeper.Keeper,
	transferKeeper transferwrapperkeeper.KeeperTransferWrapper,
	adminKeeper *adminmodulekeeper.Keeper,
	bankKeeper *bankkeeper.BaseKeeper,
	tokenFactoryKeeper *tokenfactorykeeper.Keeper,
	cronKeeper *cronkeeper.Keeper,
	contractmanagerKeeper *contractmanagerkeeper.Keeper,
	dexKeeper *dexkeeper.Keeper,
) func(messenger wasmkeeper.Messenger) wasmkeeper.Messenger {
	return func(old wasmkeeper.Messenger) wasmkeeper.Messenger {
		return &CustomMessenger{
			Keeper:                *ictx,
			Wrapped:               old,
			Ictxmsgserver:         ictxkeeper.NewMsgServerImpl(*ictx),
			Icqmsgserver:          icqkeeper.NewMsgServerImpl(*icq),
			transferKeeper:        transferKeeper,
			Adminserver:           adminmodulekeeper.NewMsgServerImpl(*adminKeeper),
			Bank:                  bankKeeper,
			TokenFactory:          tokenFactoryKeeper,
			CronKeeper:            cronKeeper,
			AdminKeeper:           adminKeeper,
			ContractmanagerKeeper: contractmanagerKeeper,
			DexMsgServer:          dexkeeper.NewMsgServerImpl(*dexKeeper),
		}
	}
}

type CustomMessenger struct {
	Keeper                ictxkeeper.Keeper
	Wrapped               wasmkeeper.Messenger
	Ictxmsgserver         ictxtypes.MsgServer
	Icqmsgserver          icqtypes.MsgServer
	transferKeeper        transferwrapperkeeper.KeeperTransferWrapper
	Adminserver           admintypes.MsgServer
	Bank                  *bankkeeper.BaseKeeper
	TokenFactory          *tokenfactorykeeper.Keeper
	CronKeeper            *cronkeeper.Keeper
	AdminKeeper           *adminmodulekeeper.Keeper
	ContractmanagerKeeper *contractmanagerkeeper.Keeper
	DexMsgServer          dextypes.MsgServer
}

var _ wasmkeeper.Messenger = (*CustomMessenger)(nil)

func (m *CustomMessenger) DispatchMsg(ctx sdk.Context, contractAddr sdk.AccAddress, contractIBCPortID string, msg wasmvmtypes.CosmosMsg) ([]sdk.Event, [][]byte, [][]*types.Any, error) {
	// Return early if msg.Custom is nil
	if msg.Custom == nil {
		return m.Wrapped.DispatchMsg(ctx, contractAddr, contractIBCPortID, msg)
	}

	var contractMsg bindings.NeutronMsg
	if err := json.Unmarshal(msg.Custom, &contractMsg); err != nil {
		ctx.Logger().Debug("json.Unmarshal: failed to decode incoming custom cosmos message",
			"from_address", contractAddr.String(),
			"message", string(msg.Custom),
			"error", err,
		)
		return nil, nil, nil, errors.Wrap(err, "failed to decode incoming custom cosmos message")
	}

	// Dispatch the message based on its type by checking each possible field
	if contractMsg.SubmitTx != nil {
		return m.submitTx(ctx, contractAddr, contractMsg.SubmitTx)
	}
	if contractMsg.RegisterInterchainAccount != nil {
		return m.registerInterchainAccount(ctx, contractAddr, contractMsg.RegisterInterchainAccount)
	}
	if contractMsg.RegisterInterchainQuery != nil {
		return m.registerInterchainQuery(ctx, contractAddr, contractMsg.RegisterInterchainQuery)
	}
	if contractMsg.UpdateInterchainQuery != nil {
		return m.updateInterchainQuery(ctx, contractAddr, contractMsg.UpdateInterchainQuery)
	}
	if contractMsg.RemoveInterchainQuery != nil {
		return m.removeInterchainQuery(ctx, contractAddr, contractMsg.RemoveInterchainQuery)
	}
	if contractMsg.IBCTransfer != nil {
		return m.ibcTransfer(ctx, contractAddr, *contractMsg.IBCTransfer)
	}
	if contractMsg.SubmitAdminProposal != nil {
		return m.submitAdminProposal(ctx, contractAddr, &contractMsg.SubmitAdminProposal.AdminProposal)
	}

	if contractMsg.CreateDenom != nil {
		return m.createDenom(ctx, contractAddr, contractMsg.CreateDenom)
	}
	if contractMsg.MintTokens != nil {
		return m.mintTokens(ctx, contractAddr, contractMsg.MintTokens)
	}
	if contractMsg.SetBeforeSendHook != nil {
		return m.setBeforeSendHook(ctx, contractAddr, contractMsg.SetBeforeSendHook)
	}
	if contractMsg.ChangeAdmin != nil {
		return m.changeAdmin(ctx, contractAddr, contractMsg.ChangeAdmin)
	}
	if contractMsg.BurnTokens != nil {
		return m.burnTokens(ctx, contractAddr, contractMsg.BurnTokens)
	}
	if contractMsg.ForceTransfer != nil {
		return m.forceTransfer(ctx, contractAddr, contractMsg.ForceTransfer)
	}
	if contractMsg.SetDenomMetadata != nil {
		return m.setDenomMetadata(ctx, contractAddr, contractMsg.SetDenomMetadata)
	}

	if contractMsg.AddSchedule != nil {
		return m.addSchedule(ctx, contractAddr, contractMsg.AddSchedule)
	}
	if contractMsg.RemoveSchedule != nil {
		return m.removeSchedule(ctx, contractAddr, contractMsg.RemoveSchedule)
	}
	if contractMsg.ResubmitFailure != nil {
		return m.resubmitFailure(ctx, contractAddr, contractMsg.ResubmitFailure)
	}
	if contractMsg.Dex != nil {
		data, messages, err := m.dispatchDexMsg(ctx, contractAddr, *(contractMsg.Dex))
		return nil, data, messages, err
	}

	// If none of the conditions are met, forward the message to the wrapped handler
	return m.Wrapped.DispatchMsg(ctx, contractAddr, contractIBCPortID, msg)
}

<<<<<<< HEAD
func handleDexMsg[T sdk.LegacyMsg, R any](ctx sdk.Context, msg T, handler func(ctx context.Context, msg T) (R, error)) ([][]byte, error) {
=======
func handleDexMsg[T sdk.LegacyMsg, R proto.Message](ctx sdk.Context, msg T, handler func(ctx context.Context, msg T) (R, error)) ([][]byte, [][]*types.Any, error) {
	// TODO: is this even legal to do?
	validatableMsg := any(msg).(sdk.HasValidateBasic)
	if err := validatableMsg.ValidateBasic(); err != nil {
		return nil, nil, errors.Wrapf(err, "failed to validate %T", msg)
	}

>>>>>>> 7570d6d8
	if len(msg.GetSigners()) != 1 {
		// should never happen
		panic("should be 1 signer")
	}
	signer := msg.GetSigners()[0].String()

	resp, err := handler(ctx, msg)
	if err != nil {
		ctx.Logger().Debug(fmt.Sprintf("%T: failed to execute", msg),
			"from_address", signer,
			"msg", msg,
			"error", err,
		)
		return nil, nil, errors.Wrapf(err, "failed to execute %T", msg)
	}

	data, err := json.Marshal(resp)
	if err != nil {
		ctx.Logger().Error(fmt.Sprintf("json.Marshal: failed to marshal %T response to JSON", resp),
			"from_address", signer,
			"error", err,
		)
		return nil, nil, errors.Wrap(err, fmt.Sprintf("marshal %T failed", resp))
	}

	ctx.Logger().Debug(fmt.Sprintf("%T execution completed", msg),
		"from_address", signer,
		"msg", msg,
	)

	anyResp, err := types.NewAnyWithValue(resp)
	if err != nil {
		return nil, nil, errors.Wrapf(err, "failed to convert {%T} to Any", resp)
	}
	msgResponses := [][]*types.Any{{anyResp}}
	return [][]byte{data}, msgResponses, nil
}

func (m *CustomMessenger) dispatchDexMsg(ctx sdk.Context, contractAddr sdk.AccAddress, dex bindings.Dex) ([][]byte, [][]*types.Any, error) {
	switch {
	case dex.Deposit != nil:
		dex.Deposit.Creator = contractAddr.String()
		return handleDexMsg(ctx, dex.Deposit, m.DexMsgServer.Deposit)
	case dex.Withdrawal != nil:
		dex.Withdrawal.Creator = contractAddr.String()
		return handleDexMsg(ctx, dex.Withdrawal, m.DexMsgServer.Withdrawal)
	case dex.PlaceLimitOrder != nil:
		msg := dextypes.MsgPlaceLimitOrder{
			Creator:          contractAddr.String(),
			Receiver:         dex.PlaceLimitOrder.Receiver,
			TokenIn:          dex.PlaceLimitOrder.TokenIn,
			TokenOut:         dex.PlaceLimitOrder.TokenOut,
			TickIndexInToOut: dex.PlaceLimitOrder.TickIndexInToOut,
			AmountIn:         dex.PlaceLimitOrder.AmountIn,
			MaxAmountOut:     dex.PlaceLimitOrder.MaxAmountOut,
		}
		orderTypeInt, ok := dextypes.LimitOrderType_value[dex.PlaceLimitOrder.OrderType]
		if !ok {
			return nil, nil, errors.Wrap(dextypes.ErrInvalidOrderType,
				fmt.Sprintf(
					"got \"%s\", expected one of %s",
					dex.PlaceLimitOrder.OrderType,
					strings.Join(maps.Keys(dextypes.LimitOrderType_value), ", ")),
			)
		}
		msg.OrderType = dextypes.LimitOrderType(orderTypeInt)

		if dex.PlaceLimitOrder.ExpirationTime != nil {
			t := time.Unix(int64(*(dex.PlaceLimitOrder.ExpirationTime)), 0)
			msg.ExpirationTime = &t
		}
		return handleDexMsg(ctx, &msg, m.DexMsgServer.PlaceLimitOrder)
	case dex.CancelLimitOrder != nil:
		dex.CancelLimitOrder.Creator = contractAddr.String()
		return handleDexMsg(ctx, dex.CancelLimitOrder, m.DexMsgServer.CancelLimitOrder)
	case dex.WithdrawFilledLimitOrder != nil:
		dex.WithdrawFilledLimitOrder.Creator = contractAddr.String()
		return handleDexMsg(ctx, dex.WithdrawFilledLimitOrder, m.DexMsgServer.WithdrawFilledLimitOrder)
	case dex.MultiHopSwap != nil:
		dex.MultiHopSwap.Creator = contractAddr.String()
		return handleDexMsg(ctx, dex.MultiHopSwap, m.DexMsgServer.MultiHopSwap)
	}

	return nil, nil, sdkerrors.ErrUnknownRequest
}

func (m *CustomMessenger) ibcTransfer(ctx sdk.Context, contractAddr sdk.AccAddress, ibcTransferMsg transferwrappertypes.MsgTransfer) ([]sdk.Event, [][]byte, [][]*types.Any, error) {
	ibcTransferMsg.Sender = contractAddr.String()

<<<<<<< HEAD
=======
	if err := ibcTransferMsg.ValidateBasic(); err != nil {
		return nil, nil, nil, errors.Wrap(err, "failed to validate ibcTransferMsg")
	}

>>>>>>> 7570d6d8
	response, err := m.transferKeeper.Transfer(ctx, &ibcTransferMsg)
	if err != nil {
		ctx.Logger().Debug("transferServer.Transfer: failed to transfer",
			"from_address", contractAddr.String(),
			"msg", ibcTransferMsg,
			"error", err,
		)
		return nil, nil, nil, errors.Wrap(err, "failed to execute IBCTransfer")
	}

	data, err := json.Marshal(response)
	if err != nil {
		ctx.Logger().Error("json.Marshal: failed to marshal MsgTransferResponse response to JSON",
			"from_address", contractAddr.String(),
			"msg", response,
			"error", err,
		)
		return nil, nil, nil, errors.Wrap(err, "marshal json failed")
	}

	ctx.Logger().Debug("ibcTransferMsg completed",
		"from_address", contractAddr.String(),
		"msg", ibcTransferMsg,
	)

	anyResp, err := types.NewAnyWithValue(response)
	if err != nil {
		return nil, nil, nil, errors.Wrapf(err, "failed to convert {%T} to Any", response)
	}
	msgResponses := [][]*types.Any{{anyResp}}
	return nil, [][]byte{data}, msgResponses, nil
}

func (m *CustomMessenger) updateInterchainQuery(ctx sdk.Context, contractAddr sdk.AccAddress, updateQuery *bindings.UpdateInterchainQuery) ([]sdk.Event, [][]byte, [][]*types.Any, error) {
	response, err := m.performUpdateInterchainQuery(ctx, contractAddr, updateQuery)
	if err != nil {
		ctx.Logger().Debug("performUpdateInterchainQuery: failed to update interchain query",
			"from_address", contractAddr.String(),
			"msg", updateQuery,
			"error", err,
		)
		return nil, nil, nil, errors.Wrap(err, "failed to update interchain query")
	}

	data, err := json.Marshal(response)
	if err != nil {
		ctx.Logger().Error("json.Marshal: failed to marshal UpdateInterchainQueryResponse response to JSON",
			"from_address", contractAddr.String(),
			"msg", updateQuery,
			"error", err,
		)
		return nil, nil, nil, errors.Wrap(err, "marshal json failed")
	}

	ctx.Logger().Debug("interchain query updated",
		"from_address", contractAddr.String(),
		"msg", updateQuery,
	)

	anyResp, err := types.NewAnyWithValue(response)
	if err != nil {
		return nil, nil, nil, errors.Wrapf(err, "failed to convert {%T} to Any", response)
	}
	msgResponses := [][]*types.Any{{anyResp}}
	return nil, [][]byte{data}, msgResponses, nil
}

func (m *CustomMessenger) performUpdateInterchainQuery(ctx sdk.Context, contractAddr sdk.AccAddress, updateQuery *bindings.UpdateInterchainQuery) (*icqtypes.MsgUpdateInterchainQueryResponse, error) {
	msg := icqtypes.MsgUpdateInterchainQueryRequest{
		QueryId:               updateQuery.QueryId,
		NewKeys:               updateQuery.NewKeys,
		NewUpdatePeriod:       updateQuery.NewUpdatePeriod,
		NewTransactionsFilter: updateQuery.NewTransactionsFilter,
		Sender:                contractAddr.String(),
	}

	response, err := m.Icqmsgserver.UpdateInterchainQuery(ctx, &msg)
	if err != nil {
		return nil, errors.Wrap(err, "failed to update interchain query")
	}

	return response, nil
}

func (m *CustomMessenger) removeInterchainQuery(ctx sdk.Context, contractAddr sdk.AccAddress, removeQuery *bindings.RemoveInterchainQuery) ([]sdk.Event, [][]byte, [][]*types.Any, error) {
	response, err := m.performRemoveInterchainQuery(ctx, contractAddr, removeQuery)
	if err != nil {
		ctx.Logger().Debug("performRemoveInterchainQuery: failed to update interchain query",
			"from_address", contractAddr.String(),
			"msg", removeQuery,
			"error", err,
		)
		return nil, nil, nil, errors.Wrap(err, "failed to remove interchain query")
	}

	data, err := json.Marshal(response)
	if err != nil {
		ctx.Logger().Error("json.Marshal: failed to marshal RemoveInterchainQueryResponse response to JSON",
			"from_address", contractAddr.String(),
			"msg", removeQuery,
			"error", err,
		)
		return nil, nil, nil, errors.Wrap(err, "marshal json failed")
	}

	ctx.Logger().Debug("interchain query removed",
		"from_address", contractAddr.String(),
		"msg", removeQuery,
	)

	anyResp, err := types.NewAnyWithValue(response)
	if err != nil {
		return nil, nil, nil, errors.Wrapf(err, "failed to convert {%T} to Any", response)
	}
	msgResponses := [][]*types.Any{{anyResp}}
	return nil, [][]byte{data}, msgResponses, nil
}

func (m *CustomMessenger) performRemoveInterchainQuery(ctx sdk.Context, contractAddr sdk.AccAddress, updateQuery *bindings.RemoveInterchainQuery) (*icqtypes.MsgRemoveInterchainQueryResponse, error) {
	msg := icqtypes.MsgRemoveInterchainQueryRequest{
		QueryId: updateQuery.QueryId,
		Sender:  contractAddr.String(),
	}

	response, err := m.Icqmsgserver.RemoveInterchainQuery(ctx, &msg)
	if err != nil {
		return nil, errors.Wrap(err, "failed to remove interchain query")
	}

	return response, nil
}

func (m *CustomMessenger) submitTx(ctx sdk.Context, contractAddr sdk.AccAddress, submitTx *bindings.SubmitTx) ([]sdk.Event, [][]byte, [][]*types.Any, error) {
	response, err := m.performSubmitTx(ctx, contractAddr, submitTx)
	if err != nil {
		ctx.Logger().Debug("performSubmitTx: failed to submit interchain transaction",
			"from_address", contractAddr.String(),
			"connection_id", submitTx.ConnectionId,
			"interchain_account_id", submitTx.InterchainAccountId,
			"error", err,
		)
		return nil, nil, nil, errors.Wrap(err, "failed to submit interchain transaction")
	}

	data, err := json.Marshal(response)
	if err != nil {
		ctx.Logger().Error("json.Marshal: failed to marshal submitTx response to JSON",
			"from_address", contractAddr.String(),
			"connection_id", submitTx.ConnectionId,
			"interchain_account_id", submitTx.InterchainAccountId,
			"error", err,
		)
		return nil, nil, nil, errors.Wrap(err, "marshal json failed")
	}

	ctx.Logger().Debug("interchain transaction submitted",
		"from_address", contractAddr.String(),
		"connection_id", submitTx.ConnectionId,
		"interchain_account_id", submitTx.InterchainAccountId,
	)

	anyResp, err := types.NewAnyWithValue(response)
	if err != nil {
		return nil, nil, nil, errors.Wrapf(err, "failed to convert {%T} to Any", response)
	}
	msgResponses := [][]*types.Any{{anyResp}}
	return nil, [][]byte{data}, msgResponses, nil
}

func (m *CustomMessenger) submitAdminProposal(ctx sdk.Context, contractAddr sdk.AccAddress, adminProposal *bindings.AdminProposal) ([]sdk.Event, [][]byte, [][]*types.Any, error) {
	var data []byte
	err := m.validateProposalQty(adminProposal)
	if err != nil {
		return nil, nil, nil, errors.Wrap(err, "invalid proposal quantity")
	}
	// here we handle pre-v2.0.0 style of proposals: param change, upgrade, client update
	if m.isLegacyProposal(adminProposal) {
		resp, err := m.performSubmitAdminProposalLegacy(ctx, contractAddr, adminProposal)
		if err != nil {
			ctx.Logger().Debug("performSubmitAdminProposalLegacy: failed to submitAdminProposal",
				"from_address", contractAddr.String(),
				"error", err,
			)
			return nil, nil, nil, errors.Wrap(err, "failed to submit admin proposal legacy")
		}
		data, err = json.Marshal(resp)
		if err != nil {
			ctx.Logger().Error("json.Marshal: failed to marshal submitAdminProposalLegacy response to JSON",
				"from_address", contractAddr.String(),
				"error", err,
			)
			return nil, nil, nil, errors.Wrap(err, "marshal json failed")
		}

		ctx.Logger().Debug("submit proposal legacy submitted",
			"from_address", contractAddr.String(),
		)

		anyResp, err := types.NewAnyWithValue(resp)
		if err != nil {
			return nil, nil, nil, errors.Wrapf(err, "failed to convert {%T} to Any", resp)
		}
		msgResponses := [][]*types.Any{{anyResp}}
		return nil, [][]byte{data}, msgResponses, nil
	}

	resp, err := m.performSubmitAdminProposal(ctx, contractAddr, adminProposal)
	if err != nil {
		ctx.Logger().Debug("performSubmitAdminProposal: failed to submitAdminProposal",
			"from_address", contractAddr.String(),
			"error", err,
		)
		return nil, nil, nil, errors.Wrap(err, "failed to submit admin proposal")
	}

	data, err = json.Marshal(resp)
	if err != nil {
		ctx.Logger().Error("json.Marshal: failed to marshal submitAdminProposal response to JSON",
			"from_address", contractAddr.String(),
			"error", err,
		)
		return nil, nil, nil, errors.Wrap(err, "marshal json failed")
	}

	ctx.Logger().Debug("submit proposal message submitted",
		"from_address", contractAddr.String(),
	)

	anyResp, err := types.NewAnyWithValue(resp)
	if err != nil {
		return nil, nil, nil, errors.Wrapf(err, "failed to convert {%T} to Any", resp)
	}
	msgResponses := [][]*types.Any{{anyResp}}
	return nil, [][]byte{data}, msgResponses, nil
}

func (m *CustomMessenger) performSubmitAdminProposalLegacy(ctx sdk.Context, contractAddr sdk.AccAddress, adminProposal *bindings.AdminProposal) (*admintypes.MsgSubmitProposalLegacyResponse, error) {
	proposal := adminProposal
	msg := admintypes.MsgSubmitProposalLegacy{Proposer: contractAddr.String()}

	switch {
	case proposal.ParamChangeProposal != nil:
		p := proposal.ParamChangeProposal
		err := msg.SetContent(&paramChange.ParameterChangeProposal{
			Title:       p.Title,
			Description: p.Description,
			Changes:     p.ParamChanges,
		})
		if err != nil {
			return nil, errors.Wrap(err, "failed to set content on ParameterChangeProposal")
		}
	case proposal.UpgradeProposal != nil:
		p := proposal.UpgradeProposal
		err := msg.SetContent(&ibcclienttypes.UpgradeProposal{ //nolint:staticcheck
			Title:       p.Title,
			Description: p.Description,
			Plan: softwareUpgrade.Plan{
				Name:   p.Plan.Name,
				Height: p.Plan.Height,
				Info:   p.Plan.Info,
			},
			UpgradedClientState: p.UpgradedClientState,
		})
		if err != nil {
			return nil, errors.Wrap(err, "failed to set content on UpgradeProposal")
		}
	case proposal.ClientUpdateProposal != nil:
		p := proposal.ClientUpdateProposal
		err := msg.SetContent(&ibcclienttypes.ClientUpdateProposal{ //nolint:staticcheck
			Title:              p.Title,
			Description:        p.Description,
			SubjectClientId:    p.SubjectClientId,
			SubstituteClientId: p.SubstituteClientId,
		})
		if err != nil {
			return nil, errors.Wrap(err, "failed to set content on ClientUpdateProposal")
		}
	default:
		return nil, errors.Wrapf(sdkerrors.ErrInvalidRequest, "unexpected legacy admin proposal structure: %+v", proposal)
	}

	if err := msg.ValidateBasic(); err != nil {
		return nil, errors.Wrap(err, "failed to validate incoming SubmitAdminProposal message")
	}

	response, err := m.Adminserver.SubmitProposalLegacy(ctx, &msg)
	if err != nil {
		return nil, errors.Wrap(err, "failed to submit proposal")
	}

	ctx.Logger().Debug("submit proposal legacy processed in msg server",
		"from_address", contractAddr.String(),
	)

	return response, nil
}

func (m *CustomMessenger) performSubmitAdminProposal(ctx sdk.Context, contractAddr sdk.AccAddress, adminProposal *bindings.AdminProposal) (*admintypes.MsgSubmitProposalResponse, error) {
	proposal := adminProposal
	authority := authtypes.NewModuleAddress(admintypes.ModuleName)
	var (
		msg    *admintypes.MsgSubmitProposal
		sdkMsg sdk.Msg
	)

	cdc := m.AdminKeeper.Codec()
	err := cdc.UnmarshalInterfaceJSON([]byte(proposal.ProposalExecuteMessage.Message), &sdkMsg)
	if err != nil {
		return nil, errors.Wrap(err, "failed to unmarshall incoming sdk message")
	}

	signers, _, err := cdc.GetMsgV1Signers(sdkMsg)
	if err != nil {
		return nil, errors.Wrap(err, "failed to get signers from incoming sdk message")
	}
	if len(signers) != 1 {
		return nil, errors.Wrap(sdkerrors.ErrorInvalidSigner, "should be 1 signer")
	}
	if !sdk.AccAddress(signers[0]).Equals(authority) {
		return nil, errors.Wrap(sdkerrors.ErrUnauthorized, "authority in incoming msg is not equal to admin module")
	}

	msg, err = admintypes.NewMsgSubmitProposal([]sdk.Msg{sdkMsg}, contractAddr)
	if err != nil {
		return nil, errors.Wrap(err, "failed to create MsgSubmitProposal ")
	}

	if err := msg.ValidateBasic(); err != nil {
		return nil, errors.Wrap(err, "failed to validate incoming SubmitAdminProposal message")
	}

	response, err := m.Adminserver.SubmitProposal(ctx, msg)
	if err != nil {
		return nil, errors.Wrap(err, "failed to submit proposal")
	}

	return response, nil
}

// createDenom creates a new token denom
func (m *CustomMessenger) createDenom(ctx sdk.Context, contractAddr sdk.AccAddress, createDenom *bindings.CreateDenom) ([]sdk.Event, [][]byte, [][]*types.Any, error) {
	err := PerformCreateDenom(m.TokenFactory, ctx, contractAddr, createDenom)
	if err != nil {
		return nil, nil, nil, errors.Wrap(err, "perform create denom")
	}
	return nil, nil, nil, nil
}

// PerformCreateDenom is used with createDenom to create a token denom; validates the msgCreateDenom.
func PerformCreateDenom(f *tokenfactorykeeper.Keeper, ctx sdk.Context, contractAddr sdk.AccAddress, createDenom *bindings.CreateDenom) error {
	msgServer := tokenfactorykeeper.NewMsgServerImpl(*f)

	msgCreateDenom := tokenfactorytypes.NewMsgCreateDenom(contractAddr.String(), createDenom.Subdenom)

	// Create denom
	_, err := msgServer.CreateDenom(
		ctx,
		msgCreateDenom,
	)
	if err != nil {
		return errors.Wrap(err, "creating denom")
	}
	return nil
}

// createDenom forces a transfer of a tokenFactory token
func (m *CustomMessenger) forceTransfer(ctx sdk.Context, contractAddr sdk.AccAddress, forceTransfer *bindings.ForceTransfer) ([]sdk.Event, [][]byte, [][]*types.Any, error) {
	err := PerformForceTransfer(m.TokenFactory, ctx, contractAddr, forceTransfer)
	if err != nil {
		return nil, nil, nil, errors.Wrap(err, "perform force transfer")
	}
	return nil, nil, nil, nil
}

// PerformForceTransfer is used with forceTransfer to force a tokenfactory token transfer; validates the msgForceTransfer.
func PerformForceTransfer(f *tokenfactorykeeper.Keeper, ctx sdk.Context, contractAddr sdk.AccAddress, forceTransfer *bindings.ForceTransfer) error {
	msgServer := tokenfactorykeeper.NewMsgServerImpl(*f)

	msgForceTransfer := tokenfactorytypes.NewMsgForceTransfer(contractAddr.String(), sdk.NewInt64Coin(forceTransfer.Denom, forceTransfer.Amount.Int64()), forceTransfer.TransferFromAddress, forceTransfer.TransferToAddress)

	// Force Transfer
	_, err := msgServer.ForceTransfer(
		ctx,
		msgForceTransfer,
	)
	if err != nil {
		return errors.Wrap(err, "forcing transfer")
	}
	return nil
}

// setDenomMetadata sets a metadata for a tokenfactory denom
func (m *CustomMessenger) setDenomMetadata(ctx sdk.Context, contractAddr sdk.AccAddress, setDenomMetadata *bindings.SetDenomMetadata) ([]sdk.Event, [][]byte, [][]*types.Any, error) {
	err := PerformSetDenomMetadata(m.TokenFactory, ctx, contractAddr, setDenomMetadata)
	if err != nil {
		return nil, nil, nil, errors.Wrap(err, "perform set denom metadata")
	}
	return nil, nil, nil, nil
}

// PerformSetDenomMetadata is used with setDenomMetadata to set a metadata for a tokenfactory denom; validates the msgSetDenomMetadata.
func PerformSetDenomMetadata(f *tokenfactorykeeper.Keeper, ctx sdk.Context, contractAddr sdk.AccAddress, setDenomMetadata *bindings.SetDenomMetadata) error {
	msgServer := tokenfactorykeeper.NewMsgServerImpl(*f)

	msgSetDenomMetadata := tokenfactorytypes.NewMsgSetDenomMetadata(contractAddr.String(), setDenomMetadata.Metadata)

	// Set denom metadata
	_, err := msgServer.SetDenomMetadata(
		ctx,
		msgSetDenomMetadata,
	)
	if err != nil {
		return errors.Wrap(err, "setting denom metadata")
	}
	return nil
}

// mintTokens mints tokens of a specified denom to an address.
func (m *CustomMessenger) mintTokens(ctx sdk.Context, contractAddr sdk.AccAddress, mint *bindings.MintTokens) ([]sdk.Event, [][]byte, [][]*types.Any, error) {
	err := PerformMint(m.TokenFactory, m.Bank, ctx, contractAddr, mint)
	if err != nil {
		return nil, nil, nil, errors.Wrap(err, "perform mint")
	}
	return nil, nil, nil, nil
}

// setBeforeSendHook sets before send hook for a specified denom.
func (m *CustomMessenger) setBeforeSendHook(ctx sdk.Context, contractAddr sdk.AccAddress, set *bindings.SetBeforeSendHook) ([]sdk.Event, [][]byte, [][]*types.Any, error) {
	err := PerformSetBeforeSendHook(m.TokenFactory, ctx, contractAddr, set)
	if err != nil {
		return nil, nil, nil, errors.Wrap(err, "failed to perform set before send hook")
	}
	return nil, nil, nil, nil
}

// PerformMint used with mintTokens to validate the mint message and mint through token factory.
func PerformMint(f *tokenfactorykeeper.Keeper, b *bankkeeper.BaseKeeper, ctx sdk.Context, contractAddr sdk.AccAddress, mint *bindings.MintTokens) error {
	rcpt, err := parseAddress(mint.MintToAddress)
	if err != nil {
		return err
	}

	coin := sdk.Coin{Denom: mint.Denom, Amount: mint.Amount}
	sdkMsg := tokenfactorytypes.NewMsgMint(contractAddr.String(), coin)

	// Mint through token factory / message server
	msgServer := tokenfactorykeeper.NewMsgServerImpl(*f)
	_, err = msgServer.Mint(ctx, sdkMsg)
	if err != nil {
		return errors.Wrap(err, "minting coins from message")
	}

	err = b.SendCoins(ctx, contractAddr, rcpt, sdk.NewCoins(coin))
	if err != nil {
		return errors.Wrap(err, "sending newly minted coins from message")
	}

	return nil
}

func PerformSetBeforeSendHook(f *tokenfactorykeeper.Keeper, ctx sdk.Context, contractAddr sdk.AccAddress, set *bindings.SetBeforeSendHook) error {
	sdkMsg := tokenfactorytypes.NewMsgSetBeforeSendHook(contractAddr.String(), set.Denom, set.ContractAddr)

	// SetBeforeSendHook through token factory / message server
	msgServer := tokenfactorykeeper.NewMsgServerImpl(*f)
	_, err := msgServer.SetBeforeSendHook(ctx, sdkMsg)
	if err != nil {
		return errors.Wrap(err, "set before send from message")
	}

	return nil
}

// changeAdmin changes the admin.
func (m *CustomMessenger) changeAdmin(ctx sdk.Context, contractAddr sdk.AccAddress, changeAdmin *bindings.ChangeAdmin) ([]sdk.Event, [][]byte, [][]*types.Any, error) {
	err := ChangeAdmin(m.TokenFactory, ctx, contractAddr, changeAdmin)
	if err != nil {
		return nil, nil, nil, errors.Wrap(err, "failed to change admin")
	}

	return nil, nil, nil, nil
}

// ChangeAdmin is used with changeAdmin to validate changeAdmin messages and to dispatch.
func ChangeAdmin(f *tokenfactorykeeper.Keeper, ctx sdk.Context, contractAddr sdk.AccAddress, changeAdmin *bindings.ChangeAdmin) error {
	newAdminAddr, err := parseAddress(changeAdmin.NewAdminAddress)
	if err != nil {
		return err
	}

	changeAdminMsg := tokenfactorytypes.NewMsgChangeAdmin(contractAddr.String(), changeAdmin.Denom, newAdminAddr.String())

	msgServer := tokenfactorykeeper.NewMsgServerImpl(*f)
	_, err = msgServer.ChangeAdmin(ctx, changeAdminMsg)
	if err != nil {
		return errors.Wrap(err, "failed changing admin from message")
	}
	return nil
}

// burnTokens burns tokens.
func (m *CustomMessenger) burnTokens(ctx sdk.Context, contractAddr sdk.AccAddress, burn *bindings.BurnTokens) ([]sdk.Event, [][]byte, [][]*types.Any, error) {
	err := PerformBurn(m.TokenFactory, ctx, contractAddr, burn)
	if err != nil {
		return nil, nil, nil, errors.Wrap(err, "perform burn")
	}

	return nil, nil, nil, nil
}

// PerformBurn performs token burning after validating tokenBurn message.
func PerformBurn(f *tokenfactorykeeper.Keeper, ctx sdk.Context, contractAddr sdk.AccAddress, burn *bindings.BurnTokens) error {
	if burn.BurnFromAddress != "" && burn.BurnFromAddress != contractAddr.String() {
		return wasmvmtypes.InvalidRequest{Err: "BurnFromAddress must be \"\""}
	}

	coin := sdk.Coin{Denom: burn.Denom, Amount: burn.Amount}
	sdkMsg := tokenfactorytypes.NewMsgBurn(contractAddr.String(), coin)

	// Burn through token factory / message server
	msgServer := tokenfactorykeeper.NewMsgServerImpl(*f)
	_, err := msgServer.Burn(ctx, sdkMsg)
	if err != nil {
		return errors.Wrap(err, "burning coins from message")
	}

	return nil
}

// GetFullDenom is a function, not method, so the message_plugin can use it
func GetFullDenom(contract, subDenom string) (string, error) {
	// Address validation
	if _, err := parseAddress(contract); err != nil {
		return "", err
	}

	fullDenom, err := tokenfactorytypes.GetTokenDenom(contract, subDenom)
	if err != nil {
		return "", errors.Wrap(err, "validate sub-denom")
	}

	return fullDenom, nil
}

// parseAddress parses address from bech32 string and verifies its format.
func parseAddress(addr string) (sdk.AccAddress, error) {
	parsed, err := sdk.AccAddressFromBech32(addr)
	if err != nil {
		return nil, errors.Wrap(err, "address from bech32")
	}

	err = sdk.VerifyAddressFormat(parsed)
	if err != nil {
		return nil, errors.Wrap(err, "verify address format")
	}

	return parsed, nil
}

func (m *CustomMessenger) performSubmitTx(ctx sdk.Context, contractAddr sdk.AccAddress, submitTx *bindings.SubmitTx) (*ictxtypes.MsgSubmitTxResponse, error) {
	tx := ictxtypes.MsgSubmitTx{
		FromAddress:         contractAddr.String(),
		ConnectionId:        submitTx.ConnectionId,
		Memo:                submitTx.Memo,
		InterchainAccountId: submitTx.InterchainAccountId,
		Timeout:             submitTx.Timeout,
		Fee:                 submitTx.Fee,
	}
	for _, msg := range submitTx.Msgs {
		tx.Msgs = append(tx.Msgs, &types.Any{
			TypeUrl: msg.TypeURL,
			Value:   msg.Value,
		})
	}

	response, err := m.Ictxmsgserver.SubmitTx(ctx, &tx)
	if err != nil {
		return nil, errors.Wrap(err, "failed to submit interchain transaction")
	}

	return response, nil
}

func (m *CustomMessenger) registerInterchainAccount(ctx sdk.Context, contractAddr sdk.AccAddress, reg *bindings.RegisterInterchainAccount) ([]sdk.Event, [][]byte, [][]*types.Any, error) {
	response, err := m.performRegisterInterchainAccount(ctx, contractAddr, reg)
	if err != nil {
		ctx.Logger().Debug("performRegisterInterchainAccount: failed to register interchain account",
			"from_address", contractAddr.String(),
			"connection_id", reg.ConnectionId,
			"interchain_account_id", reg.InterchainAccountId,
			"error", err,
		)
		return nil, nil, nil, errors.Wrap(err, "failed to register interchain account")
	}

	data, err := json.Marshal(response)
	if err != nil {
		ctx.Logger().Error("json.Marshal: failed to marshal register interchain account response to JSON",
			"from_address", contractAddr.String(),
			"connection_id", reg.ConnectionId,
			"interchain_account_id", reg.InterchainAccountId,
			"error", err,
		)
		return nil, nil, nil, errors.Wrap(err, "marshal json failed")
	}

	ctx.Logger().Debug("registered interchain account",
		"from_address", contractAddr.String(),
		"connection_id", reg.ConnectionId,
		"interchain_account_id", reg.InterchainAccountId,
	)

	anyResp, err := types.NewAnyWithValue(response)
	if err != nil {
		return nil, nil, nil, errors.Wrapf(err, "failed to convert {%T} to Any", response)
	}
	msgResponses := [][]*types.Any{{anyResp}}
	return nil, [][]byte{data}, msgResponses, nil
}

func (m *CustomMessenger) performRegisterInterchainAccount(ctx sdk.Context, contractAddr sdk.AccAddress, reg *bindings.RegisterInterchainAccount) (*ictxtypes.MsgRegisterInterchainAccountResponse, error) {
	msg := ictxtypes.MsgRegisterInterchainAccount{
		FromAddress:         contractAddr.String(),
		ConnectionId:        reg.ConnectionId,
		InterchainAccountId: reg.InterchainAccountId,
		RegisterFee:         getRegisterFee(reg.RegisterFee),
	}

	response, err := m.Ictxmsgserver.RegisterInterchainAccount(ctx, &msg)
	if err != nil {
		return nil, errors.Wrap(err, "failed to register interchain account")
	}

	return response, nil
}

func (m *CustomMessenger) registerInterchainQuery(ctx sdk.Context, contractAddr sdk.AccAddress, reg *bindings.RegisterInterchainQuery) ([]sdk.Event, [][]byte, [][]*types.Any, error) {
	response, err := m.performRegisterInterchainQuery(ctx, contractAddr, reg)
	if err != nil {
		ctx.Logger().Debug("performRegisterInterchainQuery: failed to register interchain query",
			"from_address", contractAddr.String(),
			"query_type", reg.QueryType,
			"kv_keys", icqtypes.KVKeys(reg.Keys).String(),
			"transactions_filter", reg.TransactionsFilter,
			"connection_id", reg.ConnectionId,
			"update_period", reg.UpdatePeriod,
			"error", err,
		)
		return nil, nil, nil, errors.Wrap(err, "failed to register interchain query")
	}

	data, err := json.Marshal(response)
	if err != nil {
		ctx.Logger().Error("json.Marshal: failed to marshal register interchain query response to JSON",
			"from_address", contractAddr.String(),
			"kv_keys", icqtypes.KVKeys(reg.Keys).String(),
			"transactions_filter", reg.TransactionsFilter,
			"connection_id", reg.ConnectionId,
			"update_period", reg.UpdatePeriod,
			"error", err,
		)
		return nil, nil, nil, errors.Wrap(err, "marshal json failed")
	}

	ctx.Logger().Debug("registered interchain query",
		"from_address", contractAddr.String(),
		"query_type", reg.QueryType,
		"kv_keys", icqtypes.KVKeys(reg.Keys).String(),
		"transactions_filter", reg.TransactionsFilter,
		"connection_id", reg.ConnectionId,
		"update_period", reg.UpdatePeriod,
		"query_id", response.Id,
	)

	anyResp, err := types.NewAnyWithValue(response)
	if err != nil {
		return nil, nil, nil, errors.Wrapf(err, "failed to convert {%T} to Any", response)
	}
	msgResponses := [][]*types.Any{{anyResp}}
	return nil, [][]byte{data}, msgResponses, nil
}

func (m *CustomMessenger) performRegisterInterchainQuery(ctx sdk.Context, contractAddr sdk.AccAddress, reg *bindings.RegisterInterchainQuery) (*icqtypes.MsgRegisterInterchainQueryResponse, error) {
	msg := icqtypes.MsgRegisterInterchainQuery{
		Keys:               reg.Keys,
		TransactionsFilter: reg.TransactionsFilter,
		QueryType:          reg.QueryType,
		ConnectionId:       reg.ConnectionId,
		UpdatePeriod:       reg.UpdatePeriod,
		Sender:             contractAddr.String(),
	}

	response, err := m.Icqmsgserver.RegisterInterchainQuery(ctx, &msg)
	if err != nil {
		return nil, errors.Wrap(err, "failed to register interchain query")
	}

	return response, nil
}

func (m *CustomMessenger) validateProposalQty(proposal *bindings.AdminProposal) error {
	qty := 0
	if proposal.ParamChangeProposal != nil {
		qty++
	}
	if proposal.ClientUpdateProposal != nil {
		qty++
	}
	if proposal.UpgradeProposal != nil {
		qty++
	}
	if proposal.ProposalExecuteMessage != nil {
		qty++
	}

	switch qty {
	case 1:
		return nil
	case 0:
		return fmt.Errorf("no admin proposal type is present in message")
	default:
		return fmt.Errorf("more than one admin proposal type is present in message")
	}
}

func (m *CustomMessenger) isLegacyProposal(proposal *bindings.AdminProposal) bool {
	switch {
	case proposal.ParamChangeProposal != nil,
		proposal.UpgradeProposal != nil,
		proposal.ClientUpdateProposal != nil:
		return true
	default:
		return false
	}
}

func (m *CustomMessenger) addSchedule(ctx sdk.Context, contractAddr sdk.AccAddress, addSchedule *bindings.AddSchedule) ([]sdk.Event, [][]byte, [][]*types.Any, error) {
	if !m.isAdmin(ctx, contractAddr) {
		return nil, nil, nil, errors.Wrap(sdkerrors.ErrUnauthorized, "only admin can add schedule")
	}

	msgs := make([]crontypes.MsgExecuteContract, 0, len(addSchedule.Msgs))
	for _, msg := range addSchedule.Msgs {
		msgs = append(msgs, crontypes.MsgExecuteContract{
			Contract: msg.Contract,
			Msg:      msg.Msg,
		})
	}

	err := m.CronKeeper.AddSchedule(ctx, addSchedule.Name, addSchedule.Period, msgs)
	if err != nil {
		ctx.Logger().Error("failed to addSchedule",
			"from_address", contractAddr.String(),
			"error", err,
		)
		return nil, nil, nil, errors.Wrap(err, "marshal json failed")
	}

	ctx.Logger().Debug("schedule added",
		"from_address", contractAddr.String(),
		"name", addSchedule.Name,
		"period", addSchedule.Period,
	)

	return nil, nil, nil, nil
}

func (m *CustomMessenger) removeSchedule(ctx sdk.Context, contractAddr sdk.AccAddress, removeSchedule *bindings.RemoveSchedule) ([]sdk.Event, [][]byte, [][]*types.Any, error) {
	params := m.CronKeeper.GetParams(ctx)
	if !m.isAdmin(ctx, contractAddr) && contractAddr.String() != params.SecurityAddress {
		return nil, nil, nil, errors.Wrap(sdkerrors.ErrUnauthorized, "only admin or security dao can remove schedule")
	}

	m.CronKeeper.RemoveSchedule(ctx, removeSchedule.Name)

	ctx.Logger().Debug("schedule removed",
		"from_address", contractAddr.String(),
		"name", removeSchedule.Name,
	)
	return nil, nil, nil, nil
}

func (m *CustomMessenger) resubmitFailure(ctx sdk.Context, contractAddr sdk.AccAddress, resubmitFailure *bindings.ResubmitFailure) ([]sdk.Event, [][]byte, [][]*types.Any, error) {
	failure, err := m.ContractmanagerKeeper.GetFailure(ctx, contractAddr, resubmitFailure.FailureId)
	if err != nil {
		return nil, nil, nil, errors.Wrap(sdkerrors.ErrNotFound, "no failure found to resubmit")
	}

	err = m.ContractmanagerKeeper.ResubmitFailure(ctx, contractAddr, failure)
	if err != nil {
		ctx.Logger().Error("failed to resubmitFailure",
			"from_address", contractAddr.String(),
			"error", err,
		)
		return nil, nil, nil, errors.Wrap(err, "failed to resubmitFailure")
	}

	resp := bindings.ResubmitFailureResponse{FailureId: failure.Id}
	data, err := json.Marshal(&resp)
	if err != nil {
		ctx.Logger().Error("json.Marshal: failed to marshal remove resubmitFailure response to JSON",
			"from_address", contractAddr.String(),
			"error", err,
		)
		return nil, nil, nil, errors.Wrap(err, "marshal json failed")
	}

	anyResp, err := types.NewAnyWithValue(failure)
	if err != nil {
		return nil, nil, nil, errors.Wrapf(err, "failed to convert {%T} to Any", failure)
	}
	msgResponses := [][]*types.Any{{anyResp}}
	return nil, [][]byte{data}, msgResponses, nil
}

func (m *CustomMessenger) isAdmin(ctx sdk.Context, contractAddr sdk.AccAddress) bool {
	for _, admin := range m.AdminKeeper.GetAdmins(ctx) {
		if admin == contractAddr.String() {
			return true
		}
	}

	return false
}

func getRegisterFee(fee sdk.Coins) sdk.Coins {
	if fee == nil {
		return make(sdk.Coins, 0)
	}
	return fee
}<|MERGE_RESOLUTION|>--- conflicted
+++ resolved
@@ -175,17 +175,7 @@
 	return m.Wrapped.DispatchMsg(ctx, contractAddr, contractIBCPortID, msg)
 }
 
-<<<<<<< HEAD
-func handleDexMsg[T sdk.LegacyMsg, R any](ctx sdk.Context, msg T, handler func(ctx context.Context, msg T) (R, error)) ([][]byte, error) {
-=======
 func handleDexMsg[T sdk.LegacyMsg, R proto.Message](ctx sdk.Context, msg T, handler func(ctx context.Context, msg T) (R, error)) ([][]byte, [][]*types.Any, error) {
-	// TODO: is this even legal to do?
-	validatableMsg := any(msg).(sdk.HasValidateBasic)
-	if err := validatableMsg.ValidateBasic(); err != nil {
-		return nil, nil, errors.Wrapf(err, "failed to validate %T", msg)
-	}
-
->>>>>>> 7570d6d8
 	if len(msg.GetSigners()) != 1 {
 		// should never happen
 		panic("should be 1 signer")
@@ -275,13 +265,6 @@
 func (m *CustomMessenger) ibcTransfer(ctx sdk.Context, contractAddr sdk.AccAddress, ibcTransferMsg transferwrappertypes.MsgTransfer) ([]sdk.Event, [][]byte, [][]*types.Any, error) {
 	ibcTransferMsg.Sender = contractAddr.String()
 
-<<<<<<< HEAD
-=======
-	if err := ibcTransferMsg.ValidateBasic(); err != nil {
-		return nil, nil, nil, errors.Wrap(err, "failed to validate ibcTransferMsg")
-	}
-
->>>>>>> 7570d6d8
 	response, err := m.transferKeeper.Transfer(ctx, &ibcTransferMsg)
 	if err != nil {
 		ctx.Logger().Debug("transferServer.Transfer: failed to transfer",
