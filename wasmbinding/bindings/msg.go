--- conflicted
+++ resolved
@@ -109,16 +109,10 @@
 type RemoveInterchainQueryResponse struct{}
 
 type UpdateInterchainQuery struct {
-<<<<<<< HEAD
-	QueryId         uint64            `json:"query_id,omitempty"`
-	NewKeys         []*icqtypes.KVKey `json:"new_keys,omitempty"`
-	NewUpdatePeriod uint64            `json:"new_update_period,omitempty"`
-=======
-	QueryId               uint64         `json:"query_id,omitempty"`
-	NewKeys               []*types.KVKey `json:"new_keys,omitempty"`
-	NewUpdatePeriod       uint64         `json:"new_update_period,omitempty"`
+	QueryId               uint64            `json:"query_id,omitempty"`
+	NewKeys               []*icqtypes.KVKey `json:"new_keys,omitempty"`
+	NewUpdatePeriod       uint64            `json:"new_update_period,omitempty"`
 	NewTransactionsFilter string         `json:"new_transactions_filter,omitempty"`
->>>>>>> 2574d973
 }
 
 type UpdateInterchainQueryResponse struct{}