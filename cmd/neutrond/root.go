--- conflicted
+++ resolved
@@ -2,14 +2,6 @@
 
 import (
 	"errors"
-<<<<<<< HEAD
-=======
-	"fmt"
-	"io"
-	"os"
-	"path/filepath"
-
->>>>>>> eb6121a2
 	"github.com/CosmWasm/wasmd/x/wasm"
 	wasmkeeper "github.com/CosmWasm/wasmd/x/wasm/keeper"
 	dbm "github.com/cometbft/cometbft-db"
@@ -42,15 +34,9 @@
 	"github.com/prometheus/client_golang/prometheus"
 	"github.com/spf13/cast"
 	"github.com/spf13/cobra"
-<<<<<<< HEAD
 	"io"
 	"os"
 	"path/filepath"
-=======
-	tmcli "github.com/tendermint/tendermint/libs/cli"
-	"github.com/tendermint/tendermint/libs/log"
-	dbm "github.com/tendermint/tm-db"
->>>>>>> eb6121a2
 
 	gaiaparams "github.com/cosmos/gaia/v8/app/params"
 	"github.com/neutron-org/neutron/app"
@@ -79,11 +65,7 @@
 
 	rootCmd := &cobra.Command{
 		Use:   version.AppName,
-<<<<<<< HEAD
-		Short: "Neutrond (daemon)",
-=======
 		Short: "Neutron",
->>>>>>> eb6121a2
 		PersistentPreRunE: func(cmd *cobra.Command, _ []string) error {
 			// set the default command outputs
 			cmd.SetOut(cmd.OutOrStdout())
@@ -103,12 +85,8 @@
 				return err
 			}
 
-<<<<<<< HEAD
-			return server.InterceptConfigsPreRunHandler(cmd, "", nil, tmcfg.DefaultConfig())
-=======
 			customTemplate, customNeutronConfig := initAppConfig()
 			return server.InterceptConfigsPreRunHandler(cmd, customTemplate, customNeutronConfig)
->>>>>>> eb6121a2
 		},
 	}
 
@@ -336,10 +314,7 @@
 		}
 	}
 
-<<<<<<< HEAD
 	return interchainapp.ExportAppStateAndValidators(forZeroHeight, jailAllowedAddrs, modulesToExport)
-=======
-	return interchainapp.ExportAppStateAndValidators(forZeroHeight, jailAllowedAddrs)
 }
 
 // Reads the custom extra values in the config.toml file if set.
@@ -381,5 +356,4 @@
 	setEnvFromConfig("fee-account", "NEUTROND_FEE_ACCOUNT")
 	// memo
 	setEnvFromConfig("note", "NEUTROND_NOTE")
->>>>>>> eb6121a2
 }