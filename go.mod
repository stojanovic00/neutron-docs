module github.com/neutron-org/neutron

go 1.20

require (
	cosmossdk.io/core v0.5.1
	cosmossdk.io/errors v1.0.0
	cosmossdk.io/log v1.2.1
	cosmossdk.io/math v1.2.0
	github.com/CosmWasm/wasmd v0.43.0
	github.com/CosmWasm/wasmvm v1.4.1
	github.com/armon/go-metrics v0.4.1
	github.com/cometbft/cometbft v0.37.2
	github.com/cometbft/cometbft-db v0.8.0
	github.com/cosmos/admin-module v0.0.0-20220204080909-475a98e03f31
	github.com/cosmos/cosmos-proto v1.0.0-beta.2
	github.com/cosmos/cosmos-sdk v0.47.6
	github.com/cosmos/gaia/v11 v11.0.0-00010101000000-000000000000
	github.com/cosmos/gogoproto v1.4.10
	github.com/cosmos/ibc-apps/middleware/packet-forward-middleware/v7 v7.1.1
	github.com/cosmos/ibc-go/v7 v7.3.1
	github.com/cosmos/ics23/go v0.10.0
	github.com/cosmos/interchain-security/v3 v3.1.0
	github.com/gogo/protobuf v1.3.3
	github.com/golang/mock v1.6.0
	github.com/golang/protobuf v1.5.3
	github.com/gorilla/mux v1.8.1
	github.com/grpc-ecosystem/grpc-gateway v1.16.0
	github.com/grpc-ecosystem/grpc-gateway/v2 v2.18.1
	github.com/pkg/errors v0.9.1
	github.com/prometheus/client_golang v1.16.0
	github.com/rs/zerolog v1.30.0
	github.com/spf13/cast v1.5.1
	github.com/spf13/cobra v1.8.0
	github.com/spf13/pflag v1.0.5
	github.com/spf13/viper v1.16.0
	github.com/stretchr/testify v1.8.4
	google.golang.org/genproto/googleapis/api v0.0.0-20231106174013-bbf56f31fb17
	google.golang.org/grpc v1.59.0
	gopkg.in/yaml.v2 v2.4.0
)

require (
	cloud.google.com/go v0.110.9 // indirect
	cloud.google.com/go/compute v1.23.2 // indirect
	cloud.google.com/go/compute/metadata v0.2.3 // indirect
	cloud.google.com/go/iam v1.1.4 // indirect
	cloud.google.com/go/storage v1.30.1 // indirect
	cosmossdk.io/api v0.3.1 // indirect
	cosmossdk.io/depinject v1.0.0-alpha.4 // indirect
	cosmossdk.io/tools/rosetta v0.2.1 // indirect
	filippo.io/edwards25519 v1.0.0 // indirect
	github.com/99designs/go-keychain v0.0.0-20191008050251-8e49817e8af4 // indirect
	github.com/99designs/keyring v1.2.2 // indirect
	github.com/ChainSafe/go-schnorrkel v1.0.0 // indirect
	github.com/aws/aws-sdk-go v1.44.203 // indirect
	github.com/beorn7/perks v1.0.1 // indirect
	github.com/bgentry/go-netrc v0.0.0-20140422174119-9fd32a8b3d3d // indirect
	github.com/bgentry/speakeasy v0.1.1-0.20220910012023-760eaf8b6816 // indirect
	github.com/bits-and-blooms/bitset v1.8.0 // indirect
	github.com/btcsuite/btcd/btcec/v2 v2.3.2 // indirect
	github.com/cenkalti/backoff/v4 v4.1.3 // indirect
	github.com/cespare/xxhash v1.1.0 // indirect
	github.com/cespare/xxhash/v2 v2.2.0 // indirect
	github.com/chzyer/readline v1.5.1 // indirect
	github.com/cockroachdb/apd/v2 v2.0.2 // indirect
	github.com/cockroachdb/errors v1.10.0 // indirect
	github.com/cockroachdb/logtags v0.0.0-20230118201751-21c54148d20b // indirect
	github.com/cockroachdb/redact v1.1.5 // indirect
	github.com/coinbase/rosetta-sdk-go v0.7.9 // indirect
	github.com/confio/ics23/go v0.9.0 // indirect
	github.com/cosmos/btcutil v1.0.5 // indirect
	github.com/cosmos/go-bip39 v1.0.0 // indirect
	github.com/cosmos/gogogateway v1.2.0 // indirect
	github.com/cosmos/iavl v0.20.1 // indirect
	github.com/cosmos/ledger-cosmos-go v0.13.0 // indirect
	github.com/cosmos/rosetta-sdk-go v0.10.0 // indirect
	github.com/creachadair/taskgroup v0.4.2 // indirect
	github.com/danieljoos/wincred v1.2.0 // indirect
	github.com/davecgh/go-spew v1.1.1 // indirect
	github.com/decred/dcrd/dcrec/secp256k1/v4 v4.2.0 // indirect
	github.com/desertbit/timer v0.0.0-20180107155436-c41aec40b27f // indirect
	github.com/dgraph-io/badger/v2 v2.2007.4 // indirect
	github.com/dgraph-io/ristretto v0.1.1 // indirect
	github.com/dgryski/go-farm v0.0.0-20200201041132-a6ae2369ad13 // indirect
	github.com/docker/distribution v2.8.2+incompatible // indirect
	github.com/dustin/go-humanize v1.0.1 // indirect
	github.com/dvsekhvalnov/jose2go v1.5.0 // indirect
	github.com/felixge/httpsnoop v1.0.2 // indirect
	github.com/fsnotify/fsnotify v1.6.0 // indirect
	github.com/getsentry/sentry-go v0.23.0 // indirect
	github.com/ghodss/yaml v1.0.0 // indirect
	github.com/go-kit/kit v0.12.0 // indirect
	github.com/go-kit/log v0.2.1 // indirect
	github.com/go-logfmt/logfmt v0.6.0 // indirect
	github.com/godbus/dbus v0.0.0-20190726142602-4481cbc300e2 // indirect
	github.com/gogo/googleapis v1.4.1 // indirect
	github.com/golang/glog v1.1.2 // indirect
	github.com/golang/groupcache v0.0.0-20210331224755-41bb18bfe9da // indirect
	github.com/golang/snappy v0.0.4 // indirect
	github.com/google/btree v1.1.2 // indirect
	github.com/google/go-cmp v0.6.0 // indirect
	github.com/google/gofuzz v1.2.0 // indirect
	github.com/google/orderedcode v0.0.1 // indirect
	github.com/google/s2a-go v0.1.4 // indirect
	github.com/google/uuid v1.3.1 // indirect
	github.com/googleapis/enterprise-certificate-proxy v0.2.4 // indirect
	github.com/googleapis/gax-go/v2 v2.12.0 // indirect
	github.com/gorilla/handlers v1.5.1 // indirect
	github.com/gorilla/websocket v1.5.0 // indirect
	github.com/grpc-ecosystem/go-grpc-middleware v1.4.0 // indirect
	github.com/gsterjov/go-libsecret v0.0.0-20161001094733-a6f4afe4910c // indirect
	github.com/gtank/merlin v0.1.1 // indirect
	github.com/gtank/ristretto255 v0.1.2 // indirect
	github.com/hashicorp/go-cleanhttp v0.5.2 // indirect
	github.com/hashicorp/go-getter v1.7.1 // indirect
	github.com/hashicorp/go-immutable-radix v1.3.1 // indirect
	github.com/hashicorp/go-safetemp v1.0.0 // indirect
	github.com/hashicorp/go-version v1.6.0 // indirect
	github.com/hashicorp/golang-lru v0.5.5-0.20210104140557-80c98217689d // indirect
	github.com/hashicorp/hcl v1.0.0 // indirect
	github.com/hdevalence/ed25519consensus v0.1.0 // indirect
	github.com/huandu/skiplist v1.2.0 // indirect
	github.com/iancoleman/orderedmap v0.2.0 // indirect
	github.com/improbable-eng/grpc-web v0.15.0 // indirect
	github.com/inconshreveable/mousetrap v1.1.0 // indirect
	github.com/jmespath/go-jmespath v0.4.0 // indirect
	github.com/jmhodges/levigo v1.0.0 // indirect
	github.com/klauspost/compress v1.16.5 // indirect
	github.com/kr/pretty v0.3.1 // indirect
	github.com/kr/text v0.2.0 // indirect
	github.com/lib/pq v1.10.7 // indirect
	github.com/libp2p/go-buffer-pool v0.1.0 // indirect
	github.com/linxGnu/grocksdb v1.8.0 // indirect
	github.com/magiconair/properties v1.8.7 // indirect
	github.com/manifoldco/promptui v0.9.0 // indirect
	github.com/mattn/go-colorable v0.1.13 // indirect
	github.com/mattn/go-isatty v0.0.19 // indirect
	github.com/matttproud/golang_protobuf_extensions v1.0.4 // indirect
	github.com/mimoo/StrobeGo v0.0.0-20220103164710-9a04d6ca976b // indirect
	github.com/minio/highwayhash v1.0.2 // indirect
	github.com/mitchellh/go-homedir v1.1.0 // indirect
	github.com/mitchellh/go-testing-interface v1.14.1 // indirect
	github.com/mitchellh/mapstructure v1.5.0 // indirect
	github.com/mtibben/percent v0.2.1 // indirect
	github.com/opencontainers/go-digest v1.0.0 // indirect
	github.com/oxyno-zeta/gomock-extra-matcher v1.1.0 // indirect
	github.com/pelletier/go-toml/v2 v2.0.8 // indirect
	github.com/petermattis/goid v0.0.0-20230518223814-80aa455d8761 // indirect
	github.com/pmezard/go-difflib v1.0.0 // indirect
	github.com/prometheus/client_model v0.4.0 // indirect
	github.com/prometheus/common v0.44.0 // indirect
	github.com/prometheus/procfs v0.10.1 // indirect
	github.com/rakyll/statik v0.1.7 // indirect
	github.com/rcrowley/go-metrics v0.0.0-20201227073835-cf1acfcdf475 // indirect
	github.com/rogpeppe/go-internal v1.11.0 // indirect
	github.com/rs/cors v1.8.3 // indirect
	github.com/sasha-s/go-deadlock v0.3.1 // indirect
	github.com/spf13/afero v1.9.5 // indirect
	github.com/spf13/jwalterweatherman v1.1.0 // indirect
	github.com/subosito/gotenv v1.4.2 // indirect
	github.com/syndtr/goleveldb v1.0.1-0.20220721030215-126854af5e6d // indirect
	github.com/tendermint/go-amino v0.16.0 // indirect
	github.com/tidwall/btree v1.6.0 // indirect
	github.com/ulikunitz/xz v0.5.11 // indirect
	github.com/zondax/hid v0.9.2 // indirect
	github.com/zondax/ledger-go v0.14.3 // indirect
	go.etcd.io/bbolt v1.3.7 // indirect
	go.opencensus.io v0.24.0 // indirect
	golang.org/x/crypto v0.14.0 // indirect
	golang.org/x/exp v0.0.0-20230711153332-06a737ee72cb // indirect
	golang.org/x/net v0.17.0 // indirect
<<<<<<< HEAD
	golang.org/x/oauth2 v0.11.0 // indirect
=======
	golang.org/x/oauth2 v0.13.0 // indirect
>>>>>>> 434b089d
	golang.org/x/sync v0.3.0 // indirect
	golang.org/x/sys v0.13.0 // indirect
	golang.org/x/term v0.13.0 // indirect
	golang.org/x/text v0.14.0 // indirect
	golang.org/x/xerrors v0.0.0-20220907171357-04be3eba64a2 // indirect
	google.golang.org/api v0.128.0 // indirect
	google.golang.org/appengine v1.6.7 // indirect
	google.golang.org/genproto v0.0.0-20231030173426-d783a09b4405 // indirect
	google.golang.org/genproto/googleapis/rpc v0.0.0-20231030173426-d783a09b4405 // indirect
	google.golang.org/protobuf v1.31.0 // indirect
	gopkg.in/ini.v1 v1.67.0 // indirect
	gopkg.in/yaml.v3 v3.0.1 // indirect
	nhooyr.io/websocket v1.8.6 // indirect
	pgregory.net/rapid v0.6.2 // indirect
	sigs.k8s.io/yaml v1.3.0 // indirect
)

replace (
	github.com/99designs/keyring => github.com/cosmos/keyring v1.2.0
	github.com/ChainSafe/go-schnorrkel => github.com/ChainSafe/go-schnorrkel v0.0.0-20200405005733-88cbf1b4c40d
	github.com/CosmWasm/wasmd => github.com/neutron-org/wasmd v0.43.0
	github.com/cosmos/admin-module => github.com/neutron-org/admin-module v1.0.0
	github.com/cosmos/cosmos-sdk => github.com/neutron-org/cosmos-sdk v0.47.6-neutron
	github.com/cosmos/gaia/v11 => github.com/cosmos/gaia/v11 v11.0.0-20230724152830-861ba391c3b4
	github.com/cosmos/ledger-cosmos-go => github.com/cosmos/ledger-cosmos-go v0.12.1
	github.com/gogo/protobuf => github.com/regen-network/protobuf v1.3.3-alpha.regen.1
	github.com/syndtr/goleveldb => github.com/syndtr/goleveldb v1.0.1-0.20210819022825-2ae1ddf74ef7
)<|MERGE_RESOLUTION|>--- conflicted
+++ resolved
@@ -170,11 +170,7 @@
 	golang.org/x/crypto v0.14.0 // indirect
 	golang.org/x/exp v0.0.0-20230711153332-06a737ee72cb // indirect
 	golang.org/x/net v0.17.0 // indirect
-<<<<<<< HEAD
-	golang.org/x/oauth2 v0.11.0 // indirect
-=======
 	golang.org/x/oauth2 v0.13.0 // indirect
->>>>>>> 434b089d
 	golang.org/x/sync v0.3.0 // indirect
 	golang.org/x/sys v0.13.0 // indirect
 	golang.org/x/term v0.13.0 // indirect
