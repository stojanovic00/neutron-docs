module github.com/neutron-org/neutron/v2

go 1.20

require (
	cosmossdk.io/core v0.5.1
<<<<<<< HEAD
	cosmossdk.io/errors v1.0.0
	cosmossdk.io/log v1.3.0
=======
	cosmossdk.io/errors v1.0.1
	cosmossdk.io/log v1.2.1
>>>>>>> 50ed95ea
	cosmossdk.io/math v1.2.0
	github.com/CosmWasm/wasmd v0.45.0
	github.com/CosmWasm/wasmvm v1.5.2
	github.com/armon/go-metrics v0.4.1
	github.com/cometbft/cometbft v0.37.2
	github.com/cometbft/cometbft-db v0.9.1
	github.com/cosmos/admin-module v0.0.0-20220204080909-475a98e03f31
	github.com/cosmos/cosmos-proto v1.0.0-beta.2
	github.com/cosmos/cosmos-sdk v0.47.6
	github.com/cosmos/gaia/v11 v11.0.0-00010101000000-000000000000
	github.com/cosmos/gogoproto v1.4.10
	github.com/cosmos/ibc-apps/middleware/packet-forward-middleware/v7 v7.1.2
	github.com/cosmos/ibc-go/v7 v7.3.1
	github.com/cosmos/ics23/go v0.10.0
	github.com/cosmos/interchain-security/v3 v3.1.0
	github.com/gogo/protobuf v1.3.3
	github.com/golang/mock v1.6.0
	github.com/golang/protobuf v1.5.3
	github.com/gorilla/mux v1.8.1
	github.com/grpc-ecosystem/grpc-gateway v1.16.0
	github.com/grpc-ecosystem/grpc-gateway/v2 v2.19.0
	github.com/iancoleman/orderedmap v0.2.0
	github.com/pkg/errors v0.9.1
	github.com/prometheus/client_golang v1.18.0
	github.com/rs/zerolog v1.30.0
	github.com/spf13/cast v1.5.1
	github.com/spf13/cobra v1.8.0
	github.com/spf13/pflag v1.0.5
	github.com/spf13/viper v1.16.0
	github.com/stretchr/testify v1.8.4
	golang.org/x/exp v0.0.0-20230711153332-06a737ee72cb
	google.golang.org/genproto/googleapis/api v0.0.0-20240102182953-50ed04b92917
	google.golang.org/grpc v1.60.1
	google.golang.org/protobuf v1.32.0
	gopkg.in/yaml.v2 v2.4.0
)

require (
	cloud.google.com/go v0.111.0 // indirect
	cloud.google.com/go/compute v1.23.3 // indirect
	cloud.google.com/go/compute/metadata v0.2.3 // indirect
	cloud.google.com/go/iam v1.1.5 // indirect
	cloud.google.com/go/storage v1.30.1 // indirect
	cosmossdk.io/api v0.3.1 // indirect
	cosmossdk.io/depinject v1.0.0-alpha.4 // indirect
	cosmossdk.io/tools/rosetta v0.2.1 // indirect
	filippo.io/edwards25519 v1.0.0 // indirect
	github.com/99designs/go-keychain v0.0.0-20191008050251-8e49817e8af4 // indirect
	github.com/99designs/keyring v1.2.2 // indirect
	github.com/ChainSafe/go-schnorrkel v1.0.0 // indirect
	github.com/aws/aws-sdk-go v1.44.203 // indirect
	github.com/beorn7/perks v1.0.1 // indirect
	github.com/bgentry/go-netrc v0.0.0-20140422174119-9fd32a8b3d3d // indirect
	github.com/bgentry/speakeasy v0.1.1-0.20220910012023-760eaf8b6816 // indirect
	github.com/bits-and-blooms/bitset v1.8.0 // indirect
	github.com/btcsuite/btcd/btcec/v2 v2.3.2 // indirect
	github.com/cenkalti/backoff/v4 v4.1.3 // indirect
	github.com/cespare/xxhash v1.1.0 // indirect
	github.com/cespare/xxhash/v2 v2.2.0 // indirect
	github.com/chzyer/readline v1.5.1 // indirect
	github.com/cockroachdb/apd/v2 v2.0.2 // indirect
	github.com/cockroachdb/errors v1.10.0 // indirect
	github.com/cockroachdb/logtags v0.0.0-20230118201751-21c54148d20b // indirect
	github.com/cockroachdb/redact v1.1.5 // indirect
	github.com/coinbase/rosetta-sdk-go v0.7.9 // indirect
	github.com/confio/ics23/go v0.9.0 // indirect
	github.com/cosmos/btcutil v1.0.5 // indirect
	github.com/cosmos/go-bip39 v1.0.0 // indirect
	github.com/cosmos/gogogateway v1.2.0 // indirect
	github.com/cosmos/iavl v0.20.1 // indirect
	github.com/cosmos/ledger-cosmos-go v0.13.0 // indirect
	github.com/cosmos/rosetta-sdk-go v0.10.0 // indirect
	github.com/creachadair/taskgroup v0.4.2 // indirect
	github.com/danieljoos/wincred v1.2.0 // indirect
	github.com/davecgh/go-spew v1.1.1 // indirect
	github.com/decred/dcrd/dcrec/secp256k1/v4 v4.2.0 // indirect
	github.com/desertbit/timer v0.0.0-20180107155436-c41aec40b27f // indirect
	github.com/dgraph-io/badger/v2 v2.2007.4 // indirect
	github.com/dgraph-io/ristretto v0.1.1 // indirect
	github.com/dgryski/go-farm v0.0.0-20200201041132-a6ae2369ad13 // indirect
	github.com/docker/distribution v2.8.2+incompatible // indirect
	github.com/dustin/go-humanize v1.0.1 // indirect
	github.com/dvsekhvalnov/jose2go v1.5.0 // indirect
	github.com/felixge/httpsnoop v1.0.2 // indirect
	github.com/fsnotify/fsnotify v1.6.0 // indirect
	github.com/getsentry/sentry-go v0.23.0 // indirect
	github.com/ghodss/yaml v1.0.0 // indirect
	github.com/go-kit/kit v0.12.0 // indirect
	github.com/go-kit/log v0.2.1 // indirect
	github.com/go-logfmt/logfmt v0.6.0 // indirect
	github.com/go-logr/logr v1.2.4 // indirect
	github.com/go-logr/stdr v1.2.2 // indirect
	github.com/godbus/dbus v0.0.0-20190726142602-4481cbc300e2 // indirect
	github.com/gogo/googleapis v1.4.1 // indirect
	github.com/golang/glog v1.1.2 // indirect
	github.com/golang/groupcache v0.0.0-20210331224755-41bb18bfe9da // indirect
	github.com/golang/snappy v0.0.4 // indirect
	github.com/google/btree v1.1.2 // indirect
	github.com/google/go-cmp v0.6.0 // indirect
	github.com/google/gofuzz v1.2.0 // indirect
	github.com/google/orderedcode v0.0.1 // indirect
	github.com/google/s2a-go v0.1.7 // indirect
	github.com/google/uuid v1.4.0 // indirect
	github.com/googleapis/enterprise-certificate-proxy v0.3.2 // indirect
	github.com/googleapis/gax-go/v2 v2.12.0 // indirect
	github.com/gorilla/handlers v1.5.1 // indirect
	github.com/gorilla/websocket v1.5.0 // indirect
	github.com/grpc-ecosystem/go-grpc-middleware v1.4.0 // indirect
	github.com/gsterjov/go-libsecret v0.0.0-20161001094733-a6f4afe4910c // indirect
	github.com/gtank/merlin v0.1.1 // indirect
	github.com/gtank/ristretto255 v0.1.2 // indirect
	github.com/hashicorp/go-cleanhttp v0.5.2 // indirect
	github.com/hashicorp/go-getter v1.7.1 // indirect
	github.com/hashicorp/go-immutable-radix v1.3.1 // indirect
	github.com/hashicorp/go-safetemp v1.0.0 // indirect
	github.com/hashicorp/go-version v1.6.0 // indirect
	github.com/hashicorp/golang-lru v0.5.5-0.20210104140557-80c98217689d // indirect
	github.com/hashicorp/hcl v1.0.0 // indirect
	github.com/hdevalence/ed25519consensus v0.1.0 // indirect
	github.com/huandu/skiplist v1.2.0 // indirect
	github.com/improbable-eng/grpc-web v0.15.0 // indirect
	github.com/inconshreveable/mousetrap v1.1.0 // indirect
	github.com/jmespath/go-jmespath v0.4.0 // indirect
	github.com/jmhodges/levigo v1.0.0 // indirect
	github.com/klauspost/compress v1.16.5 // indirect
	github.com/kr/pretty v0.3.1 // indirect
	github.com/kr/text v0.2.0 // indirect
	github.com/lib/pq v1.10.7 // indirect
	github.com/libp2p/go-buffer-pool v0.1.0 // indirect
	github.com/linxGnu/grocksdb v1.8.6 // indirect
	github.com/magiconair/properties v1.8.7 // indirect
	github.com/manifoldco/promptui v0.9.0 // indirect
	github.com/mattn/go-colorable v0.1.13 // indirect
<<<<<<< HEAD
	github.com/mattn/go-isatty v0.0.20 // indirect
	github.com/matttproud/golang_protobuf_extensions v1.0.4 // indirect
=======
	github.com/mattn/go-isatty v0.0.19 // indirect
	github.com/matttproud/golang_protobuf_extensions/v2 v2.0.0 // indirect
>>>>>>> 50ed95ea
	github.com/mimoo/StrobeGo v0.0.0-20220103164710-9a04d6ca976b // indirect
	github.com/minio/highwayhash v1.0.2 // indirect
	github.com/mitchellh/go-homedir v1.1.0 // indirect
	github.com/mitchellh/go-testing-interface v1.14.1 // indirect
	github.com/mitchellh/mapstructure v1.5.0 // indirect
	github.com/mtibben/percent v0.2.1 // indirect
	github.com/opencontainers/go-digest v1.0.0 // indirect
	github.com/oxyno-zeta/gomock-extra-matcher v1.1.0 // indirect
	github.com/pelletier/go-toml/v2 v2.0.8 // indirect
	github.com/petermattis/goid v0.0.0-20230518223814-80aa455d8761 // indirect
	github.com/pmezard/go-difflib v1.0.0 // indirect
	github.com/prometheus/client_model v0.5.0 // indirect
	github.com/prometheus/common v0.45.0 // indirect
	github.com/prometheus/procfs v0.12.0 // indirect
	github.com/rakyll/statik v0.1.7 // indirect
	github.com/rcrowley/go-metrics v0.0.0-20201227073835-cf1acfcdf475 // indirect
	github.com/rogpeppe/go-internal v1.11.0 // indirect
	github.com/rs/cors v1.8.3 // indirect
	github.com/sasha-s/go-deadlock v0.3.1 // indirect
	github.com/spf13/afero v1.9.5 // indirect
	github.com/spf13/jwalterweatherman v1.1.0 // indirect
	github.com/subosito/gotenv v1.4.2 // indirect
	github.com/syndtr/goleveldb v1.0.1-0.20220721030215-126854af5e6d // indirect
	github.com/tendermint/go-amino v0.16.0 // indirect
	github.com/tidwall/btree v1.6.0 // indirect
	github.com/ulikunitz/xz v0.5.11 // indirect
	github.com/zondax/hid v0.9.2 // indirect
	github.com/zondax/ledger-go v0.14.3 // indirect
	go.etcd.io/bbolt v1.3.8 // indirect
	go.opencensus.io v0.24.0 // indirect
<<<<<<< HEAD
	golang.org/x/crypto v0.14.0 // indirect
	golang.org/x/net v0.17.0 // indirect
	golang.org/x/oauth2 v0.13.0 // indirect
	golang.org/x/sync v0.3.0 // indirect
	golang.org/x/sys v0.15.0 // indirect
	golang.org/x/term v0.13.0 // indirect
=======
	go.opentelemetry.io/otel v1.19.0 // indirect
	go.opentelemetry.io/otel/metric v1.19.0 // indirect
	go.opentelemetry.io/otel/trace v1.19.0 // indirect
	golang.org/x/crypto v0.16.0 // indirect
	golang.org/x/net v0.19.0 // indirect
	golang.org/x/oauth2 v0.15.0 // indirect
	golang.org/x/sync v0.4.0 // indirect
	golang.org/x/sys v0.15.0 // indirect
	golang.org/x/term v0.15.0 // indirect
>>>>>>> 50ed95ea
	golang.org/x/text v0.14.0 // indirect
	google.golang.org/api v0.149.0 // indirect
	google.golang.org/appengine v1.6.8 // indirect
	google.golang.org/genproto v0.0.0-20231212172506-995d672761c0 // indirect
	google.golang.org/genproto/googleapis/rpc v0.0.0-20240102182953-50ed04b92917 // indirect
	gopkg.in/ini.v1 v1.67.0 // indirect
	gopkg.in/yaml.v3 v3.0.1 // indirect
	nhooyr.io/websocket v1.8.6 // indirect
	pgregory.net/rapid v0.6.2 // indirect
	sigs.k8s.io/yaml v1.3.0 // indirect
)

replace (
	github.com/99designs/keyring => github.com/cosmos/keyring v1.2.0
	github.com/ChainSafe/go-schnorrkel => github.com/ChainSafe/go-schnorrkel v0.0.0-20200405005733-88cbf1b4c40d
	github.com/CosmWasm/wasmd => github.com/neutron-org/wasmd v0.45.0
	github.com/cosmos/admin-module => github.com/neutron-org/admin-module v1.0.0
	github.com/cosmos/cosmos-sdk => github.com/neutron-org/cosmos-sdk v0.47.6-neutron
	github.com/cosmos/gaia/v11 => github.com/cosmos/gaia/v11 v11.0.0-20230724152830-861ba391c3b4
	github.com/cosmos/ledger-cosmos-go => github.com/cosmos/ledger-cosmos-go v0.12.4
	github.com/gogo/protobuf => github.com/regen-network/protobuf v1.3.3-alpha.regen.1
	github.com/syndtr/goleveldb => github.com/syndtr/goleveldb v1.0.1-0.20210819022825-2ae1ddf74ef7
)<|MERGE_RESOLUTION|>--- conflicted
+++ resolved
@@ -4,13 +4,8 @@
 
 require (
 	cosmossdk.io/core v0.5.1
-<<<<<<< HEAD
-	cosmossdk.io/errors v1.0.0
+	cosmossdk.io/errors v1.0.1
 	cosmossdk.io/log v1.3.0
-=======
-	cosmossdk.io/errors v1.0.1
-	cosmossdk.io/log v1.2.1
->>>>>>> 50ed95ea
 	cosmossdk.io/math v1.2.0
 	github.com/CosmWasm/wasmd v0.45.0
 	github.com/CosmWasm/wasmvm v1.5.2
@@ -144,13 +139,8 @@
 	github.com/magiconair/properties v1.8.7 // indirect
 	github.com/manifoldco/promptui v0.9.0 // indirect
 	github.com/mattn/go-colorable v0.1.13 // indirect
-<<<<<<< HEAD
 	github.com/mattn/go-isatty v0.0.20 // indirect
-	github.com/matttproud/golang_protobuf_extensions v1.0.4 // indirect
-=======
-	github.com/mattn/go-isatty v0.0.19 // indirect
 	github.com/matttproud/golang_protobuf_extensions/v2 v2.0.0 // indirect
->>>>>>> 50ed95ea
 	github.com/mimoo/StrobeGo v0.0.0-20220103164710-9a04d6ca976b // indirect
 	github.com/minio/highwayhash v1.0.2 // indirect
 	github.com/mitchellh/go-homedir v1.1.0 // indirect
@@ -181,14 +171,6 @@
 	github.com/zondax/ledger-go v0.14.3 // indirect
 	go.etcd.io/bbolt v1.3.8 // indirect
 	go.opencensus.io v0.24.0 // indirect
-<<<<<<< HEAD
-	golang.org/x/crypto v0.14.0 // indirect
-	golang.org/x/net v0.17.0 // indirect
-	golang.org/x/oauth2 v0.13.0 // indirect
-	golang.org/x/sync v0.3.0 // indirect
-	golang.org/x/sys v0.15.0 // indirect
-	golang.org/x/term v0.13.0 // indirect
-=======
 	go.opentelemetry.io/otel v1.19.0 // indirect
 	go.opentelemetry.io/otel/metric v1.19.0 // indirect
 	go.opentelemetry.io/otel/trace v1.19.0 // indirect
@@ -198,7 +180,6 @@
 	golang.org/x/sync v0.4.0 // indirect
 	golang.org/x/sys v0.15.0 // indirect
 	golang.org/x/term v0.15.0 // indirect
->>>>>>> 50ed95ea
 	golang.org/x/text v0.14.0 // indirect
 	google.golang.org/api v0.149.0 // indirect
 	google.golang.org/appengine v1.6.8 // indirect
