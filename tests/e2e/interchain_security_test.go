--- conflicted
+++ resolved
@@ -1,37 +1,5 @@
 package e2e_test
 
-<<<<<<< HEAD
-// import (
-//	"testing"
-//
-//	sdk "github.com/cosmos/cosmos-sdk/types"
-//	appProvider "github.com/cosmos/interchain-security/v5/app/provider"
-//	icssimapp "github.com/cosmos/interchain-security/v5/testutil/ibc_testing"
-//	"github.com/stretchr/testify/suite"
-//
-//	e2e "github.com/cosmos/interchain-security/v5/tests/integration"
-//
-//	appConsumer "github.com/neutron-org/neutron/v4/app"
-//
-//	appparams "github.com/neutron-org/neutron/v4/app/params"
-//	"github.com/neutron-org/neutron/v4/testutil"
-//)
-//
-//// Executes the standard group of ccv tests against a consumer and provider app.go implementation.
-//// FIX: enable
-// func TestCCVTestSuite(t *testing.T) {
-//	sdk.DefaultBondDenom = appparams.DefaultDenom
-//	// Pass in concrete app types that implement the interfaces defined in /testutil/e2e/interfaces.go
-//	ccvSuite := e2e.NewCCVTestSuite[*appProvider.App, *appConsumer.App](
-//		// Pass in ibctesting.AppIniters for provider and consumer.
-//		icssimapp.ProviderAppIniter, testutil.SetupValSetAppIniter,
-//		// TODO: These three tests just don't work in IS, so skip them for now
-//		[]string{"TestSendRewardsRetries", "TestRewardsDistribution", "TestEndBlockRD"})
-//
-//	// Run tests
-//	suite.Run(t, ccvSuite)
-//}
-=======
 import (
 	"testing"
 
@@ -60,5 +28,4 @@
 
 	// Run tests
 	suite.Run(t, ccvSuite)
-}
->>>>>>> 71a85a0c
+}