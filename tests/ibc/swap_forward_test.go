--- conflicted
+++ resolved
@@ -349,13 +349,8 @@
 	s.IBCTransferProviderToNeutron(
 		s.providerAddr,
 		s.neutronAddr,
-<<<<<<< HEAD
 		transferDenomNeutronToProvider,
-		ibcTransferAmount,
-=======
-		transferDenomNeutronProvider,
 		swapAmount,
->>>>>>> 22e763ca
 		string(metadataBz),
 	)
 
@@ -364,16 +359,10 @@
 	s.Assert().NoError(err)
 	s.coordinator.CommitBlock(s.neutronChain)
 
-<<<<<<< HEAD
 	// Check that the amountIn is deduced from the neutron account
 	s.assertNeutronBalance(s.neutronAddr, nativeDenom, postDepositNeutronBalNative.Sub(swapAmount))
 	// Check that the amountIn has been deducted from the neutron chain
 	s.assertNeutronBalance(s.neutronAddr, nativeDenom, postDepositNeutronBalNative.Sub(swapAmount))
-=======
-	// Check that the amountIn is deducted from the neutron override receiever  account
-	overrideAddr := s.ReceiverOverrideAddr(s.neutronTransferPath.EndpointA.ChannelID, s.providerAddr.String())
-	s.assertNeutronBalance(overrideAddr, nativeDenom, math.OneInt())
->>>>>>> 22e763ca
 	// Check that the funds are now present on the provider chainer
 	s.assertProviderBalance(
 		s.providerAddr,
@@ -500,117 +489,4 @@
 	transferDenomNeutronChainB := transfertypes.ParseDenomTrace(transferDenomPath).IBCDenom()
 
 	s.assertChainBBalance(chainBAddr, transferDenomNeutronChainB, math.ZeroInt())
-<<<<<<< HEAD
-=======
-}
-
-// TestSwapAndForward_ForwardFailsRefundAddr asserts that the swap and forward middleware stack works as intended in the case
-// that an incoming IBC swap succeeds but the forward fails when no NeutronRefundAddress is provided.
-// The swap will be reverted and a refund to the src chain will take place.
-func (s *IBCTestSuite) TestSwapAndForward_ForwardFails() {
-	// Send an IBC transfer from provider chain to neutron, so we can initialize a pool with the IBC denom token + native Neutron token
-	s.IBCTransferProviderToNeutron(
-		s.providerAddr,
-		s.neutronAddr,
-		nativeDenom,
-		ibcTransferAmount,
-		"",
-	)
-
-	// Assert that the funds are gone from the acc on provider and present in the acc on Neutron
-	newProviderBalNative := genesisWalletAmount.Sub(ibcTransferAmount)
-	s.assertProviderBalance(s.providerAddr, nativeDenom, newProviderBalNative)
-
-	s.assertNeutronBalance(s.neutronAddr, s.providerToNeutronDenom, ibcTransferAmount)
-
-	// deposit stake<>ibcTransferToken to initialize the pool on Neutron
-	depositAmount := math.NewInt(100_000)
-	s.neutronDeposit(
-		nativeDenom,
-		s.providerToNeutronDenom,
-		depositAmount,
-		depositAmount,
-		0,
-		1,
-		s.neutronAddr)
-
-	// Assert that the deposit was successful and the funds are moved out of the Neutron user acc
-	s.assertNeutronBalance(s.neutronAddr, s.providerToNeutronDenom, math.ZeroInt())
-	postDepositNeutronBalNative := genesisWalletAmount.Sub(depositAmount)
-	s.assertNeutronBalance(s.neutronAddr, nativeDenom, postDepositNeutronBalNative)
-
-	// Compose the IBC transfer memo metadata to be used in the swap and forward
-	swapAmount := math.NewInt(100000)
-	chainBAddr := s.bundleB.Chain.SenderAccount.GetAddress()
-
-	retries := uint8(0)
-
-	forwardMetadata := pfmtypes.PacketMetadata{
-		Forward: &pfmtypes.ForwardMetadata{
-			Receiver: chainBAddr.String(),
-			Port:     s.neutronChainBPath.EndpointA.ChannelConfig.PortID,
-			Channel:  "invalid-channel", // add an invalid channel identifier so the forward fails
-			Timeout:  pfmtypes.Duration(5 * time.Minute),
-			Retries:  &retries,
-			Next:     nil,
-		},
-	}
-
-	bz, err := json.Marshal(forwardMetadata)
-	s.Assert().NoError(err)
-
-	nextJSON := new(swaptypes.JSONObject)
-	err = json.Unmarshal(bz, nextJSON)
-	s.Assert().NoError(err)
-
-	metadata := swaptypes.PacketMetadata{
-		Swap: &swaptypes.SwapMetadata{
-			MsgPlaceLimitOrder: &types.MsgPlaceLimitOrder{
-				Creator:          s.neutronAddr.String(),
-				Receiver:         s.neutronAddr.String(),
-				TokenIn:          s.providerToNeutronDenom,
-				TokenOut:         nativeDenom,
-				AmountIn:         swapAmount,
-				TickIndexInToOut: 2,
-				OrderType:        types.LimitOrderType_FILL_OR_KILL,
-			},
-			Next: nextJSON,
-		},
-	}
-
-	metadataBz, err := json.Marshal(metadata)
-	s.Require().NoError(err)
-
-	// Send an IBC transfer from provider to neutron with packet memo containing the swap metadata
-	s.IBCTransferProviderToNeutron(
-		s.providerAddr,
-		s.neutronAddr,
-		nativeDenom,
-		ibcTransferAmount,
-		string(metadataBz),
-	)
-
-	// Relay the packets from neutron => ChainB
-	err = s.RelayAllPacketsAToB(s.neutronChainBPath)
-	// Relay Fails
-	s.Assert().Error(err)
-
-	// Check that nothing remains in the overrideReceiver account
-	overrideAddr := s.ReceiverOverrideAddr(s.neutronTransferPath.EndpointA.ChannelID, s.providerAddr.String())
-	s.assertNeutronBalance(overrideAddr, s.providerToNeutronDenom, math.ZeroInt())
-	s.assertNeutronBalance(overrideAddr, nativeDenom, math.ZeroInt())
-
-	// Check that nothing made it to chainB
-	transferDenomPath := transfertypes.GetPrefixedDenom(
-		transfertypes.PortID,
-		s.neutronChainBPath.EndpointA.ChannelID,
-		nativeDenom,
-	)
-	transferDenomNeutronChainB := transfertypes.ParseDenomTrace(transferDenomPath).IBCDenom()
-
-	s.assertChainBBalance(chainBAddr, transferDenomNeutronChainB, math.ZeroInt())
-
-	// Check that the refund takes place and the funds are moved back to the account on Gaia
-	s.assertProviderBalance(s.providerAddr, nativeDenom, genesisWalletAmount.Sub(depositAmount))
->>>>>>> 22e763ca
 }