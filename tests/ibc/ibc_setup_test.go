--- conflicted
+++ resolved
@@ -1,13 +1,14 @@
 package ibc_test
 
 import (
+	"testing"
+
 	"cosmossdk.io/math"
 	sdk "github.com/cosmos/cosmos-sdk/types"
 	"github.com/cosmos/ibc-apps/middleware/packet-forward-middleware/v8/packetforward"
 	transfertypes "github.com/cosmos/ibc-go/v8/modules/apps/transfer/types"
 	clienttypes "github.com/cosmos/ibc-go/v8/modules/core/02-client/types" //nolint:staticcheck
 	channeltypes "github.com/cosmos/ibc-go/v8/modules/core/04-channel/types"
-	"testing"
 
 	ibctesting "github.com/cosmos/ibc-go/v8/testing"
 
@@ -49,16 +50,9 @@
 	providerToNeutronDenom string
 }
 
-<<<<<<< HEAD
-// FIXME: fix fees and enable
-// func TestIBCTestSuite(t *testing.T) {
-//	suite.Run(t, new(IBCTestSuite))
-//}
-=======
 func TestIBCTestSuite(t *testing.T) {
 	suite.Run(t, new(IBCTestSuite))
 }
->>>>>>> 71a85a0c
 
 func (s *IBCTestSuite) SetupTest() {
 	// we need to redefine this variable to make tests work cause we use untrn as default bond denom in neutron
