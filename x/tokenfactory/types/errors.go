--- conflicted
+++ resolved
@@ -8,7 +8,6 @@
 
 // x/tokenfactory module sentinel errors
 var (
-<<<<<<< HEAD
 	ErrDenomExists                  = errorsmod.Register(ModuleName, 2, "attempting to create a denom that already exists (has bank metadata)")
 	ErrUnauthorized                 = errorsmod.Register(ModuleName, 3, "unauthorized account")
 	ErrInvalidDenom                 = errorsmod.Register(ModuleName, 4, "invalid denom")
@@ -20,19 +19,6 @@
 	ErrDenomDoesNotExist            = errorsmod.Register(ModuleName, 10, "denom does not exist")
 	ErrBurnFromModuleAccount        = errorsmod.Register(ModuleName, 11, "burning from Module Account is not allowed")
 	ErrTrackBeforeSendOutOfGas      = errorsmod.Register(ModuleName, 12, "gas meter hit maximum limit")
-	ErrBeforeSendHookNotWhitelisted = errorsmod.Register(ModuleName, 13, "beforeSendHook is not whitelisted")
-=======
-	ErrDenomExists                = errorsmod.Register(ModuleName, 2, "attempting to create a denom that already exists (has bank metadata)")
-	ErrUnauthorized               = errorsmod.Register(ModuleName, 3, "unauthorized account")
-	ErrInvalidDenom               = errorsmod.Register(ModuleName, 4, "invalid denom")
-	ErrInvalidCreator             = errorsmod.Register(ModuleName, 5, "invalid creator")
-	ErrInvalidAuthorityMetadata   = errorsmod.Register(ModuleName, 6, "invalid authority metadata")
-	ErrInvalidGenesis             = errorsmod.Register(ModuleName, 7, "invalid genesis")
-	ErrSubdenomTooLong            = errorsmod.Register(ModuleName, 8, fmt.Sprintf("subdenom too long, max length is %d bytes", MaxSubdenomLength))
-	ErrCreatorTooLong             = errorsmod.Register(ModuleName, 9, fmt.Sprintf("creator too long, max length is %d bytes", MaxCreatorLength))
-	ErrDenomDoesNotExist          = errorsmod.Register(ModuleName, 10, "denom does not exist")
-	ErrBurnFromModuleAccount      = errorsmod.Register(ModuleName, 11, "burning from Module Account is not allowed")
-	ErrTrackBeforeSendOutOfGas    = errorsmod.Register(ModuleName, 12, "gas meter hit maximum limit")
-	ErrInvalidHookContractAddress = errorsmod.Register(ModuleName, 13, "invalid hook contract address")
->>>>>>> a73edfc4
+	ErrInvalidHookContractAddress   = errorsmod.Register(ModuleName, 13, "invalid hook contract address")
+	ErrBeforeSendHookNotWhitelisted = errorsmod.Register(ModuleName, 14, "beforeSendHook is not whitelisted")
 )