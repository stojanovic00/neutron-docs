package keeper

import (
	"context"
	"time"

	"cosmossdk.io/math"
	sdk "github.com/cosmos/cosmos-sdk/types"

<<<<<<< HEAD
	"github.com/neutron-org/neutron/v4/x/dex/types"
=======
	math_utils "github.com/neutron-org/neutron/v5/utils/math"
	"github.com/neutron-org/neutron/v5/x/dex/types"
>>>>>>> ebeb5d41
)

// PlaceLimitOrderCore handles the logic for MsgPlaceLimitOrder including bank operations and event emissions.
func (k Keeper) PlaceLimitOrderCore(
	goCtx context.Context,
	tokenIn string,
	tokenOut string,
	amountIn math.Int,
	tickIndexInToOut int64,
	orderType types.LimitOrderType,
	goodTil *time.Time,
	maxAmountOut *math.Int,
	minAvgSellPrice *math_utils.PrecDec,
	callerAddr sdk.AccAddress,
	receiverAddr sdk.AccAddress,
) (trancheKey string, totalInCoin, swapInCoin, swapOutCoin sdk.Coin, err error) {
	ctx := sdk.UnwrapSDKContext(goCtx)

	takerTradePairID, err := types.NewTradePairID(tokenIn, tokenOut)
	if err != nil {
		return trancheKey, totalInCoin, swapInCoin, swapOutCoin, err
	}
	trancheKey, totalIn, swapInCoin, swapOutCoin, sharesIssued, err := k.ExecutePlaceLimitOrder(
		ctx,
		takerTradePairID,
		amountIn,
		tickIndexInToOut,
		orderType,
		goodTil,
		maxAmountOut,
		minAvgSellPrice,
		receiverAddr,
	)
	if err != nil {
		return trancheKey, totalInCoin, swapInCoin, swapOutCoin, err
	}

	if swapOutCoin.IsPositive() {
		err = k.bankKeeper.SendCoinsFromModuleToAccount(
			ctx,
			types.ModuleName,
			receiverAddr,
			sdk.Coins{swapOutCoin},
		)
		if err != nil {
			return trancheKey, totalInCoin, swapInCoin, swapOutCoin, err
		}
	}

	if totalIn.IsPositive() {
		totalInCoin = sdk.NewCoin(tokenIn, totalIn)

		err = k.bankKeeper.SendCoinsFromAccountToModule(
			ctx,
			callerAddr,
			types.ModuleName,
			sdk.Coins{totalInCoin},
		)
		if err != nil {
			return trancheKey, totalInCoin, swapInCoin, swapOutCoin, err
		}
	}

	// This will never panic because we've already successfully constructed a TradePairID above
	pairID := takerTradePairID.MustPairID()
	ctx.EventManager().EmitEvent(types.CreatePlaceLimitOrderEvent(
		callerAddr,
		receiverAddr,
		pairID.Token0,
		pairID.Token1,
		tokenIn,
		tokenOut,
		totalIn,
		tickIndexInToOut,
		orderType.String(),
		sharesIssued,
		trancheKey,
		swapInCoin.Amount,
		swapOutCoin.Amount,
	))

	return trancheKey, totalInCoin, swapInCoin, swapOutCoin, nil
}

// ExecutePlaceLimitOrder handles the core logic for PlaceLimitOrder -- performing taker a swap
// and (when applicable) adding a maker limit order to the orderbook.
// IT DOES NOT PERFORM ANY BANKING OPERATIONS
func (k Keeper) ExecutePlaceLimitOrder(
	ctx sdk.Context,
	takerTradePairID *types.TradePairID,
	amountIn math.Int,
	tickIndexInToOut int64,
	orderType types.LimitOrderType,
	goodTil *time.Time,
	maxAmountOut *math.Int,
	minAvgSellPriceP *math_utils.PrecDec,
	receiverAddr sdk.AccAddress,
) (trancheKey string, totalIn math.Int, swapInCoin, swapOutCoin sdk.Coin, sharesIssued math.Int, err error) {
	amountLeft := amountIn

<<<<<<< HEAD
	invLimitPrice, err := types.CalcPrice(-tickIndexInToOut)
=======
	var limitPrice math_utils.PrecDec
	limitPrice, err = types.CalcPrice(tickIndexInToOut)

>>>>>>> ebeb5d41
	if err != nil {
		return trancheKey, totalIn, swapInCoin, swapOutCoin, math.ZeroInt(), err
	}

	// Use limitPrice for minAvgSellPrice if it has not be specified
	minAvgSellPrice := limitPrice
	if minAvgSellPriceP != nil {
		minAvgSellPrice = *minAvgSellPriceP
	}

	// Ensure that after rounding user will get at least 1 token out.
	err = types.ValidateFairOutput(amountIn, invLimitPrice)
	if err != nil {
		return trancheKey, totalIn, swapInCoin, swapOutCoin, math.ZeroInt(), err
	}

	var orderFilled bool
	if orderType.IsTakerOnly() {
<<<<<<< HEAD
		swapInCoin, swapOutCoin, err = k.TakerLimitOrderSwap(ctx, *takerTradePairID, amountIn, maxAmountOut, invLimitPrice, orderType)
	} else {
		swapInCoin, swapOutCoin, orderFilled, err = k.MakerLimitOrderSwap(ctx, *takerTradePairID, amountIn, invLimitPrice)
=======
		swapInCoin, swapOutCoin, err = k.TakerLimitOrderSwap(ctx, *takerTradePairID, amountIn, maxAmountOut, limitPrice, minAvgSellPrice, orderType)
	} else {
		swapInCoin, swapOutCoin, orderFilled, err = k.MakerLimitOrderSwap(ctx, *takerTradePairID, amountIn, limitPrice, minAvgSellPrice)
>>>>>>> ebeb5d41
	}
	if err != nil {
		return trancheKey, totalIn, swapInCoin, swapOutCoin, math.ZeroInt(), err
	}

	totalIn = swapInCoin.Amount
	amountLeft = amountLeft.Sub(swapInCoin.Amount)

	makerTradePairID := takerTradePairID.Reversed()
	tickIndexTakerToMaker := tickIndexInToOut
	var placeTranche *types.LimitOrderTranche
	placeTranche, err = k.GetOrInitPlaceTranche(
		ctx,
		makerTradePairID,
		tickIndexTakerToMaker,
		goodTil,
		orderType,
	)
	if err != nil {
		return trancheKey, totalIn, swapInCoin, swapOutCoin, math.ZeroInt(), err
	}

	trancheKey = placeTranche.Key.TrancheKey
	trancheUser := k.GetOrInitLimitOrderTrancheUser(
		ctx,
		makerTradePairID,
		tickIndexTakerToMaker,
		trancheKey,
		orderType,
		receiverAddr.String(),
	)

	// FOR GTC, JIT & GoodTil try to place a maker limitOrder with remaining Amount
	if amountLeft.IsPositive() && !orderFilled &&
		(orderType.IsGTC() || orderType.IsJIT() || orderType.IsGoodTil()) {

		// Ensure that the maker portion will generate at least 1 token of output
		// NOTE: This does mean that a successful taker leg of the trade will be thrown away since the entire tx will fail.
		// In most circumstances this seems preferable to executing the taker leg and exiting early before placing a maker
		// order with the remaining liquidity.
		err = types.ValidateFairOutput(amountLeft, invLimitPrice)
		if err != nil {
			return trancheKey, totalIn, swapInCoin, swapOutCoin, math.ZeroInt(), err
		}
		placeTranche.PlaceMakerLimitOrder(amountLeft)
		trancheUser.SharesOwned = trancheUser.SharesOwned.Add(amountLeft)

		if orderType.HasExpiration() {
			goodTilRecord := NewLimitOrderExpiration(placeTranche)
			k.SetLimitOrderExpiration(ctx, goodTilRecord)
			ctx.GasMeter().ConsumeGas(types.ExpiringLimitOrderGas, "Expiring LimitOrder Fee")
		}

		// This update will ALWAYS save the tranche as active.
		// But we use the general updateTranche function so the correct events are emitted
		k.UpdateTranche(ctx, placeTranche)

		totalIn = totalIn.Add(amountLeft)
		sharesIssued = amountLeft
	}

	// This update will ALWAYS save the trancheUser as active.
	// But we use the general updateTranche function so the correct events are emitted
	k.UpdateTrancheUser(ctx, trancheUser)

	if orderType.IsJIT() {
		err = k.AssertCanPlaceJIT(ctx)
		if err != nil {
			return trancheKey, totalIn, swapInCoin, swapOutCoin, math.ZeroInt(), err
		}
		k.IncrementJITsInBlock(ctx)
	}

	return trancheKey, totalIn, swapInCoin, swapOutCoin, sharesIssued, nil
}<|MERGE_RESOLUTION|>--- conflicted
+++ resolved
@@ -7,12 +7,8 @@
 	"cosmossdk.io/math"
 	sdk "github.com/cosmos/cosmos-sdk/types"
 
-<<<<<<< HEAD
-	"github.com/neutron-org/neutron/v4/x/dex/types"
-=======
 	math_utils "github.com/neutron-org/neutron/v5/utils/math"
 	"github.com/neutron-org/neutron/v5/x/dex/types"
->>>>>>> ebeb5d41
 )
 
 // PlaceLimitOrderCore handles the logic for MsgPlaceLimitOrder including bank operations and event emissions.
@@ -113,40 +109,29 @@
 ) (trancheKey string, totalIn math.Int, swapInCoin, swapOutCoin sdk.Coin, sharesIssued math.Int, err error) {
 	amountLeft := amountIn
 
-<<<<<<< HEAD
-	invLimitPrice, err := types.CalcPrice(-tickIndexInToOut)
-=======
-	var limitPrice math_utils.PrecDec
-	limitPrice, err = types.CalcPrice(tickIndexInToOut)
-
->>>>>>> ebeb5d41
+	limitBuyPrice, err := types.CalcPrice(-tickIndexInToOut)
 	if err != nil {
 		return trancheKey, totalIn, swapInCoin, swapOutCoin, math.ZeroInt(), err
 	}
 
 	// Use limitPrice for minAvgSellPrice if it has not be specified
-	minAvgSellPrice := limitPrice
+	minAvgSellPrice := math_utils.OnePrecDec().Quo(limitBuyPrice)
+
 	if minAvgSellPriceP != nil {
 		minAvgSellPrice = *minAvgSellPriceP
 	}
 
 	// Ensure that after rounding user will get at least 1 token out.
-	err = types.ValidateFairOutput(amountIn, invLimitPrice)
+	err = types.ValidateFairOutput(amountIn, limitBuyPrice)
 	if err != nil {
 		return trancheKey, totalIn, swapInCoin, swapOutCoin, math.ZeroInt(), err
 	}
 
 	var orderFilled bool
 	if orderType.IsTakerOnly() {
-<<<<<<< HEAD
-		swapInCoin, swapOutCoin, err = k.TakerLimitOrderSwap(ctx, *takerTradePairID, amountIn, maxAmountOut, invLimitPrice, orderType)
+		swapInCoin, swapOutCoin, err = k.TakerLimitOrderSwap(ctx, *takerTradePairID, amountIn, maxAmountOut, limitBuyPrice, minAvgSellPrice, orderType)
 	} else {
-		swapInCoin, swapOutCoin, orderFilled, err = k.MakerLimitOrderSwap(ctx, *takerTradePairID, amountIn, invLimitPrice)
-=======
-		swapInCoin, swapOutCoin, err = k.TakerLimitOrderSwap(ctx, *takerTradePairID, amountIn, maxAmountOut, limitPrice, minAvgSellPrice, orderType)
-	} else {
-		swapInCoin, swapOutCoin, orderFilled, err = k.MakerLimitOrderSwap(ctx, *takerTradePairID, amountIn, limitPrice, minAvgSellPrice)
->>>>>>> ebeb5d41
+		swapInCoin, swapOutCoin, orderFilled, err = k.MakerLimitOrderSwap(ctx, *takerTradePairID, amountIn, limitBuyPrice, minAvgSellPrice)
 	}
 	if err != nil {
 		return trancheKey, totalIn, swapInCoin, swapOutCoin, math.ZeroInt(), err
@@ -187,7 +172,7 @@
 		// NOTE: This does mean that a successful taker leg of the trade will be thrown away since the entire tx will fail.
 		// In most circumstances this seems preferable to executing the taker leg and exiting early before placing a maker
 		// order with the remaining liquidity.
-		err = types.ValidateFairOutput(amountLeft, invLimitPrice)
+		err = types.ValidateFairOutput(amountLeft, limitBuyPrice)
 		if err != nil {
 			return trancheKey, totalIn, swapInCoin, swapOutCoin, math.ZeroInt(), err
 		}
