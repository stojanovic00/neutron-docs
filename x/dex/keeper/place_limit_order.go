--- conflicted
+++ resolved
@@ -109,12 +109,7 @@
 ) (trancheKey string, totalIn math.Int, swapInCoin, swapOutCoin sdk.Coin, sharesIssued math.Int, err error) {
 	amountLeft := amountIn
 
-<<<<<<< HEAD
-	var limitPrice math_utils.PrecDec
-	limitPrice, err = types.CalcPrice(tickIndexInToOut)
-=======
 	limitBuyPrice, err := types.CalcPrice(tickIndexInToOut)
->>>>>>> 813221cc
 	if err != nil {
 		return trancheKey, totalIn, swapInCoin, swapOutCoin, math.ZeroInt(), err
 	}
