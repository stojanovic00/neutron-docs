--- conflicted
+++ resolved
@@ -75,7 +75,25 @@
 	return nil
 }
 
-<<<<<<< HEAD
+func (k Keeper) GetMaxJITsPerBlock(ctx sdk.Context) uint64 {
+	return k.GetParams(ctx).Max_JITsPerBlock
+}
+
+func (k Keeper) AssertCanPlaceJIT(ctx sdk.Context) error {
+	maxJITsAllowed := k.GetMaxJITsPerBlock(ctx)
+	JITsInBlock := k.GetJITsInBlockCount(ctx)
+
+	if JITsInBlock == maxJITsAllowed {
+		return types.ErrOverJITPerBlockLimit
+	}
+
+	return nil
+}
+
+func (k Keeper) GetGoodTilPurgeAllowance(ctx sdk.Context) uint64 {
+	return k.GetParams(ctx).GoodTilPurgeAllowance
+}
+
 func (k Keeper) IsBehindEnemyLines(ctx sdk.Context, tradePairID *types.TradePairID, tickIndex int64) bool {
 	oppositeTick, found := k.GetCurrTickIndexTakerToMaker(ctx, tradePairID.Reversed())
 
@@ -104,25 +122,6 @@
 	}
 
 	return false
-=======
-func (k Keeper) GetMaxJITsPerBlock(ctx sdk.Context) uint64 {
-	return k.GetParams(ctx).Max_JITsPerBlock
-}
-
-func (k Keeper) AssertCanPlaceJIT(ctx sdk.Context) error {
-	maxJITsAllowed := k.GetMaxJITsPerBlock(ctx)
-	JITsInBlock := k.GetJITsInBlockCount(ctx)
-
-	if JITsInBlock == maxJITsAllowed {
-		return types.ErrOverJITPerBlockLimit
-	}
-
-	return nil
-}
-
-func (k Keeper) GetGoodTilPurgeAllowance(ctx sdk.Context) uint64 {
-	return k.GetParams(ctx).GoodTilPurgeAllowance
->>>>>>> 18122134
 }
 
 ///////////////////////////////////////////////////////////////////////////////
