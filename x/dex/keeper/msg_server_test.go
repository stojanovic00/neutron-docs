--- conflicted
+++ resolved
@@ -1575,24 +1575,17 @@
 func (s *DexTestSuite) nextBlockWithTime(blockTime time.Time) {
 	newCtx := s.Ctx.WithBlockTime(blockTime)
 	s.Ctx = newCtx
-<<<<<<< HEAD
-	s.GoCtx = sdk.WrapSDKContext(newCtx)
-}
-
-func (s *DexTestSuite) beginBlockWithTime(blockTime time.Time) {
-	s.App.BeginBlock(abci.RequestBeginBlock{Header: tmproto.Header{
-		Height: s.App.LastBlockHeight() + 1, AppHash: s.App.LastCommitID().Hash,
-		Time:    blockTime,
-		ChainID: s.App.ChainID(),
-	}})
-=======
 	_, err := s.App.FinalizeBlock(&abci.RequestFinalizeBlock{
 		Height: s.App.LastBlockHeight() + 1,
 		Time:   blockTime,
 	})
 	require.NoError(s.T(), err)
-
 	_, err = s.App.Commit()
 	require.NoError(s.T(), err)
->>>>>>> 02a1b891
+}
+
+func (s *DexTestSuite) beginBlockWithTime(blockTime time.Time) {
+	s.Ctx = s.Ctx.WithBlockTime(blockTime)
+	_, err := s.App.BeginBlocker(s.Ctx)
+	s.NoError(err)
 }