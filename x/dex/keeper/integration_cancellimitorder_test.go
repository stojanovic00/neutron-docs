package keeper_test

import (
	"math"
	"time"

	sdkmath "cosmossdk.io/math"

	"github.com/neutron-org/neutron/v7/x/dex/types"
)

func (s *DexTestSuite) TestCancelEntireLimitOrderAOneExists() {
	s.fundAliceBalances(50, 50)
	// CASE
	// Alice adds a limit order of A for B and cancels it right away

	trancheKey := s.aliceLimitSells("TokenA", 0, 10)

	s.assertAliceBalances(40, 50)
	s.assertDexBalances(10, 0)
	s.assertCurr1To0(0)
	s.assertCurr0To1(math.MaxInt64)

	s.aliceCancelsLimitSell(trancheKey)

	s.assertAliceBalances(50, 50)
	s.assertDexBalances(0, 0)
	s.assertCurr1To0(math.MinInt64)
	s.assertCurr0To1(math.MaxInt64)

	// Assert that the LimitOrderTrancheUser has been deleted
	_, found := s.App.DexKeeper.GetLimitOrderTrancheUser(s.Ctx, s.alice.String(), trancheKey)
	s.Assert().False(found)
}

func (s *DexTestSuite) TestCancelEntireLimitOrderBOneExists() {
	s.fundAliceBalances(50, 50)
	// CASE
	// Alice adds a limit order of B for A and cancels it right away

	trancheKey := s.aliceLimitSells("TokenB", 0, 10)

	s.assertAliceBalances(50, 40)
	s.assertDexBalances(0, 10)
	s.assertCurr1To0(math.MinInt64)
	s.assertCurr0To1(0)

	s.aliceCancelsLimitSell(trancheKey)

	s.assertAliceBalances(50, 50)
	s.assertDexBalances(0, 0)
	s.assertCurr1To0(math.MinInt64)
	s.assertCurr0To1(math.MaxInt64)

	// Tranche is deleted
	tranche, _, found := s.App.DexKeeper.FindLimitOrderTranche(
		s.Ctx,
		&types.LimitOrderTrancheKey{
			TradePairId:           types.MustNewTradePairID("TokenA", "TokenB"),
			TickIndexTakerToMaker: 0,
			TrancheKey:            trancheKey,
		},
	)
	s.Nil(tranche)
	s.False(found)
}

func (s *DexTestSuite) TestCancelHigherEntireLimitOrderATwoExistDiffTicksSameDirection() {
	s.fundAliceBalances(50, 50)
	// CASE
	// Alice adds two limit orders from A to B and removes the one at the higher tick (0)

	trancheKey := s.aliceLimitSells("TokenA", 0, 10)
	s.aliceLimitSells("TokenA", -1, 10)

	s.assertAliceBalances(30, 50)
	s.assertDexBalances(20, 0)
	s.assertCurr1To0(0)
	s.assertCurr0To1(math.MaxInt64)

	s.aliceCancelsLimitSell(trancheKey)

	s.assertAliceBalances(40, 50)
	s.assertDexBalances(10, 0)
	s.assertCurr1To0(-1)
	s.assertCurr0To1(math.MaxInt64)
}

func (s *DexTestSuite) TestCancelLowerEntireLimitOrderATwoExistDiffTicksSameDirection() {
	s.fundAliceBalances(50, 50)
	// CASE
	// Alice adds two limit orders from A to B and removes the one at the lower tick (-1)

	s.aliceLimitSells("TokenA", 0, 10)
	trancheKey := s.aliceLimitSells("TokenA", -1, 10)

	s.assertAliceBalances(30, 50)
	s.assertDexBalances(20, 0)
	s.assertCurr1To0(0)
	s.assertCurr0To1(math.MaxInt64)

	s.aliceCancelsLimitSell(trancheKey)

	s.assertAliceBalances(40, 50)
	s.assertDexBalances(10, 0)
	s.assertCurr1To0(0)
	s.assertCurr0To1(math.MaxInt64)
}

func (s *DexTestSuite) TestCancelLowerEntireLimitOrderATwoExistDiffTicksDiffDirection() {
	s.fundAliceBalances(50, 50)
	// CASE
	// Alice adds one limit orders from A to B and one from B to A and removes the one from A to B

	trancheKey := s.aliceLimitSells("TokenA", 0, 10)
	s.aliceLimitSells("TokenB", 1, 10)

	s.assertAliceBalances(40, 40)
	s.assertDexBalances(10, 10)
	s.assertCurr1To0(0)
	s.assertCurr0To1(1)

	s.aliceCancelsLimitSell(trancheKey)

	s.assertAliceBalances(50, 40)
	s.assertDexBalances(0, 10)
	s.assertCurr1To0(math.MinInt64)
	s.assertCurr0To1(1)
}

func (s *DexTestSuite) TestCancelHigherEntireLimitOrderBTwoExistDiffTicksSameDirection() {
	s.fundAliceBalances(50, 50)
	// CASE
	// Alice adds two limit orders from B to A and removes the one at tick 0

	trancheKey := s.aliceLimitSells("TokenB", 0, 10)
	s.aliceLimitSells("TokenB", -1, 10)

	s.assertAliceBalances(50, 30)
	s.assertDexBalances(0, 20)
	s.assertCurr1To0(math.MinInt64)
	s.assertCurr0To1(-1)

	s.aliceCancelsLimitSell(trancheKey)

	s.assertAliceBalances(50, 40)
	s.assertDexBalances(0, 10)
	s.assertCurr1To0(math.MinInt64)
	s.assertCurr0To1(-1)
}

func (s *DexTestSuite) TestCancelLowerEntireLimitOrderBTwoExistDiffTicksSameDirection() {
	s.fundAliceBalances(50, 50)
	// CASE
	// Alice adds two limit orders from B to A and removes the one at tick 0

	s.aliceLimitSells("TokenB", 0, 10)
	trancheKey := s.aliceLimitSells("TokenB", -1, 10)

	s.assertAliceBalances(50, 30)
	s.assertDexBalances(0, 20)
	s.assertCurr1To0(math.MinInt64)
	s.assertCurr0To1(-1)

	s.aliceCancelsLimitSell(trancheKey)

	s.assertAliceBalances(50, 40)
	s.assertDexBalances(0, 10)
	s.assertCurr1To0(math.MinInt64)
	s.assertCurr0To1(0)
}

func (s *DexTestSuite) TestCancelTwiceFails() {
	s.fundAliceBalances(50, 50)
	// CASE
	// Alice tries to cancel the same limit order twice

	trancheKey := s.aliceLimitSells("TokenB", 0, 10)

	s.assertAliceBalances(50, 40)
	s.assertDexBalances(0, 10)

	s.aliceCancelsLimitSell(trancheKey)

	s.assertAliceBalances(50, 50)
	s.assertDexBalances(0, 0)

	s.aliceCancelsLimitSellFails(trancheKey, types.ErrValidLimitOrderTrancheNotFound)
}

func (s *DexTestSuite) TestCancelPartiallyFilled() {
	s.fundAliceBalances(50, 0)
	s.fundBobBalances(0, 50)

	// GIVEN alice limit sells 50 TokenA
	trancheKey := s.aliceLimitSells("TokenA", 0, 50)
	// Bob swaps 25 TokenB for TokenA
	s.bobLimitSells("TokenB", -10, 25, types.LimitOrderType_FILL_OR_KILL)

	s.assertDexBalances(25, 25)
	s.assertAliceBalances(0, 0)

	// WHEN alice cancels her limit order
	s.aliceCancelsLimitSell(trancheKey)

	// Then alice gets back remaining 25 TokenA LO reserves & 25 TokenB taker tokens
	s.assertAliceBalances(25, 25)
	s.assertDexBalances(0, 0)

	// Assert that the LimitOrderTrancheUser has been deleted
	_, found := s.App.DexKeeper.GetLimitOrderTrancheUser(s.Ctx, s.alice.String(), trancheKey)
	s.Assert().False(found)
}

func (s *DexTestSuite) TestCancelWithdrawThenCancel() {
	s.fundAliceBalances(10, 0)
	s.fundBobBalances(0, 20)

	// GIVEN alice limit sells 10 TokenA
	trancheKey := s.aliceLimitSells("TokenA", -6931, 10)
	// Bob swaps some TokenB for 5 TokenA
	s.bobLimitSellsWithMaxOut("TokenB", 7000, 20, 5)

	// WHEN alice withdraws
	s.aliceWithdrawsLimitSell(trancheKey)
	s.assertAliceBalancesInt(sdkmath.ZeroInt(), sdkmath.NewInt(9999181))

	// THEN Alice cancel still works
	s.aliceCancelsLimitSell(trancheKey)
	s.assertAliceBalancesInt(sdkmath.NewInt(5000000), sdkmath.NewInt(9999181))
}

func (s *DexTestSuite) TestCancelPartiallyFilledWithdrawFails() {
	s.fundAliceBalances(50, 0)
	s.fundBobBalances(0, 10)

	// GIVEN alice limit sells 50 TokenA
	trancheKey := s.aliceLimitSells("TokenA", 2000, 50)
	// Bob swaps 10 TokenB for TokenA
	s.bobLimitSells("TokenB", -2001, 10, types.LimitOrderType_FILL_OR_KILL)

	s.assertDexBalancesInt(sdkmath.NewInt(37786095), sdkmath.NewInt(10000000))
	s.assertAliceBalances(0, 0)

	// WHEN alice cancels her limit order
	s.aliceCancelsLimitSell(trancheKey)

	// Then alice gets back remaining ~37 BIGTokenA LO reserves & 10 BIGTokenB taker tokens
	s.assertAliceBalancesInt(sdkmath.NewInt(37786094), sdkmath.NewInt(9999999))
	s.assertDexBalancesInt(sdkmath.OneInt(), sdkmath.OneInt())

	// Assert that the LimitOrderTrancheUser has been deleted
	_, found := s.App.DexKeeper.GetLimitOrderTrancheUser(s.Ctx, s.alice.String(), trancheKey)
	s.Assert().False(found)

	s.aliceWithdrawLimitSellFails(types.ErrValidLimitOrderTrancheNotFound, trancheKey)
}

func (s *DexTestSuite) TestCancelPartiallyFilledMultiUser() {
	s.fundAliceBalances(50, 0)
	s.fundBobBalances(0, 50)
	s.fundCarolBalances(100, 0)

	// GIVEN alice limit sells 50 TokenA; carol sells 100 tokenA
	trancheKey := s.aliceLimitSells("TokenA", 0, 50)
	s.carolLimitSells("TokenA", 0, 100)
	// Bob swaps 25 TokenB for TokenA
	s.bobLimitSells("TokenB", -10, 25, types.LimitOrderType_FILL_OR_KILL)

	s.assertLimitLiquidityAtTick("TokenA", 0, 125)
	s.assertDexBalances(125, 25)
	s.assertAliceBalances(0, 0)

	// WHEN alice and carol cancel their limit orders
	s.aliceCancelsLimitSell(trancheKey)
	s.carolCancelsLimitSell(trancheKey)

	// THEN alice gets back ~41 BIGTokenA (125 * 1/3) & ~8.3 BIGTokenB Taker tokens (25 * 1/3)
	s.assertAliceBalancesInt(sdkmath.NewInt(41_666_666), sdkmath.NewInt(8333333))

	// Carol gets back 83 TokenA (125 * 2/3) & ~16.6 BIGTokenB Taker tokens (25 * 2/3)
	s.assertCarolBalancesInt(sdkmath.NewInt(83_333_333), sdkmath.NewInt(16666666))
	s.assertDexBalancesInt(sdkmath.OneInt(), sdkmath.OneInt())

	// Assert that the LimitOrderTrancheUsers has been deleted
	_, found := s.App.DexKeeper.GetLimitOrderTrancheUser(s.Ctx, s.alice.String(), trancheKey)
	s.Assert().False(found)
	_, found = s.App.DexKeeper.GetLimitOrderTrancheUser(s.Ctx, s.carol.String(), trancheKey)
	s.Assert().False(found)
}

func (s *DexTestSuite) TestCancelPartiallyFilledMultiUser2() {
	s.fundAliceBalances(50, 0)
	s.fundBobBalances(50, 0)
	s.fundCarolBalances(0, 40)

	// // GIVEN alice and bob each limit sells 50 TokenA
	trancheKey := s.aliceLimitSells("TokenA", 2000, 50)
	s.bobLimitSells("TokenA", 2000, 50)
	// carol swaps 20 TokenB for TokenA
	s.carolLimitSells("TokenB", -2001, 20, types.LimitOrderType_FILL_OR_KILL)

	// WHEN alice cancels her limit order
	s.aliceCancelsLimitSell(trancheKey)

	// THEN alice gets back remaining ~38 BIGTokenA LO reserves & 10 BIGTokenB taker tokens
	s.assertAliceBalancesInt(sdkmath.NewInt(37786094), sdkmath.NewInt(9999999))
	s.assertDexBalancesInt(sdkmath.NewInt(37786096), sdkmath.NewInt(10000001))

	// THEN carol swap through more of the limitorder
	s.carolLimitSells("TokenB", -2001, 20, types.LimitOrderType_FILL_OR_KILL)

	// And bob can withdraw his portion
	s.bobWithdrawsLimitSell(trancheKey)
	s.assertBobBalancesInt(sdkmath.ZeroInt(), sdkmath.NewInt(29999999))
}

func (s *DexTestSuite) TestCancelFirstMultiCancel() {
	s.fundAliceBalances(50, 0)
	s.fundBobBalances(50, 0)
	s.fundCarolBalances(0, 40)

	// // GIVEN alice and bob each limit sells 50 TokenA
	trancheKey := s.aliceLimitSells("TokenA", 0, 50)
	s.bobLimitSells("TokenA", 0, 50)
	s.bobCancelsLimitSell(trancheKey)
	// carol swaps 10 TokenB for TokenA
	s.carolLimitSells("TokenB", -1, 10, types.LimitOrderType_FILL_OR_KILL)

	// WHEN alice cancels her limit order
	s.aliceCancelsLimitSell(trancheKey)

	// THEN alice gets back remaining 40 tokenA  10 TokenB taker tokens
	s.assertAliceBalances(40, 10)
}

func (s *DexTestSuite) TestCancelFirstMultiWithdraw() {
	s.fundAliceBalances(50, 0)
	s.fundBobBalances(50, 0)
	s.fundCarolBalances(0, 40)

	// // GIVEN alice and bob each limit sells 50 TokenA
	trancheKey := s.aliceLimitSells("TokenA", 0, 50)
	s.bobLimitSells("TokenA", 0, 50)
	s.bobCancelsLimitSell(trancheKey)
	// carol swaps 10 TokenB for TokenA
	s.carolLimitSells("TokenB", -1, 10, types.LimitOrderType_FILL_OR_KILL)

	// WHEN alice withdraws her limit order
	s.aliceWithdrawsLimitSell(trancheKey)

	// THEN alice gets 10 TokenB
	s.assertAliceBalances(0, 10)
}

func (s *DexTestSuite) TestCancelMultiAfterFilled() {
	s.fundAliceBalances(50, 0)
	s.fundBobBalances(50, 0)
	s.fundCarolBalances(0, 100)

	// GIVEN alice and bob each limit sells 50 TokenA
	trancheKey := s.aliceLimitSells("TokenA", 0, 50)
	s.bobLimitSells("TokenA", 0, 50)

	// carol swaps through the tranche
	s.carolLimitSells("TokenB", -1, 100, types.LimitOrderType_IMMEDIATE_OR_CANCEL)

	// WHEN alice and bob cancel their limit order
	s.aliceCancelsLimitSell(trancheKey)
	s.assertAliceBalances(0, 50)
	s.bobCancelsLimitSell(trancheKey)
	s.assertBobBalances(0, 50)

	// THEN they get back the expected profit
	s.assertAliceBalances(0, 50)
	s.assertBobBalances(0, 50)

	// AND tranche and trancheUsers are deleted

	s.App.DexKeeper.GetLimitOrderTrancheUser(s.Ctx, s.alice.String(), trancheKey)
	_, _, found := s.App.DexKeeper.FindLimitOrderTranche(s.Ctx, &types.LimitOrderTrancheKey{
		TradePairId:           types.MustNewTradePairID("TokenB", "TokenA"),
		TickIndexTakerToMaker: 0,
		TrancheKey:            trancheKey,
	})
	s.False(found)
	_, found = s.App.DexKeeper.GetLimitOrderTrancheUser(s.Ctx, s.alice.String(), trancheKey)
	s.Assert().False(found)
	_, found = s.App.DexKeeper.GetLimitOrderTrancheUser(s.Ctx, s.carol.String(), trancheKey)
	s.Assert().False(found)
}

func (s *DexTestSuite) TestCancelGoodTil() {
	s.fundAliceBalances(50, 0)
	tomorrow := time.Now().AddDate(0, 0, 1)
	// GIVEN alice limit sells 50 TokenA with goodTil date of tommrow
	trancheKey := s.aliceLimitSellsGoodTil("TokenA", 0, 50, tomorrow)
	s.assertLimitLiquidityAtTick("TokenA", 0, 50)
	s.assertNLimitOrderExpiration(1)

	// WHEN alice cancels the limit order
	s.aliceCancelsLimitSell(trancheKey)
	// THEN there is no liquidity left
	s.assertLimitLiquidityAtTick("TokenA", 0, 0)
	// and the LimitOrderExpiration has been removed
	s.assertNLimitOrderExpiration(0)
}

func (s *DexTestSuite) TestCancelGoodTilAfterExpiration() {
	s.fundAliceBalances(50, 0)
	tomorrow := time.Now().AddDate(0, 0, 1)
	// GIVEN alice limit sells 50 TokenA with goodTil date of tommrow
	trancheKey := s.aliceLimitSellsGoodTil("TokenA", 0, 50, tomorrow)
	s.assertLimitLiquidityAtTick("TokenA", 0, 50)
	s.assertNLimitOrderExpiration(1)

	// WHEN expiration date has passed
	s.beginBlockWithTime(time.Now().AddDate(0, 0, 2))

	// THEN alice cancellation succeeds
	s.aliceCancelsLimitSell(trancheKey)

	s.assertAliceBalances(50, 0)

	// TrancheUser and Tranche are removed
	s.App.DexKeeper.GetLimitOrderTrancheUser(s.Ctx, s.alice.String(), trancheKey)
	_, _, found := s.App.DexKeeper.FindLimitOrderTranche(s.Ctx, &types.LimitOrderTrancheKey{
		TradePairId:           types.MustNewTradePairID("TokenB", "TokenA"),
		TickIndexTakerToMaker: 0,
		TrancheKey:            trancheKey,
	})
	s.False(found)
}

func (s *DexTestSuite) TestCancelJITSameBlock() {
	s.fundAliceBalances(50, 0)
	// GIVEN alice limit sells 50 TokenA as JIT
	trancheKey := s.aliceLimitSells("TokenA", 0, 50, types.LimitOrderType_JUST_IN_TIME)
	s.assertLimitLiquidityAtTick("TokenA", 0, 50)
	s.assertNLimitOrderExpiration(1)

	// WHEN alice cancels the limit order
	s.aliceCancelsLimitSell(trancheKey)
	// THEN there is no liquidity left
	s.assertLimitLiquidityAtTick("TokenA", 0, 0)
	// and the LimitOrderExpiration has been removed
	s.assertNLimitOrderExpiration(0)
}

func (s *DexTestSuite) TestCancelJITNextBlock() {
	s.fundAliceBalances(50, 0)
	// GIVEN alice limit sells 50 TokenA as JIT
	trancheKey := s.aliceLimitSells("TokenA", 0, 50, types.LimitOrderType_JUST_IN_TIME)
	s.assertLimitLiquidityAtTick("TokenA", 0, 50)
	s.assertNLimitOrderExpiration(1)

	// WHEN we move to block N+1
	s.nextBlockWithTime(time.Now())
	s.beginBlockWithTime(time.Now())

	// THEN alice cancellation succeeds
	s.aliceCancelsLimitSell(trancheKey)

	s.assertAliceBalances(50, 0)

	// TrancheUser and Tranche are removed
	s.App.DexKeeper.GetLimitOrderTrancheUser(s.Ctx, s.alice.String(), trancheKey)
	_, _, found := s.App.DexKeeper.FindLimitOrderTranche(s.Ctx, &types.LimitOrderTrancheKey{
		TradePairId:           types.MustNewTradePairID("TokenB", "TokenA"),
		TickIndexTakerToMaker: 0,
		TrancheKey:            trancheKey,
	})
	s.False(found)
}

func (s *DexTestSuite) TestWithdrawThenCancel() {
	s.fundAliceBalances(50, 0)
	s.fundBobBalances(50, 0)
	s.fundCarolBalances(0, 40)

	// // GIVEN alice and bob each limit sells 50 TokenA
	trancheKey := s.aliceLimitSells("TokenA", 0, 50)
	s.bobLimitSells("TokenA", 0, 50)

	s.carolLimitSells("TokenB", -1, 10, types.LimitOrderType_FILL_OR_KILL)

	// WHEN alice withdraws and  cancels her limit order
	s.aliceWithdrawsLimitSell(trancheKey)
	s.aliceCancelsLimitSell(trancheKey)
	s.assertAliceBalances(45, 5)

	s.bobWithdrawsLimitSell(trancheKey)
	s.assertBobBalances(0, 5)
	s.bobCancelsLimitSell(trancheKey)
	s.assertBobBalances(45, 5)
}

func (s *DexTestSuite) TestWithdrawThenCancel2() {
	s.fundAliceBalances(50, 0)
	s.fundBobBalances(50, 0)
	s.fundCarolBalances(0, 40)

	// // GIVEN alice and bob each limit sells 50 TokenA
	trancheKey := s.aliceLimitSells("TokenA", 0, 50)
	s.bobLimitSells("TokenA", 0, 50)

	s.carolLimitSells("TokenB", -1, 10, types.LimitOrderType_FILL_OR_KILL)

	// WHEN alice withdraws and  cancels her limit order
	s.aliceWithdrawsLimitSell(trancheKey)
	s.aliceCancelsLimitSell(trancheKey)
	s.assertAliceBalances(45, 5)

	s.bobCancelsLimitSell(trancheKey)
	s.assertBobBalances(45, 5)
}

func (s *DexTestSuite) TestWithdrawThenCancelLowTick() {
	s.fundAliceBalances(50, 0)
	s.fundBobBalances(50, 0)
	s.fundCarolBalances(0, 40)

	// // GIVEN alice and bob each limit sells 50 TokenA
	trancheKey := s.aliceLimitSells("TokenA", 20000, 50)
	s.bobLimitSells("TokenA", 20000, 50)

	s.carolLimitSells("TokenB", -20001, 10, types.LimitOrderType_FILL_OR_KILL)

	// WHEN alice withdraws and  cancels her limit order
	s.aliceWithdrawsLimitSell(trancheKey)
	s.aliceCancelsLimitSell(trancheKey)
	s.assertAliceBalancesInt(sdkmath.NewInt(13058413), sdkmath.NewInt(4999999))

	s.bobWithdrawsLimitSell(trancheKey)
	s.assertBobBalancesInt(sdkmath.ZeroInt(), sdkmath.NewInt(4999999))
	s.bobCancelsLimitSell(trancheKey)
	s.assertBobBalancesInt(sdkmath.NewInt(13058413), sdkmath.NewInt(4999999))
<<<<<<< HEAD
=======
}

func (s *DexTestSuite) TestCancelExpiringLimitOrderWithDust() {
	s.fundAliceBalances(50, 0)
	s.fundBobBalances(0, 50)

	// GIVEN alice places a GTC limit order
	trancheKey := s.aliceLimitSellsGoodTil("TokenA", -66671, 1, time.Now().Add(time.Second))

	// AND bob trades through alice's order
	s.bobLimitSells("TokenB", -66672, 50, types.LimitOrderType_FILL_OR_KILL)

	// WHEN alice cancels her limit order
	s.aliceCancelsLimitSell(trancheKey)

	// THEN A small amount of tokenA remains in the tranche
	s.assertLimitLiquidityAtTickInt("TokenA", -66671, sdkmath.NewInt(1))

	// The tranche is purged after the expiration time
	s.App.DexKeeper.PurgeExpiredLimitOrders(s.Ctx, time.Now().Add(time.Second*3))

	// THEN the tranche is deleted
	s.assertLimitLiquidityAtTick("TokenA", -66671, 0)
}

func (s *DexTestSuite) TestWrongSharesProtectionCancel() {
	s.fundAliceBalances(1, 0)

	trancheKey := s.aliceLimitSells("TokenA", 0, 1)

	trancheUser, _ := s.App.DexKeeper.GetLimitOrderTrancheUser(s.Ctx, s.alice.String(), trancheKey)

	// This should be impossible, but we still want to check that if there is a bug with the share calculation the user cannot withdraw more than the balance of the tranche
	trancheUser.SharesOwned = sdkmath.NewInt(1_000_000_000_000_000_000)

	s.App.DexKeeper.SetLimitOrderTrancheUser(s.Ctx, trancheUser)

	s.aliceCancelsLimitSellFails(trancheKey, types.ErrInsufficientReserves)
>>>>>>> 422c84b7
}<|MERGE_RESOLUTION|>--- conflicted
+++ resolved
@@ -535,31 +535,6 @@
 	s.assertBobBalancesInt(sdkmath.ZeroInt(), sdkmath.NewInt(4999999))
 	s.bobCancelsLimitSell(trancheKey)
 	s.assertBobBalancesInt(sdkmath.NewInt(13058413), sdkmath.NewInt(4999999))
-<<<<<<< HEAD
-=======
-}
-
-func (s *DexTestSuite) TestCancelExpiringLimitOrderWithDust() {
-	s.fundAliceBalances(50, 0)
-	s.fundBobBalances(0, 50)
-
-	// GIVEN alice places a GTC limit order
-	trancheKey := s.aliceLimitSellsGoodTil("TokenA", -66671, 1, time.Now().Add(time.Second))
-
-	// AND bob trades through alice's order
-	s.bobLimitSells("TokenB", -66672, 50, types.LimitOrderType_FILL_OR_KILL)
-
-	// WHEN alice cancels her limit order
-	s.aliceCancelsLimitSell(trancheKey)
-
-	// THEN A small amount of tokenA remains in the tranche
-	s.assertLimitLiquidityAtTickInt("TokenA", -66671, sdkmath.NewInt(1))
-
-	// The tranche is purged after the expiration time
-	s.App.DexKeeper.PurgeExpiredLimitOrders(s.Ctx, time.Now().Add(time.Second*3))
-
-	// THEN the tranche is deleted
-	s.assertLimitLiquidityAtTick("TokenA", -66671, 0)
 }
 
 func (s *DexTestSuite) TestWrongSharesProtectionCancel() {
@@ -574,6 +549,7 @@
 
 	s.App.DexKeeper.SetLimitOrderTrancheUser(s.Ctx, trancheUser)
 
-	s.aliceCancelsLimitSellFails(trancheKey, types.ErrInsufficientReserves)
->>>>>>> 422c84b7
+	s.aliceCancelsLimitSell(trancheKey)
+
+	s.assertAliceBalances(1, 0)
 }