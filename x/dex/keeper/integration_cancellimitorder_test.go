package keeper_test

import (
	"math"
	"time"

	sdkmath "cosmossdk.io/math"

	"github.com/neutron-org/neutron/v4/x/dex/types"
)

func (s *DexTestSuite) TestCancelEntireLimitOrderAOneExists() {
	s.fundAliceBalances(50, 50)
	// CASE
	// Alice adds a limit order of A for B and cancels it right away

	trancheKey := s.aliceLimitSells("TokenA", 0, 10)

	s.assertAliceBalances(40, 50)
	s.assertDexBalances(10, 0)
	s.assertCurr1To0(0)
	s.assertCurr0To1(math.MaxInt64)

	s.aliceCancelsLimitSell(trancheKey)

	s.assertAliceBalances(50, 50)
	s.assertDexBalances(0, 0)
	s.assertCurr1To0(math.MinInt64)
	s.assertCurr0To1(math.MaxInt64)

	// Assert that the LimitOrderTrancheUser has been deleted
	_, found := s.App.DexKeeper.GetLimitOrderTrancheUser(s.Ctx, s.alice.String(), trancheKey)
	s.Assert().False(found)
}

func (s *DexTestSuite) TestCancelEntireLimitOrderBOneExists() {
	s.fundAliceBalances(50, 50)
	// CASE
	// Alice adds a limit order of B for A and cancels it right away

	trancheKey := s.aliceLimitSells("TokenB", 0, 10)

	s.assertAliceBalances(50, 40)
	s.assertDexBalances(0, 10)
	s.assertCurr1To0(math.MinInt64)
	s.assertCurr0To1(0)

	s.aliceCancelsLimitSell(trancheKey)

	s.assertAliceBalances(50, 50)
	s.assertDexBalances(0, 0)
	s.assertCurr1To0(math.MinInt64)
	s.assertCurr0To1(math.MaxInt64)
}

func (s *DexTestSuite) TestCancelHigherEntireLimitOrderATwoExistDiffTicksSameDirection() {
	s.fundAliceBalances(50, 50)
	// CASE
	// Alice adds two limit orders from A to B and removes the one at the higher tick (0)

	trancheKey := s.aliceLimitSells("TokenA", 0, 10)
	s.aliceLimitSells("TokenA", -1, 10)

	s.assertAliceBalances(30, 50)
	s.assertDexBalances(20, 0)
	s.assertCurr1To0(0)
	s.assertCurr0To1(math.MaxInt64)

	s.aliceCancelsLimitSell(trancheKey)

	s.assertAliceBalances(40, 50)
	s.assertDexBalances(10, 0)
	s.assertCurr1To0(-1)
	s.assertCurr0To1(math.MaxInt64)
}

func (s *DexTestSuite) TestCancelLowerEntireLimitOrderATwoExistDiffTicksSameDirection() {
	s.fundAliceBalances(50, 50)
	// CASE
	// Alice adds two limit orders from A to B and removes the one at the lower tick (-1)

	s.aliceLimitSells("TokenA", 0, 10)
	trancheKey := s.aliceLimitSells("TokenA", -1, 10)

	s.assertAliceBalances(30, 50)
	s.assertDexBalances(20, 0)
	s.assertCurr1To0(0)
	s.assertCurr0To1(math.MaxInt64)

	s.aliceCancelsLimitSell(trancheKey)

	s.assertAliceBalances(40, 50)
	s.assertDexBalances(10, 0)
	s.assertCurr1To0(0)
	s.assertCurr0To1(math.MaxInt64)
}

func (s *DexTestSuite) TestCancelLowerEntireLimitOrderATwoExistDiffTicksDiffDirection() {
	s.fundAliceBalances(50, 50)
	// CASE
	// Alice adds one limit orders from A to B and one from B to A and removes the one from A to B

	trancheKey := s.aliceLimitSells("TokenA", 0, 10)
	s.aliceLimitSells("TokenB", 1, 10)

	s.assertAliceBalances(40, 40)
	s.assertDexBalances(10, 10)
	s.assertCurr1To0(0)
	s.assertCurr0To1(1)

	s.aliceCancelsLimitSell(trancheKey)

	s.assertAliceBalances(50, 40)
	s.assertDexBalances(0, 10)
	s.assertCurr1To0(math.MinInt64)
	s.assertCurr0To1(1)
}

func (s *DexTestSuite) TestCancelHigherEntireLimitOrderBTwoExistDiffTicksSameDirection() {
	s.fundAliceBalances(50, 50)
	// CASE
	// Alice adds two limit orders from B to A and removes the one at tick 0

	trancheKey := s.aliceLimitSells("TokenB", 0, 10)
	s.aliceLimitSells("TokenB", -1, 10)

	s.assertAliceBalances(50, 30)
	s.assertDexBalances(0, 20)
	s.assertCurr1To0(math.MinInt64)
	s.assertCurr0To1(-1)

	s.aliceCancelsLimitSell(trancheKey)

	s.assertAliceBalances(50, 40)
	s.assertDexBalances(0, 10)
	s.assertCurr1To0(math.MinInt64)
	s.assertCurr0To1(-1)
}

func (s *DexTestSuite) TestCancelLowerEntireLimitOrderBTwoExistDiffTicksSameDirection() {
	s.fundAliceBalances(50, 50)
	// CASE
	// Alice adds two limit orders from B to A and removes the one at tick 0

	s.aliceLimitSells("TokenB", 0, 10)
	trancheKey := s.aliceLimitSells("TokenB", -1, 10)

	s.assertAliceBalances(50, 30)
	s.assertDexBalances(0, 20)
	s.assertCurr1To0(math.MinInt64)
	s.assertCurr0To1(-1)

	s.aliceCancelsLimitSell(trancheKey)

	s.assertAliceBalances(50, 40)
	s.assertDexBalances(0, 10)
	s.assertCurr1To0(math.MinInt64)
	s.assertCurr0To1(0)
}

func (s *DexTestSuite) TestCancelTwiceFails() {
	s.fundAliceBalances(50, 50)
	// CASE
	// Alice tries to cancel the same limit order twice

	trancheKey := s.aliceLimitSells("TokenB", 0, 10)

	s.assertAliceBalances(50, 40)
	s.assertDexBalances(0, 10)

	s.aliceCancelsLimitSell(trancheKey)

	s.assertAliceBalances(50, 50)
	s.assertDexBalances(0, 0)

	s.aliceCancelsLimitSellFails(trancheKey, types.ErrActiveLimitOrderNotFound)
}

func (s *DexTestSuite) TestCancelPartiallyFilled() {
	s.fundAliceBalances(50, 0)
	s.fundBobBalances(0, 50)

	// GIVEN alice limit sells 50 TokenA
	trancheKey := s.aliceLimitSells("TokenA", 0, 50)
	// Bob swaps 25 TokenB for TokenA
	s.bobLimitSells("TokenB", -10, 25, types.LimitOrderType_FILL_OR_KILL)

	s.assertDexBalances(25, 25)
	s.assertAliceBalances(0, 0)

	// WHEN alice cancels her limit order
	s.aliceCancelsLimitSell(trancheKey)

	// Then alice gets back remaining 25 TokenA LO reserves
	s.assertAliceBalances(25, 0)
	s.assertDexBalances(0, 25)
}

func (s *DexTestSuite) TestCancelPartiallyFilledMultiUser() {
	s.fundAliceBalances(50, 0)
	s.fundBobBalances(0, 50)
	s.fundCarolBalances(100, 0)

	// GIVEN alice limit sells 50 TokenA; carol sells 100 tokenA
	trancheKey := s.aliceLimitSells("TokenA", 0, 50)
	s.carolLimitSells("TokenA", 0, 100)
	// Bob swaps 25 TokenB for TokenA
	s.bobLimitSells("TokenB", -10, 25, types.LimitOrderType_FILL_OR_KILL)

	s.assertLimitLiquidityAtTick("TokenA", 0, 125)
	s.assertDexBalances(125, 25)
	s.assertAliceBalances(0, 0)

	// WHEN alice and carol cancel their limit orders
	s.aliceCancelsLimitSell(trancheKey)
	s.carolCancelsLimitSell(trancheKey)

	// THEN alice gets back ~41 BIGTokenA (125 * 1/3)
	s.assertAliceBalancesInt(sdkmath.NewInt(41_666_666), sdkmath.ZeroInt())

	// Carol gets back 83 TokenA (125 * 2/3)
	s.assertCarolBalancesInt(sdkmath.NewInt(83_333_333), sdkmath.ZeroInt())
	s.assertDexBalancesInt(sdkmath.OneInt(), sdkmath.NewInt(25_000_000))
}

func (s *DexTestSuite) TestCancelGoodTil() {
	s.fundAliceBalances(50, 0)
	tomorrow := time.Now().AddDate(0, 0, 1)
	// GIVEN alice limit sells 50 TokenA with goodTil date of tommrow
	trancheKey := s.aliceLimitSellsGoodTil("TokenA", 0, 50, tomorrow)
	s.assertLimitLiquidityAtTick("TokenA", 0, 50)
	s.assertNLimitOrderExpiration(1)

	// WHEN alice cancels the limit order
	s.aliceCancelsLimitSell(trancheKey)
	// THEN there is no liquidity left
	s.assertLimitLiquidityAtTick("TokenA", 0, 0)
	// and the LimitOrderExpiration has been removed
	s.assertNLimitOrderExpiration(0)
}

func (s *DexTestSuite) TestCancelGoodTilAfterExpirationFails() {
	s.fundAliceBalances(50, 0)
	tomorrow := time.Now().AddDate(0, 0, 1)
	// GIVEN alice limit sells 50 TokenA with goodTil date of tommrow
	trancheKey := s.aliceLimitSellsGoodTil("TokenA", 0, 50, tomorrow)
	s.assertLimitLiquidityAtTick("TokenA", 0, 50)
	s.assertNLimitOrderExpiration(1)

	// WHEN expiration date has passed
<<<<<<< HEAD
	s.beginBlockWithTime(time.Now().AddDate(0, 0, 2))
=======
	s.nextBlockWithTime(time.Now().AddDate(0, 0, 2))
>>>>>>> 02a1b891

	// THEN alice cancellation fails
	s.aliceCancelsLimitSellFails(trancheKey, types.ErrActiveLimitOrderNotFound)
}

func (s *DexTestSuite) TestCancelJITSameBlock() {
	s.fundAliceBalances(50, 0)
	// GIVEN alice limit sells 50 TokenA as JIT
	trancheKey := s.aliceLimitSells("TokenA", 0, 50, types.LimitOrderType_JUST_IN_TIME)
	s.assertLimitLiquidityAtTick("TokenA", 0, 50)
	s.assertNLimitOrderExpiration(1)

	// WHEN alice cancels the limit order
	s.aliceCancelsLimitSell(trancheKey)
	// THEN there is no liquidity left
	s.assertLimitLiquidityAtTick("TokenA", 0, 0)
	// and the LimitOrderExpiration has been removed
	s.assertNLimitOrderExpiration(0)
}

func (s *DexTestSuite) TestCancelJITNextBlock() {
	s.fundAliceBalances(50, 0)
	// GIVEN alice limit sells 50 TokenA as JIT
	trancheKey := s.aliceLimitSells("TokenA", 0, 50, types.LimitOrderType_JUST_IN_TIME)
	s.assertLimitLiquidityAtTick("TokenA", 0, 50)
	s.assertNLimitOrderExpiration(1)

	// WHEN we move to block N+1
	s.nextBlockWithTime(time.Now())
<<<<<<< HEAD
	s.beginBlockWithTime(time.Now())
=======
	// TODO: s.App.EndBlock(abci.RequestEndBlock{Height: 0})
>>>>>>> 02a1b891

	// THEN alice cancellation fails
	s.aliceCancelsLimitSellFails(trancheKey, types.ErrActiveLimitOrderNotFound)
	s.assertAliceBalances(0, 0)
}<|MERGE_RESOLUTION|>--- conflicted
+++ resolved
@@ -248,11 +248,7 @@
 	s.assertNLimitOrderExpiration(1)
 
 	// WHEN expiration date has passed
-<<<<<<< HEAD
 	s.beginBlockWithTime(time.Now().AddDate(0, 0, 2))
-=======
-	s.nextBlockWithTime(time.Now().AddDate(0, 0, 2))
->>>>>>> 02a1b891
 
 	// THEN alice cancellation fails
 	s.aliceCancelsLimitSellFails(trancheKey, types.ErrActiveLimitOrderNotFound)
@@ -282,11 +278,7 @@
 
 	// WHEN we move to block N+1
 	s.nextBlockWithTime(time.Now())
-<<<<<<< HEAD
 	s.beginBlockWithTime(time.Now())
-=======
-	// TODO: s.App.EndBlock(abci.RequestEndBlock{Height: 0})
->>>>>>> 02a1b891
 
 	// THEN alice cancellation fails
 	s.aliceCancelsLimitSellFails(trancheKey, types.ErrActiveLimitOrderNotFound)
