package keeper

import (
	"fmt"

	sdkerrors "cosmossdk.io/errors"
	"cosmossdk.io/math"

	sdk "github.com/cosmos/cosmos-sdk/types"

	math_utils "github.com/neutron-org/neutron/v3/utils/math"
	"github.com/neutron-org/neutron/v3/x/dex/types"
)

type MultihopStep struct {
	RemainingBestPrice math_utils.PrecDec
	tradePairID        *types.TradePairID
}

func (k Keeper) HopsToRouteData(
	ctx sdk.Context,
	hops []string,
) ([]MultihopStep, error) {
	nPairs := len(hops) - 1
	routeArr := make([]MultihopStep, nPairs)
	priceAcc := math_utils.OnePrecDec()
	for i := range routeArr {
		index := len(routeArr) - 1 - i
		tokenIn := hops[index]
		tokenOut := hops[index+1]
		tradePairID, err := types.NewTradePairID(tokenIn, tokenOut)
		if err != nil {
			return routeArr, err
		}
		price, found := k.GetCurrPrice(ctx, tradePairID)
		if !found {
			return routeArr, types.ErrLimitPriceNotSatisfied
		}
		priceAcc = priceAcc.Mul(price)
		routeArr[index] = MultihopStep{
			tradePairID:        tradePairID,
			RemainingBestPrice: priceAcc,
		}
	}

	return routeArr, nil
}

type StepResult struct {
	Ctx     *types.BranchableCache
	CoinOut sdk.Coin
	Dust    sdk.Coin
	Err     error
}

type multihopCacheKey struct {
	TokenIn  string
	TokenOut string
	InAmount math.Int
}

func newCacheKey(tokenIn, tokenOut string, inAmount math.Int) multihopCacheKey {
	return multihopCacheKey{
		TokenIn:  tokenIn,
		TokenOut: tokenOut,
		InAmount: inAmount,
	}
}

func (k Keeper) MultihopStep(
	bCtx *types.BranchableCache,
	step MultihopStep,
	inCoin sdk.Coin,
	stepCache map[multihopCacheKey]StepResult,
) (sdk.Coin, sdk.Coin, *types.BranchableCache, error) {
	cacheKey := newCacheKey(step.tradePairID.TakerDenom, step.tradePairID.MakerDenom, inCoin.Amount)
	val, ok := stepCache[cacheKey]
	if ok {
		ctxBranchCopy := val.Ctx.Branch()
		return val.Dust, val.CoinOut, ctxBranchCopy, val.Err
	}

	// Due to rounding on swap it is possible to leak tokens at each hop.
	// As an intermediary fix, we credit the unswapped coins back to the user's account.
	// To solve this without sending user dust we would have to pre-calculate the route such that
	// the amount in will be used completely at each step.

	dust, coinOut, err := k.SwapFullAmountIn(bCtx.Ctx, step.tradePairID, inCoin.Amount)
	ctxBranch := bCtx.Branch()
	stepCache[cacheKey] = StepResult{Ctx: bCtx, CoinOut: coinOut, Dust: dust, Err: err}
	if err != nil {
		return sdk.Coin{}, sdk.Coin{}, bCtx, err
	}

	return dust, coinOut, ctxBranch, nil
}

func (k Keeper) RunMultihopRoute(
	ctx sdk.Context,
	route types.MultiHopRoute,
	initialInCoin sdk.Coin,
	exitLimitPrice math_utils.PrecDec,
	stepCache map[multihopCacheKey]StepResult,
) (sdk.Coins, sdk.Coin, func(), error) {
	routeData, err := k.HopsToRouteData(ctx, route.Hops)
	if err != nil {
		return sdk.Coins{}, sdk.Coin{}, nil, err
	}
	currentPrice := math_utils.OnePrecDec()

	var stepOutCoin sdk.Coin
	var stepDust sdk.Coin
	inCoin := initialInCoin
	bCacheCtx := types.NewBranchableCache(ctx)

	var dustAcc sdk.Coins

	for _, step := range routeData {
		// If we can't hit the best possible price we can greedily abort
		priceUpperbound := currentPrice.Mul(step.RemainingBestPrice)
		if exitLimitPrice.GT(priceUpperbound) {
			return sdk.Coins{}, sdk.Coin{}, bCacheCtx.WriteCache, types.ErrExitLimitPriceHit
		}

		stepDust, stepOutCoin, bCacheCtx, err = k.MultihopStep(
			bCacheCtx,
			step,
			inCoin,
			stepCache,
		)
		inCoin = stepOutCoin
		if err != nil {
			return sdk.Coins{}, sdk.Coin{}, nil, sdkerrors.Wrapf(
				err,
				"Failed at pair: %s",
				step.tradePairID.MustPairID().CanonicalString(),
			)
		}

		// Add what hasn't been swapped to dustAcc
		dustAcc = dustAcc.Add(stepDust)

		currentPrice = math_utils.NewPrecDecFromInt(stepOutCoin.Amount).
			Quo(math_utils.NewPrecDecFromInt(initialInCoin.Amount))
	}

	if exitLimitPrice.GT(currentPrice) {
		return sdk.Coins{}, sdk.Coin{}, nil, types.ErrExitLimitPriceHit
	}

	return dustAcc, stepOutCoin, bCacheCtx.WriteCache, nil
}

// SwapFullAmountIn swaps full amount of given `amountIn` to the `tradePairID` taker denom.
// NOTE: SwapFullAmountIn does not ensure that 100% of amountIn is used. Due to rounding it is possible that
// a dust amount of AmountIn remains unswapped. It is the caller's responsibility to handle this appropriately.
// It returns remaining dust as a first argument.
func (k Keeper) SwapFullAmountIn(
	ctx sdk.Context,
	tradePairID *types.TradePairID,
	amountIn math.Int,
) (dust, totalOut sdk.Coin, err error) {
	swapAmountTakerDenom, swapAmountMakerDenom, orderFilled, err := k.Swap(
		ctx,
		tradePairID,
		amountIn,
		nil,
		nil,
	)
	if err != nil {
		return sdk.Coin{}, sdk.Coin{}, err
	}
	if !orderFilled {
<<<<<<< HEAD
		return sdk.Coin{}, types.ErrLimitPriceNotSatisfied
=======
		return sdk.Coin{}, sdk.Coin{}, types.ErrInsufficientLiquidity
	}

	dust = sdk.Coin.Sub(sdk.NewCoin(swapAmountTakerDenom.Denom, amountIn), swapAmountTakerDenom)
	if dust.IsNegative() {
		return sdk.Coin{}, sdk.Coin{}, fmt.Errorf("dust coins are negative")
>>>>>>> 8c8cdc2e
	}

	return dust, swapAmountMakerDenom, err
}<|MERGE_RESOLUTION|>--- conflicted
+++ resolved
@@ -171,16 +171,12 @@
 		return sdk.Coin{}, sdk.Coin{}, err
 	}
 	if !orderFilled {
-<<<<<<< HEAD
 		return sdk.Coin{}, types.ErrLimitPriceNotSatisfied
-=======
-		return sdk.Coin{}, sdk.Coin{}, types.ErrInsufficientLiquidity
 	}
 
 	dust = sdk.Coin.Sub(sdk.NewCoin(swapAmountTakerDenom.Denom, amountIn), swapAmountTakerDenom)
 	if dust.IsNegative() {
 		return sdk.Coin{}, sdk.Coin{}, fmt.Errorf("dust coins are negative")
->>>>>>> 8c8cdc2e
 	}
 
 	return dust, swapAmountMakerDenom, err
