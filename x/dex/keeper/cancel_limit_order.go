--- conflicted
+++ resolved
@@ -62,11 +62,7 @@
 ) (makerCoinOut, takerCoinOut sdk.Coin, error error) {
 	trancheUser, found := k.GetLimitOrderTrancheUser(ctx, callerAddr.String(), trancheKey)
 	if !found {
-<<<<<<< HEAD
-		return sdk.Coin{}, sdk.Coin{}, nil, sdkerrors.Wrapf(types.ErrValidLimitOrderTrancheNotFound, "%s", trancheKey)
-=======
-		return sdk.Coin{}, sdk.Coin{}, types.ErrActiveLimitOrderNotFound
->>>>>>> 0ff43e47
+		return sdk.Coin{}, sdk.Coin{}, sdkerrors.Wrapf(types.ErrValidLimitOrderTrancheNotFound, "%s", trancheKey)
 	}
 
 	tradePairID, tickIndex := trancheUser.TradePairId, trancheUser.TickIndexTakerToMaker
@@ -78,13 +74,8 @@
 			TrancheKey:            trancheKey,
 		},
 	)
-<<<<<<< HEAD
 	if !found {
-		return sdk.Coin{}, sdk.Coin{}, nil, sdkerrors.Wrapf(types.ErrValidLimitOrderTrancheNotFound, "%s", trancheKey)
-=======
-	if tranche == nil {
-		return sdk.Coin{}, sdk.Coin{}, types.ErrActiveLimitOrderNotFound
->>>>>>> 0ff43e47
+		return sdk.Coin{}, sdk.Coin{}, sdkerrors.Wrapf(types.ErrValidLimitOrderTrancheNotFound, "%s", trancheKey)
 	}
 
 	makerAmountToReturn := tranche.RemoveTokenIn(trancheUser)
