package keeper

import (
	"context"

	"cosmossdk.io/errors"
	sdk "github.com/cosmos/cosmos-sdk/types"
	"google.golang.org/grpc/codes"
	"google.golang.org/grpc/status"

	"github.com/neutron-org/neutron/v4/x/dex/types"
)

type MsgServer struct {
	Keeper
}

// NewMsgServerImpl returns an implementation of the MsgServer interface
// for the provided Keeper.
func NewMsgServerImpl(keeper Keeper) types.MsgServer {
	return &MsgServer{Keeper: keeper}
}

var _ types.MsgServer = MsgServer{}

func (k MsgServer) Deposit(
	goCtx context.Context,
	msg *types.MsgDeposit,
) (*types.MsgDepositResponse, error) {
	if err := msg.Validate(); err != nil {
		return nil, errors.Wrap(err, "failed to validate MsgDeposit")
	}

	if err := k.AssertNotPaused(goCtx); err != nil {
		return nil, err
	}

	callerAddr := sdk.MustAccAddressFromBech32(msg.Creator)
	receiverAddr := sdk.MustAccAddressFromBech32(msg.Receiver)

	pairID, err := types.NewPairID(msg.TokenA, msg.TokenB)
	if err != nil {
		return nil, err
	}

	// sort amounts
	amounts0, amounts1 := SortAmounts(msg.TokenA, pairID.Token0, msg.AmountsA, msg.AmountsB)

	tickIndexes := NormalizeAllTickIndexes(msg.TokenA, pairID.Token0, msg.TickIndexesAToB)

	Amounts0Deposit, Amounts1Deposit, sharesIssued, failedDeposits, err := k.DepositCore(
		goCtx,
		pairID,
		callerAddr,
		receiverAddr,
		amounts0,
		amounts1,
		tickIndexes,
		msg.Fees,
		msg.Options,
	)
	if err != nil {
		return nil, err
	}

	return &types.MsgDepositResponse{
		Reserve0Deposited: Amounts0Deposit,
		Reserve1Deposited: Amounts1Deposit,
		FailedDeposits:    failedDeposits,
		SharesIssued:      sharesIssued,
	}, nil
}

func (k MsgServer) Withdrawal(
	goCtx context.Context,
	msg *types.MsgWithdrawal,
) (*types.MsgWithdrawalResponse, error) {
	if err := msg.Validate(); err != nil {
		return nil, errors.Wrap(err, "failed to validate MsgWithdrawal")
	}

	if err := k.AssertNotPaused(goCtx); err != nil {
		return nil, err
	}

	callerAddr := sdk.MustAccAddressFromBech32(msg.Creator)
	receiverAddr := sdk.MustAccAddressFromBech32(msg.Receiver)

	pairID, err := types.NewPairID(msg.TokenA, msg.TokenB)
	if err != nil {
		return nil, err
	}

	tickIndexes := NormalizeAllTickIndexes(msg.TokenA, pairID.Token0, msg.TickIndexesAToB)

	reserve0ToRemoved, reserve1ToRemoved, sharesBurned, err := k.WithdrawCore(
		goCtx,
		pairID,
		callerAddr,
		receiverAddr,
		msg.SharesToRemove,
		tickIndexes,
		msg.Fees,
	)
	if err != nil {
		return nil, err
	}

	return &types.MsgWithdrawalResponse{
		Reserve0Withdrawn: reserve0ToRemoved,
		Reserve1Withdrawn: reserve1ToRemoved,
		SharesBurned:      sharesBurned,
	}, nil
}

func (k MsgServer) PlaceLimitOrder(
	goCtx context.Context,
	msg *types.MsgPlaceLimitOrder,
) (*types.MsgPlaceLimitOrderResponse, error) {
	if err := msg.Validate(); err != nil {
		return nil, errors.Wrap(err, "failed to validate MsgPlaceLimitOrder")
	}

	if err := k.AssertNotPaused(goCtx); err != nil {
		return nil, err
	}

	ctx := sdk.UnwrapSDKContext(goCtx)

	callerAddr := sdk.MustAccAddressFromBech32(msg.Creator)
	receiverAddr := sdk.MustAccAddressFromBech32(msg.Receiver)

	err := msg.ValidateGoodTilExpiration(ctx.BlockTime())
	if err != nil {
		return &types.MsgPlaceLimitOrderResponse{}, err
	}
	tickIndex := msg.TickIndexInToOut
	if msg.LimitSellPrice != nil {
		tickIndex, err = types.CalcTickIndexFromPrice(*msg.LimitSellPrice)
		if err != nil {
			return &types.MsgPlaceLimitOrderResponse{}, errors.Wrapf(err, "invalid LimitSellPrice %s", msg.LimitSellPrice.String())
		}
	}
	trancheKey, coinIn, swapInCoin, coinOutSwap, err := k.PlaceLimitOrderCore(
		goCtx,
		msg.TokenIn,
		msg.TokenOut,
		msg.AmountIn,
		tickIndex,
		msg.OrderType,
		msg.ExpirationTime,
		msg.MaxAmountOut,
		callerAddr,
		receiverAddr,
	)
	if err != nil {
		return &types.MsgPlaceLimitOrderResponse{}, err
	}

	return &types.MsgPlaceLimitOrderResponse{
		TrancheKey:   trancheKey,
		CoinIn:       coinIn,
		TakerCoinOut: coinOutSwap,
		TakerCoinIn:  swapInCoin,
	}, nil
}

func (k MsgServer) WithdrawFilledLimitOrder(
	goCtx context.Context,
	msg *types.MsgWithdrawFilledLimitOrder,
) (*types.MsgWithdrawFilledLimitOrderResponse, error) {
	if err := msg.Validate(); err != nil {
		return nil, errors.Wrap(err, "failed to validate MsgWithdrawFilledLimitOrder")
	}

	if err := k.AssertNotPaused(goCtx); err != nil {
		return nil, err
	}

	callerAddr := sdk.MustAccAddressFromBech32(msg.Creator)

	takerCoinOut, makerCoinOut, err := k.WithdrawFilledLimitOrderCore(
		goCtx,
		msg.TrancheKey,
		callerAddr,
	)
	if err != nil {
		return &types.MsgWithdrawFilledLimitOrderResponse{}, err
	}

	return &types.MsgWithdrawFilledLimitOrderResponse{
		TakerCoinOut: takerCoinOut,
		MakerCoinOut: makerCoinOut,
	}, nil
}

func (k MsgServer) CancelLimitOrder(
	goCtx context.Context,
	msg *types.MsgCancelLimitOrder,
) (*types.MsgCancelLimitOrderResponse, error) {
	if err := msg.Validate(); err != nil {
		return nil, errors.Wrap(err, "failed to validate MsgCancelLimitOrder")
	}

	if err := k.AssertNotPaused(goCtx); err != nil {
		return nil, err
	}

	callerAddr := sdk.MustAccAddressFromBech32(msg.Creator)

	makerCoinOut, takerCoinOut, err := k.CancelLimitOrderCore(
		goCtx,
		msg.TrancheKey,
		callerAddr,
	)
	if err != nil {
		return &types.MsgCancelLimitOrderResponse{}, err
	}

	return &types.MsgCancelLimitOrderResponse{
		TakerCoinOut: takerCoinOut,
		MakerCoinOut: makerCoinOut,
	}, nil
}

func (k MsgServer) MultiHopSwap(
	goCtx context.Context,
	msg *types.MsgMultiHopSwap,
) (*types.MsgMultiHopSwapResponse, error) {
	if err := msg.Validate(); err != nil {
		return nil, errors.Wrap(err, "failed to validate MsgMultiHopSwap")
	}

	if err := k.AssertNotPaused(goCtx); err != nil {
		return nil, err
	}

	callerAddr := sdk.MustAccAddressFromBech32(msg.Creator)
	receiverAddr := sdk.MustAccAddressFromBech32(msg.Receiver)

	coinOut, route, dust, err := k.MultiHopSwapCore(
		goCtx,
		msg.AmountIn,
		msg.Routes,
		msg.ExitLimitPrice,
		msg.PickBestRoute,
		callerAddr,
		receiverAddr,
	)
	if err != nil {
		return &types.MsgMultiHopSwapResponse{}, err
	}
	return &types.MsgMultiHopSwapResponse{
		CoinOut: coinOut,
		Route:   &types.MultiHopRoute{Hops: route},
		Dust:    dust,
	}, nil
}

func (k MsgServer) UpdateParams(goCtx context.Context, req *types.MsgUpdateParams) (*types.MsgUpdateParamsResponse, error) {
	if err := req.Validate(); err != nil {
		return nil, errors.Wrap(err, "failed to validate MsgUpdateParams")
	}

	authority := k.GetAuthority()
	if authority != req.Authority {
		return nil, status.Errorf(codes.PermissionDenied, "invalid authority; expected %s, got %s", authority, req.Authority)
	}

	ctx := sdk.UnwrapSDKContext(goCtx)
	if err := k.SetParams(ctx, req.Params); err != nil {
		return nil, err
	}

	return &types.MsgUpdateParamsResponse{}, nil
}

<<<<<<< HEAD
func (k MsgServer) AssertNotPaused(_ context.Context) error {
=======
func (k MsgServer) AssertNotPaused(goCtx context.Context) error {
	ctx := sdk.UnwrapSDKContext(goCtx)
	paused := k.GetParams(ctx).Paused

	if paused {
		return types.ErrDexPaused
	}
>>>>>>> 0ff43e47
	return nil
}<|MERGE_RESOLUTION|>--- conflicted
+++ resolved
@@ -275,9 +275,6 @@
 	return &types.MsgUpdateParamsResponse{}, nil
 }
 
-<<<<<<< HEAD
-func (k MsgServer) AssertNotPaused(_ context.Context) error {
-=======
 func (k MsgServer) AssertNotPaused(goCtx context.Context) error {
 	ctx := sdk.UnwrapSDKContext(goCtx)
 	paused := k.GetParams(ctx).Paused
@@ -285,6 +282,5 @@
 	if paused {
 		return types.ErrDexPaused
 	}
->>>>>>> 0ff43e47
 	return nil
 }