package keeper

import (
	"cosmossdk.io/math"
	sdk "github.com/cosmos/cosmos-sdk/types"

	math_utils "github.com/neutron-org/neutron/v3/utils/math"
	"github.com/neutron-org/neutron/v3/x/dex/types"
)

func (k Keeper) Swap(
	ctx sdk.Context,
	tradePairID *types.TradePairID,
	maxAmountTakerDenom math.Int,
	maxAmountMakerDenom *math.Int,
	limitPrice *math_utils.PrecDec,
) (totalTakerCoin, totalMakerCoin sdk.Coin, orderFilled bool, err error) {
	useMaxOut := maxAmountMakerDenom != nil
	var remainingMakerDenom *math.Int
	if useMaxOut {
		temp := *maxAmountMakerDenom
		remainingMakerDenom = &temp
	}

	remainingTakerDenom := maxAmountTakerDenom
	totalMakerDenom := math.ZeroInt()
	orderFilled = false

	// verify that amount left is not zero and that there are additional valid ticks to check
	liqIter := k.NewLiquidityIterator(ctx, tradePairID)
	defer liqIter.Close()
	for {
		liq := liqIter.Next()
		if liq == nil {
			break
		}

		// break as soon as we iterated past limitPrice
		if limitPrice != nil && liq.Price().LT(*limitPrice) {
			break
		}

		inAmount, outAmount := liq.Swap(remainingTakerDenom, remainingMakerDenom)

<<<<<<< HEAD
=======
		// If (due to rounding) the actual price given to the maker is demonstrably unfair
		// we do not save the results of the swap and we exit.
		// While the decrease in price quality for the maker is semi-linear with the amount
		// being swapped, it is possible that the next swap could yield a "fair" price.
		// Nonetheless, once the remainingTakerDenom gets small enough to start causing unfair swaps
		// it is much simpler to just abort.
		if inAmount.IsZero() || isUnfairTruePrice(params.MaxTrueTakerSpread, inAmount, outAmount, liq) {
			// If they've already swapped just end the swap
			if remainingTakerDenom.LT(maxAmountTakerDenom) {
				break
			}
			// If they have not swapped anything return informative error
			return sdk.Coin{}, sdk.Coin{}, false, types.ErrSwapAmountTooSmall
		}
>>>>>>> 8c8cdc2e
		k.SaveLiquidity(ctx, liq)

		remainingTakerDenom = remainingTakerDenom.Sub(inAmount)
		totalMakerDenom = totalMakerDenom.Add(outAmount)

		// break if remainingTakerDenom will yield less than 1 tokenOut at current price
		// this avoids unnecessary iteration since outAmount will always be 0 going forward
		// this also catches the normal exit case where remainingTakerDenom == 0

		// NOTE: In theory this check should be: price * remainingTakerDenom < 1
		// but due to rounding and inaccuracy of fixed decimal math, it is possible
		// for liq.swap to use the full the amount of taker liquidity and have a leftover
		// amount of the taker Denom > than 1 token worth of maker denom
		if liq.Price().MulInt(remainingTakerDenom).LT(math_utils.NewPrecDec(2)) {
			orderFilled = true
			break
		}

		if useMaxOut {
			temp := remainingMakerDenom.Sub(outAmount)
			remainingMakerDenom = &temp

			// if maxAmountOut has been used up then exit
			if remainingMakerDenom.LTE(math.ZeroInt()) {
				orderFilled = true
				break
			}
		}
	}
	totalTakerDenom := maxAmountTakerDenom.Sub(remainingTakerDenom)

	return sdk.NewCoin(
			tradePairID.TakerDenom,
			totalTakerDenom,
		), sdk.NewCoin(
			tradePairID.MakerDenom,
			totalMakerDenom,
		), orderFilled, nil
}

func (k Keeper) SwapWithCache(
	ctx sdk.Context,
	tradePairID *types.TradePairID,
	maxAmountIn math.Int,
	maxAmountOut *math.Int,
	limitPrice *math_utils.PrecDec,
) (totalIn, totalOut sdk.Coin, orderFilled bool, err error) {
	cacheCtx, writeCache := ctx.CacheContext()
	totalIn, totalOut, orderFilled, err = k.Swap(
		cacheCtx,
		tradePairID,
		maxAmountIn,
		maxAmountOut,
		limitPrice,
	)

	writeCache()

	return totalIn, totalOut, orderFilled, err
}

func (k Keeper) SaveLiquidity(sdkCtx sdk.Context, liquidityI types.Liquidity) {
	switch liquidity := liquidityI.(type) {
	case *types.LimitOrderTranche:
		k.SaveTranche(sdkCtx, liquidity)

	case *types.PoolLiquidity:
		k.SetPool(sdkCtx, liquidity.Pool)
	default:
		panic("Invalid liquidity type")
	}
}

func (k Keeper) TakerLimitOrderSwap(
	ctx sdk.Context,
	tradePairID types.TradePairID,
	amountIn math.Int,
	maxAmountOut *math.Int,
	limitPrice math_utils.PrecDec,
	orderType types.LimitOrderType) (totalInCoin, totalOutCoin sdk.Coin, err error) {

	totalInCoin, totalOutCoin, orderFilled, err := k.SwapWithCache(
		ctx,
		&tradePairID,
		amountIn,
		maxAmountOut,
		&limitPrice,
	)

	if orderType.IsFoK() && !orderFilled {
		return sdk.Coin{}, sdk.Coin{}, types.ErrFoKLimitOrderNotFilled
	}

	if totalInCoin.Amount.IsZero() {
		return sdk.Coin{}, sdk.Coin{}, types.ErrLimitPriceNotSatisfied
	}

	truePrice := math_utils.NewPrecDecFromInt(totalOutCoin.Amount).QuoInt(totalInCoin.Amount)

	if truePrice.LT(limitPrice) {
		return sdk.Coin{}, sdk.Coin{}, types.ErrLimitPriceNotSatisfied
	}

	return totalInCoin, totalOutCoin, nil

}

func (k Keeper) MakerLimitOrderSwap(
	ctx sdk.Context,
	tradePairID types.TradePairID,
	amountIn math.Int,
	limitPrice math_utils.PrecDec) (totalInCoin, totalOutCoin sdk.Coin, err error) {

	totalInCoin, totalOutCoin, _, err = k.SwapWithCache(
		ctx,
		&tradePairID,
		amountIn,
		nil,
		&limitPrice,
	)

	if totalInCoin.Amount.IsPositive() {
		remainingIn := amountIn.Sub(totalInCoin.Amount)
		expectedOutMakerPortion := limitPrice.MulInt(remainingIn).Ceil()
		totalExpectedOut := expectedOutMakerPortion.Add(math_utils.NewPrecDecFromInt(totalOutCoin.Amount))
		truePrice := totalExpectedOut.QuoInt(amountIn)

		if truePrice.LT(limitPrice) {
			return sdk.Coin{}, sdk.Coin{}, types.ErrLimitPriceNotSatisfied
		}
	}

	return totalInCoin, totalOutCoin, nil

}<|MERGE_RESOLUTION|>--- conflicted
+++ resolved
@@ -42,23 +42,6 @@
 
 		inAmount, outAmount := liq.Swap(remainingTakerDenom, remainingMakerDenom)
 
-<<<<<<< HEAD
-=======
-		// If (due to rounding) the actual price given to the maker is demonstrably unfair
-		// we do not save the results of the swap and we exit.
-		// While the decrease in price quality for the maker is semi-linear with the amount
-		// being swapped, it is possible that the next swap could yield a "fair" price.
-		// Nonetheless, once the remainingTakerDenom gets small enough to start causing unfair swaps
-		// it is much simpler to just abort.
-		if inAmount.IsZero() || isUnfairTruePrice(params.MaxTrueTakerSpread, inAmount, outAmount, liq) {
-			// If they've already swapped just end the swap
-			if remainingTakerDenom.LT(maxAmountTakerDenom) {
-				break
-			}
-			// If they have not swapped anything return informative error
-			return sdk.Coin{}, sdk.Coin{}, false, types.ErrSwapAmountTooSmall
-		}
->>>>>>> 8c8cdc2e
 		k.SaveLiquidity(ctx, liq)
 
 		remainingTakerDenom = remainingTakerDenom.Sub(inAmount)
