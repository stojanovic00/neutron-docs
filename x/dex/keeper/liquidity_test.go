package keeper_test

import (
	"math"

	sdkmath "cosmossdk.io/math"
	sdk "github.com/cosmos/cosmos-sdk/types"

	"github.com/neutron-org/neutron/v4/x/dex/types"
)

// TODO: In an ideal world, there should be enough lower level testing that the swap tests
// don't need to test both LO and LP. At the level of swap testing these should be indistinguishable.
func (s *DexTestSuite) TestSwap0To1NoLiquidity() {
	// GIVEN no liqudity of token B (deposit only token A and LO of token A)
	s.addDeposit(NewDeposit(10, 0, 0, 1))
	s.placeGTCLimitOrder("TokenA", 1000, 10)

	// WHEN swap 10 of tokenB
	tokenIn, tokenOut := s.swapSuccess("TokenA", "TokenB", 10)

	// THEN swap should do nothing
	s.assertSwapOutputInt(tokenIn, sdkmath.NewInt(0o_000_000), tokenOut, sdkmath.NewInt(0o_000_000))
	s.assertTickBalancesInt(sdkmath.NewInt(1010_000_000), sdkmath.NewInt(0o_000_000))

	s.assertCurr0To1(math.MaxInt64)
}

func (s *DexTestSuite) TestSwap1To0NoLiquidity() {
	// GIVEN no liqudity of token A (deposit only token B and LO of token B)
	s.addDeposit(NewDeposit(0, 10, 0, 1))
	s.placeGTCLimitOrder("TokenB", 1000, 10)

	// WHEN swap 10 of tokenB
	tokenIn, tokenOut := s.swapSuccess("TokenB", "TokenA", 10)

	// THEN swap should do nothing
	s.assertSwapOutputInt(tokenIn, sdkmath.NewInt(0o_000_000), tokenOut, sdkmath.NewInt(0o_000_000))
	s.assertTickBalancesInt(sdkmath.NewInt(0o_000_000), sdkmath.NewInt(1010_000_000))

	s.assertCurr1To0(math.MinInt64)
}

<<<<<<< HEAD
=======
func (s *DexTestSuite) TestSwapZeroInFailsLowTick() {
	// GIVEN liquidity tokenA at tick -20,002
	s.addDeposit(NewDeposit(10000, 0, -20_000, 2))

	// WHEN swap 7 tokenB

	// THEN swap would give an InAmount and outAmount of 0 and fail
	// Floor(7 * 1.0001^-20,000) = 0
	s.swapIntFails(types.ErrSwapAmountTooSmall, "TokenB", "TokenA", sdkmath.NewInt(7))
}

func (s *DexTestSuite) TestSwapUnfairPriceFailsLowTick() {
	// GIVEN liquidity tokenA at tick -20,002
	s.addDeposit(NewDeposit(10000, 0, -20_000, 2))

	// WHEN swap 8 tokenB

	// THEN swap fails because maker is selling at an unfair true price
	// AmountOut = Floor(8 * 1.0001^-20,000) = 1
	// AmountIn = Floor(1 * 1.0001^20000) = 7
	// TruePrice = AmountOut/AmountIn = 1/7 = .142857
	// BookPrice = 0.135348817 (thus maker is getting a price 5.5% worse than expected)
	s.swapIntFails(types.ErrSwapAmountTooSmall, "TokenB", "TokenA", sdkmath.NewInt(8))
}

func (s *DexTestSuite) TestSwapUnfairPriceFailsHighTick() {
	// GIVEN liquidity tokenA at tick 159,680
	s.addDeposit(NewDeposit(2000, 0, 159681, 1))

	// WHEN swap 200 tokenB

	// THEN swap fails because maker is selling at an unfair true price
	// AmountOut = Floor(200 * 1.0001^159,680) = 1,719,877,698
	// AmountIn = Floor(1,719,877,697 * 1.0001^-159,680) = 199
	// TruePrice = AmountOut/AmountIn = 1,719,877,698/199 = 8,642,601
	// BookPrice = 8,599,388 (thus maker is getting a price .502% worse than expected)
	s.swapIntFails(types.ErrSwapAmountTooSmall, "TokenB", "TokenA", sdkmath.NewInt(200))
}

func (s *DexTestSuite) TestSwapUnfairPriceAbortEarly() {
	// GIVEN liquidity tokenA at tick 159,681 and 159,680
	s.addDeposits(
		NewDeposit(2580, 0, 159682, 1),
		NewDeposit(2000, 0, 159681, 1),
	)

	// WHEN swap 700 BIgTokenB
	tokenIn, tokenOut, orderFilled, err := s.swapInt("TokenB", "TokenA", sdkmath.NewInt(499))

	// THEN swap works on the first tick, but aborts on the second tick because of Unfair price condition
	s.NoError(err)
	s.assertSwapOutputInt(tokenIn, sdkmath.NewInt(299), tokenOut, sdkmath.NewInt(2580000000))
	s.False(orderFilled)
	s.assertTickBalancesInt(sdkmath.NewInt(2_000_000_000), sdkmath.NewInt(299))
}

>>>>>>> 02a1b891
// swaps against LPs only /////////////////////////////////////////////////////

func (s *DexTestSuite) TestSwap0To1PartialFillLP() {
	// GIVEN 10 tokenB LP @ tick 0 fee 1
	s.addDeposit(NewDeposit(0, 10, 0, 1))

	// WHEN swap 20 of tokenA
	tokenIn, tokenOut := s.swapSuccess("TokenA", "TokenB", 20)

	// THEN swap should return ~10 BIGTokenA in and 10 BIGTokenB out
	s.Assert().Equal("TokenA", tokenIn.Denom)
	s.Assert().Equal("TokenB", tokenOut.Denom)
	s.assertSwapOutputInt(tokenIn, sdkmath.NewInt(10_001_000), tokenOut, sdkmath.NewInt(10_000_000))
	s.assertTickBalancesInt(sdkmath.NewInt(10_001_000), sdkmath.ZeroInt())

	s.assertCurr0To1(math.MaxInt64)
	s.assertCurr1To0(-1)
}

func (s *DexTestSuite) TestSwap1To0PartialFillLP() {
	// GIVEN 10 tokenA LP @ tick 0 fee 1
	s.addDeposit(NewDeposit(10, 0, 0, 1))

	// WHEN swap 20 of tokenB
	tokenIn, tokenOut := s.swapSuccess("TokenB", "TokenA", 20)

	// THEN swap should return ~10 BIGTokenB in and 10 BIGTokenA out
	s.Assert().Equal("TokenB", tokenIn.Denom)
	s.Assert().Equal("TokenA", tokenOut.Denom)
<<<<<<< HEAD
	s.assertSwapOutputInt(tokenIn, sdk.NewInt(10_001_000), tokenOut, sdk.NewInt(10_000_000))
	s.assertTickBalancesInt(sdk.ZeroInt(), sdk.NewInt(10_001_000))
=======
	s.assertSwapOutputInt(tokenIn, sdkmath.NewInt(10_000_999), tokenOut, sdkmath.NewInt(10_000_000))
	s.assertTickBalancesInt(sdkmath.ZeroInt(), sdkmath.NewInt(10_000_999))
>>>>>>> 02a1b891

	s.assertCurr0To1(1)
	s.assertCurr1To0(math.MinInt64)
}

func (s *DexTestSuite) TestSwap0To1FillLP() {
	// GIVEN 100 tokenB LP @ tick 200 fee 5
	s.addDeposit(NewDeposit(0, 100, 200, 5))

	// WHEN swap 100 of tokenA
	tokenIn, tokenOut := s.swapSuccess("TokenA", "TokenB", 100)

	// THEN swap should return 100 BIGTokenA in and ~98 BIGTokenB out
	s.Assert().Equal("TokenA", tokenIn.Denom)
	s.Assert().Equal("TokenB", tokenOut.Denom)
	s.assertSwapOutputInt(tokenIn, sdkmath.NewInt(100000000), tokenOut, sdkmath.NewInt(97_970_970))
	s.assertTickBalancesInt(sdkmath.NewInt(100000000), sdkmath.NewInt(20_29_030))

	s.assertCurr0To1(205)
	s.assertCurr1To0(195)
}

func (s *DexTestSuite) TestSwap1To0FillLP() {
	// GIVEN 100 tokenA LP @ tick -20,000 fee 1
	s.addDeposit(NewDeposit(100, 0, -20_000, 1))

	// WHEN swap 100 of tokenB
	tokenIn, tokenOut := s.swapSuccess("TokenB", "TokenA", 100)

	// THEN swap should return ~99 BIGTokenB in and ~14 BIGTokenA out
	s.Assert().Equal("TokenB", tokenIn.Denom)
	s.Assert().Equal("TokenA", tokenOut.Denom)
	// NOTE: Given rounding for amountOut, amountIn does not use the full maxAmount
	s.assertSwapOutputInt(tokenIn, sdkmath.NewInt(99_999_998), tokenOut, sdkmath.NewInt(13_533_528))
	s.assertTickBalancesInt(sdkmath.NewInt(86_466_472), sdkmath.NewInt(99_999_998))

	s.assertCurr0To1(-19_999)
	s.assertCurr1To0(-20_001)
}

func (s *DexTestSuite) TestSwap0To1FillLPHighFee() {
	// GIVEN 100 tokenB LP @ tick 20,000 fee 1,000
	s.addDeposit(NewDeposit(0, 100, 20_000, 1_000))

	// WHEN swap 100 of tokenA
	tokenIn, tokenOut := s.swapSuccess("TokenA", "TokenB", 100)

	// THEN swap should return ~99 BIGTokenA in and ~12 BIGTokenB out
	s.Assert().Equal("TokenA", tokenIn.Denom)
	s.Assert().Equal("TokenB", tokenOut.Denom)
	s.assertSwapOutputInt(tokenIn, sdkmath.NewInt(99_999_996), tokenOut, sdkmath.NewInt(12_246_928))
	s.assertTickBalancesInt(sdkmath.NewInt(99_999_996), sdkmath.NewInt(87_753_072))

	s.assertCurr0To1(21_000)
	s.assertCurr1To0(19_000)
}

func (s *DexTestSuite) TestSwap1To0FillLPHighFee() {
	// GIVEN 1000 tokenA LP @ tick 20,000 fee 1000
	s.addDeposit(NewDeposit(1000, 0, 20_000, 1000))

	// WHEN swap 100 of tokenB
	tokenIn, tokenOut := s.swapSuccess("TokenB", "TokenA", 100)

	// THEN swap should return 100 BIGTokenB in and ~668 BIGTokenA out
	s.Assert().Equal("TokenB", tokenIn.Denom)
	s.Assert().Equal("TokenA", tokenOut.Denom)
	s.assertSwapOutputInt(tokenIn, sdkmath.NewInt(100_000_000), tokenOut, sdkmath.NewInt(668_525_935))
	s.assertTickBalancesInt(sdkmath.NewInt(331_474_065), sdkmath.NewInt(100_000_000))

	s.assertCurr0To1(21_000)
	s.assertCurr1To0(19_000)
}

func (s *DexTestSuite) TestSwap0To1PartialFillMultipleLP() {
	// GIVEN 300 worth of tokenB LPs
	s.addDeposits(
		NewDeposit(0, 100, -20_000, 1),
		NewDeposit(0, 100, -20_001, 1),
		NewDeposit(0, 100, -20_002, 1),
	)

	// WHEN swap 100 of tokenA
	tokenIn, tokenOut := s.swapSuccess("TokenA", "TokenB", 100)

	// THEN swap should return ~40 BIGTokenA in and 300 TokenB out
	s.Assert().Equal("TokenA", tokenIn.Denom)
	s.Assert().Equal("TokenB", tokenOut.Denom)
	s.assertSwapOutputInt(tokenIn, sdkmath.NewInt(40_604_647), tokenOut, sdkmath.NewInt(300_000_000))
	s.assertTickBalancesInt(sdkmath.NewInt(40_604_647), sdkmath.ZeroInt())

	s.assertCurr0To1(math.MaxInt64)
	s.assertCurr1To0(-20_001)
}

func (s *DexTestSuite) TestSwap1To0PartialFillMultipleLP() {
	// GIVEN 300 worth of tokenA LPs
	s.addDeposits(
		NewDeposit(100, 0, 20_000, 1),
		NewDeposit(100, 0, 20_001, 1),
		NewDeposit(100, 0, 20_002, 1),
	)

	// WHEN swap 100 of tokenB
	tokenIn, tokenOut := s.swapSuccess("TokenB", "TokenA", 100)

	// THEN swap should return ~41 BIGTokenB in and 300 BIGTokenA out
	s.Assert().Equal("TokenB", tokenIn.Denom)
	s.Assert().Equal("TokenA", tokenOut.Denom)
<<<<<<< HEAD
	s.assertSwapOutputInt(tokenIn, sdk.NewInt(40604647), tokenOut, sdk.NewInt(300000000))
	s.assertTickBalancesInt(sdk.ZeroInt(), sdk.NewInt(40604647))
=======
	s.assertSwapOutputInt(tokenIn, sdkmath.NewInt(40604644), tokenOut, sdkmath.NewInt(300000000))
	s.assertTickBalancesInt(sdkmath.ZeroInt(), sdkmath.NewInt(40604644))
>>>>>>> 02a1b891

	s.assertCurr0To1(20_001)
	s.assertCurr1To0(math.MinInt64)
}

func (s *DexTestSuite) TestSwap0To1FillMultipleLP() {
	// GIVEN 400 worth of tokenB LPs
	s.addDeposits(
		NewDeposit(0, 100, -20, 1),
		NewDeposit(0, 100, -21, 1),
		NewDeposit(0, 100, -22, 1),
		NewDeposit(0, 100, -23, 1),
	)

	// WHEN swap 100 of tokenA
	tokenIn, tokenOut := s.swapSuccess("TokenA", "TokenB", 400)

	// THEN swap should return ~399 BIGTokenA in and 400 BIGTokenB out
	s.Assert().Equal("TokenA", tokenIn.Denom)
	s.Assert().Equal("TokenB", tokenOut.Denom)
	s.assertSwapOutputInt(tokenIn, sdkmath.NewInt(399_180_884), tokenOut, sdkmath.NewInt(400_000_000))
	s.assertTickBalancesInt(sdkmath.NewInt(399_180_884), sdkmath.ZeroInt())

	s.assertCurr0To1(math.MaxInt64)
	s.assertCurr1To0(-21)
}

func (s *DexTestSuite) TestSwap1To0FillMultipleLP() {
	// GIVEN 400 worth of tokenA LPs
	s.addDeposits(
		NewDeposit(100, 0, 20, 1),
		NewDeposit(100, 0, 21, 1),
		NewDeposit(100, 0, 22, 1),
		NewDeposit(100, 0, 23, 1),
	)

	// WHEN swap 400 of tokenB
	tokenIn, tokenOut := s.swapSuccess("TokenB", "TokenA", 400)

	// THEN swap should return 400 BIGTokenB in and ~400 BIGTokenA out
	s.Assert().Equal("TokenB", tokenIn.Denom)
	s.Assert().Equal("TokenA", tokenOut.Denom)
	s.assertSwapOutputInt(tokenIn, sdkmath.NewInt(399_180_884), tokenOut, sdkmath.NewInt(400_000_000))
	s.assertTickBalancesInt(sdkmath.ZeroInt(), sdkmath.NewInt(399_180_884))

	s.assertCurr0To1(21)
	s.assertCurr1To0(math.MinInt64)
}

func (s *DexTestSuite) TestSwap0To1LPMaxAmountUsed() {
	// GIVEN 10 TokenB available
	s.addDeposits(NewDeposit(0, 10, 0, 1))

	// WHEN swap 50 TokenA with maxOut of 5
	tokenIn, tokenOut := s.swapWithMaxOut("TokenA", "TokenB", 50, 5)

	// THEN swap should return ~5 BIGTokenA in and 5 BIGTokenB out
	s.assertSwapOutputInt(tokenIn, sdkmath.NewInt(5_000_500), tokenOut, sdkmath.NewInt(5_000_000))
	s.assertTickBalancesInt(sdkmath.NewInt(5_000_500), sdkmath.NewInt(5_000_000))
}

func (s *DexTestSuite) TestSwap1To0LPMaxAmountUsed() {
	// GIVEN 10 TokenA available
	s.addDeposits(NewDeposit(10, 0, 0, 1))

	// WHEN swap 50 TokenB with maxOut of 5
	tokenIn, tokenOut := s.swapWithMaxOut("TokenB", "TokenA", 50, 5)

	// THEN swap should return ~5 BIGTokenB in and 5 BIGTokenA out
	s.assertSwapOutputInt(tokenIn, sdkmath.NewInt(5_000_500), tokenOut, sdkmath.NewInt(5_000_000))
	s.assertTickBalancesInt(sdkmath.NewInt(5_000_000), sdkmath.NewInt(5_000_500))
}

func (s *DexTestSuite) TestSwap0To1LPMaxAmountNotUsed() {
	// GIVEN 10 TokenB available
	s.addDeposits(NewDeposit(0, 10, 0, 1))

	// WHEN swap 8 with maxOut of 15
	tokenIn, tokenOut := s.swapWithMaxOut("TokenA", "TokenB", 8, 15)

	// THEN swap should return 8 BIGTokenA in and ~8 BIGTokenB out
	s.assertSwapOutputInt(tokenIn, sdkmath.NewInt(8_000_000), tokenOut, sdkmath.NewInt(7_999_200))
	s.assertTickBalancesInt(sdkmath.NewInt(8_000_000), sdkmath.NewInt(20_00_800))
}

func (s *DexTestSuite) TestSwap1To0LPMaxAmountNotUsed() {
	// GIVEN 10 TokenA available
	s.addDeposits(NewDeposit(10, 0, 0, 1))

	// WHEN swap 8 with maxOut of 15
	tokenIn, tokenOut := s.swapWithMaxOut("TokenB", "TokenA", 8, 15)

	// THEN swap should return 8 BIGTokenB in and ~8 BIGTokenA out
	s.assertSwapOutputInt(tokenIn, sdkmath.NewInt(8_000_000), tokenOut, sdkmath.NewInt(7_999_200))
	s.assertTickBalancesInt(sdkmath.NewInt(2000800), sdkmath.NewInt(8_000_000))
}

func (s *DexTestSuite) TestSwap0To1LPMaxAmountUsedMultiTick() {
	// GIVEN 50 TokenB available
	s.addDeposits(
		NewDeposit(0, 5, 0, 1),
		NewDeposit(0, 5, 1, 1),
		NewDeposit(0, 5, 2, 1),
		NewDeposit(0, 5, 3, 1),
		NewDeposit(0, 30, 4, 1),
	)

	// WHEN swap 50 TokenA with maxOut of 20
	tokenIn, tokenOut := s.swapWithMaxOut("TokenA", "TokenB", 50, 20)

	// THEN swap should return ~20 BIGTokenA in and 20 BIGTokenB out
	s.assertSwapOutputInt(tokenIn, sdkmath.NewInt(20_005_003), tokenOut, sdkmath.NewInt(20_000_000))
	s.assertTickBalancesInt(sdkmath.NewInt(20_005_003), sdkmath.NewInt(30_000_000))
}

func (s *DexTestSuite) TestSwap1To0LPMaxAmountUsedMultiTick() {
	// GIVEN 50 TokenA available
	s.addDeposits(
		NewDeposit(5, 0, 0, 1),
		NewDeposit(5, 0, 1, 1),
		NewDeposit(5, 0, 2, 1),
		NewDeposit(5, 0, 3, 1),
		NewDeposit(30, 0, 4, 1),
	)

	// WHEN swap 50 TokenB with maxOut of 20
	tokenIn, tokenOut := s.swapWithMaxOut("TokenB", "TokenA", 50, 20)

	// THEN swap should return ~ 20 BIGTokenB in and 20 BIGTokenA out
	s.assertSwapOutputInt(tokenIn, sdkmath.NewInt(19_994_002), tokenOut, sdkmath.NewInt(20_000_000))
	s.assertTickBalancesInt(sdkmath.NewInt(30_000_000), sdkmath.NewInt(19_994_002))
}

func (s *DexTestSuite) TestSwap0To1LPMaxAmountNotUsedMultiTick() {
	// GIVEN 50 TokenB available
	s.addDeposits(
		NewDeposit(0, 5, 0, 1),
		NewDeposit(0, 5, 1, 1),
		NewDeposit(0, 5, 2, 1),
		NewDeposit(0, 5, 3, 1),
		NewDeposit(0, 30, 4, 1),
	)

	// WHEN swap 19 TokenA with maxOut of 20
	tokenIn, tokenOut := s.swapWithMaxOut("TokenA", "TokenB", 19, 20)

	// THEN swap should return 19 BIGTokenA in and 19 BIGTokenB out
	s.assertSwapOutputInt(tokenIn, sdkmath.NewInt(19_000_000), tokenOut, sdkmath.NewInt(18_995_399))
	s.assertTickBalancesInt(sdkmath.NewInt(19_000_000), sdkmath.NewInt(31_004_601))
}

// swaps against LOs only /////////////////////////////////////////////////////

func (s *DexTestSuite) TestSwap0To1PartialFillLO() {
	// GIVEN 10 tokenB LO @ tick 1,000
	s.placeGTCLimitOrder("TokenB", 10, 1_000)

	// WHEN swap 20 of tokenA
	tokenIn, tokenOut := s.swapSuccess("TokenA", "TokenB", 20)

	// THEN swap should return ~11 BIGTokenA in and 10 BIGTokenB out
	s.Assert().Equal("TokenA", tokenIn.Denom)
	s.Assert().Equal("TokenB", tokenOut.Denom)
	s.assertSwapOutputInt(tokenIn, sdkmath.NewInt(11_051_654), tokenOut, sdkmath.NewInt(10_000_000))
	s.assertTickBalancesInt(sdkmath.NewInt(11_051_654), sdkmath.ZeroInt())
}

func (s *DexTestSuite) TestSwap1To0PartialFillLO() {
	// GIVEN 10 tokenA LO @ tick -1,000
	s.placeGTCLimitOrder("TokenA", 10, -1_000)

	// WHEN swap 20 of tokenB
	tokenIn, tokenOut := s.swapSuccess("TokenB", "TokenA", 20)

	// THEN swap should return ~11 BIGTokenB in and 10 BIGTokenA out
	s.Assert().Equal("TokenB", tokenIn.Denom)
	s.Assert().Equal("TokenA", tokenOut.Denom)
	s.assertSwapOutputInt(tokenIn, sdkmath.NewInt(11_051_654), tokenOut, sdkmath.NewInt(10_000_000))
	s.assertTickBalancesInt(sdkmath.ZeroInt(), sdkmath.NewInt(11_051_654))

	s.assertCurr0To1(math.MaxInt64)
	s.assertCurr1To0(math.MinInt64)
}

func (s *DexTestSuite) TestSwap0To1FillLO() {
	// GIVEN 100 tokenB LO @ tick 10,000
	s.placeGTCLimitOrder("TokenB", 100, 10_000)

	// WHEN swap 100 of tokenA
	tokenIn, tokenOut := s.swapSuccess("TokenA", "TokenB", 100)

	// THEN swap should return ~99 BIGTokenA in and ~37 BIGTokenB out
	s.Assert().Equal("TokenA", tokenIn.Denom)
	s.Assert().Equal("TokenB", tokenOut.Denom)
	s.assertSwapOutputInt(tokenIn, sdkmath.NewInt(99_999_999), tokenOut, sdkmath.NewInt(36_789_783))
	s.assertTickBalancesInt(sdkmath.NewInt(99_999_999), sdkmath.NewInt(63_210_217))

	s.assertCurr0To1(10_000)
	s.assertCurr1To0(math.MinInt64)
}

func (s *DexTestSuite) TestSwap1To0FillLO() {
	// GIVEN 100 tokenA LO @ tick 10,000
	s.placeGTCLimitOrder("TokenA", 100, -10_000)

	// WHEN swap 10 of tokenB
	tokenIn, tokenOut := s.swapSuccess("TokenB", "TokenA", 10)

	// THEN swap should return 10 BIGTokenB in and ~4 BIGTokenA out
	s.Assert().Equal("TokenB", tokenIn.Denom)
	s.Assert().Equal("TokenA", tokenOut.Denom)
	s.assertSwapOutputInt(tokenIn, sdkmath.NewInt(10_000_000), tokenOut, sdkmath.NewInt(3_678_978))
	s.assertTickBalancesInt(sdkmath.NewInt(96_321_022), sdkmath.NewInt(10_000_000))

	s.assertCurr0To1(math.MaxInt64)
	s.assertCurr1To0(-10_000)
}

func (s *DexTestSuite) TestSwap0To1FillMultipleLO() {
	// GIVEN 300 tokenB across multiple LOs
	s.placeGTCLimitOrder("TokenB", 100, 1_000)
	s.placeGTCLimitOrder("TokenB", 100, 1_001)
	s.placeGTCLimitOrder("TokenB", 100, 1_002)

	// WHEN swap 300 of tokenA
	tokenIn, tokenOut := s.swapSuccess("TokenA", "TokenB", 300)

	// THEN swap should return 300 BIGTokenA in and ~271 BIGTokenB out
	s.Assert().Equal("TokenA", tokenIn.Denom)
	s.Assert().Equal("TokenB", tokenOut.Denom)
	s.assertSwapOutputInt(tokenIn, sdkmath.NewInt(300_000_000), tokenOut, sdkmath.NewInt(271_428_295))
	s.assertTickBalancesInt(sdkmath.NewInt(300_000_000), sdkmath.NewInt(28_571_705))

	s.assertCurr0To1(1_002)
	s.assertCurr1To0(math.MinInt64)
}

func (s *DexTestSuite) TestSwap1To0FillMultipleLO() {
	// GIVEN 300 tokenA across multiple LOs
	s.placeGTCLimitOrder("TokenA", 100, -1_000)
	s.placeGTCLimitOrder("TokenA", 100, -1_001)
	s.placeGTCLimitOrder("TokenA", 100, -1_002)

	// WHEN swap 300 of tokenB
	tokenIn, tokenOut := s.swapSuccess("TokenB", "TokenA", 300)

	// THEN swap should return 300 BIGTokenB in and ~271 BIGTokenB out
	s.Assert().Equal("TokenB", tokenIn.Denom)
	s.Assert().Equal("TokenA", tokenOut.Denom)
	s.assertSwapOutputInt(tokenIn, sdkmath.NewInt(300_000_000), tokenOut, sdkmath.NewInt(271_428_295))
	s.assertTickBalancesInt(sdkmath.NewInt(28_571_705), sdkmath.NewInt(300_000_000))

	s.assertCurr0To1(math.MaxInt64)
	s.assertCurr1To0(-1_002)
}

func (s *DexTestSuite) TestSwap0To1LOMaxAmountUsed() {
	// GIVEN 10 TokenB available
	s.placeGTCLimitOrder("TokenB", 10, 1)

	// WHEN swap 50 TokenA with maxOut of 5
	tokenIn, tokenOut := s.swapWithMaxOut("TokenA", "TokenB", 50, 5)

	// THEN swap should return ~5 BIGTokenA in and 5 BIGTokenB out
	s.assertSwapOutputInt(tokenIn, sdkmath.NewInt(5_000_500), tokenOut, sdkmath.NewInt(5_000_000))
	s.assertTickBalancesInt(sdkmath.NewInt(5_000_500), sdkmath.NewInt(5_000_000))
}

func (s *DexTestSuite) TestSwap1To0LOMaxAmountUsed() {
	// GIVEN 10 TokenA available
	s.placeGTCLimitOrder("TokenA", 10, 0)

	// WHEN swap 50 TokenB with maxOut of 5
	tokenIn, tokenOut := s.swapWithMaxOut("TokenB", "TokenA", 50, 5)

	// THEN swap should return 5 TokenB in and 5 TokenA out
	s.assertSwapOutputInt(tokenIn, sdkmath.NewInt(5_000_000), tokenOut, sdkmath.NewInt(5_000_000))
	s.assertTickBalancesInt(sdkmath.NewInt(5_000_000), sdkmath.NewInt(5_000_000))
}

func (s *DexTestSuite) TestSwap0To1LOMaxAmountNotUsed() {
	// GIVEN 10 TokenB available
	s.placeGTCLimitOrder("TokenB", 10, 1)

	// WHEN swap 8 with maxOut of 15
	tokenIn, tokenOut := s.swapWithMaxOut("TokenA", "TokenB", 8, 15)

	// THEN swap should return 8 BIGTokenA in and ~8 BIGTokenB out
	s.assertSwapOutputInt(tokenIn, sdkmath.NewInt(8_000_000), tokenOut, sdkmath.NewInt(7_999_200))
	s.assertTickBalancesInt(sdkmath.NewInt(8_000_000), sdkmath.NewInt(2_000_800))
}

func (s *DexTestSuite) TestSwap1To0LOMaxAmountNotUsed() {
	// GIVEN 10 TokenA available
	s.placeGTCLimitOrder("TokenA", 10, 1)

	// WHEN swap 8 with maxOut of 15
	tokenIn, tokenOut := s.swapWithMaxOut("TokenB", "TokenA", 8, 15)

	// THEN swap should return 8 BIGTokenB in and ~8 BIGTokenA out
	s.assertSwapOutputInt(tokenIn, sdkmath.NewInt(8_000_000), tokenOut, sdkmath.NewInt(8_000_800))
	s.assertTickBalancesInt(sdkmath.NewInt(1_999_200), sdkmath.NewInt(8_000_000))
}

func (s *DexTestSuite) TestSwap0To1LOMaxAmountUsedMultiTick() {
	// GIVEN 50 TokenB available
	s.placeGTCLimitOrder("TokenB", 5, 0)
	s.placeGTCLimitOrder("TokenB", 5, 1)
	s.placeGTCLimitOrder("TokenB", 5, 2)
	s.placeGTCLimitOrder("TokenB", 5, 3)
	s.placeGTCLimitOrder("TokenB", 30, 4)

	// WHEN swap 50 TokenA with maxOut of 20
	tokenIn, tokenOut := s.swapWithMaxOut("TokenA", "TokenB", 50, 20)

	// THEN swap should return ~20 BIGTokenA in and 20 TokenB out
	s.assertSwapOutputInt(tokenIn, sdkmath.NewInt(20_003_002), tokenOut, sdkmath.NewInt(20_000_000))
	s.assertTickBalancesInt(sdkmath.NewInt(20_003_002), sdkmath.NewInt(30_000_000))
}

func (s *DexTestSuite) TestSwap1To0LOMaxAmountUsedMultiTick() {
	// GIVEN 50 TokenA available
	s.placeGTCLimitOrder("TokenA", 5, 0)
	s.placeGTCLimitOrder("TokenA", 5, 1)
	s.placeGTCLimitOrder("TokenA", 5, 2)
	s.placeGTCLimitOrder("TokenA", 5, 3)
	s.placeGTCLimitOrder("TokenA", 30, 4)

	// WHEN swap 50 TokenB with maxOut of 20
	tokenIn, tokenOut := s.swapWithMaxOut("TokenB", "TokenA", 50, 20)

	// THEN swap should return ~20 BIGTokenB in and 20 BIGTokenA out
	s.assertSwapOutputInt(tokenIn, sdkmath.NewInt(19_992_002), tokenOut, sdkmath.NewInt(20_000_000))
	s.assertTickBalancesInt(sdkmath.NewInt(30_000_000), sdkmath.NewInt(19_992_002))
}

func (s *DexTestSuite) TestSwap0To1LOMaxAmountNotUsedMultiTick() {
	// GIVEN 50 TokenB available
	s.placeGTCLimitOrder("TokenB", 5, 0)
	s.placeGTCLimitOrder("TokenB", 5, 1)
	s.placeGTCLimitOrder("TokenB", 5, 2)
	s.placeGTCLimitOrder("TokenB", 5, 3)
	s.placeGTCLimitOrder("TokenB", 30, 4)

	// WHEN swap 19 TokenA with maxOut of 20
	tokenIn, tokenOut := s.swapWithMaxOut("TokenA", "TokenB", 19, 20)

	// THEN swap should return 19 BIGTokenA in and ~19 BIGTokenB out
	s.assertSwapOutputInt(tokenIn, sdkmath.NewInt(19_000_000), tokenOut, sdkmath.NewInt(18_997_299))
	s.assertTickBalancesInt(sdkmath.NewInt(19_000_000), sdkmath.NewInt(31_002_701))
}

// Swap LO and LP  ////////////////////////////////////////////////////////////

func (s *DexTestSuite) TestSwapExhaustsLOAndLP() {
	s.placeGTCLimitOrder("TokenB", 10, 0)

	s.addDeposits(NewDeposit(0, 10, 0, 1))

	s.swapWithMaxOut("TokenA", "TokenB", 19, 20)

	// There should be total of 6 tick updates
	// (limitOrder, 2x deposit,  2x swap LP, swap LO)
	s.AssertNEventValuesEmitted(types.TickUpdateEventKey, 6)
}

// Test helpers ///////////////////////////////////////////////////////////////

func (s *DexTestSuite) addDeposit(deposit *Deposit) {
	pool, err := s.App.DexKeeper.GetOrInitPool(s.Ctx, defaultPairID, deposit.TickIndex, deposit.Fee)
	s.Assert().NoError(err)
	pool.LowerTick0.ReservesMakerDenom = pool.LowerTick0.ReservesMakerDenom.Add(deposit.AmountA)
	pool.UpperTick1.ReservesMakerDenom = pool.UpperTick1.ReservesMakerDenom.Add(deposit.AmountB)
	s.App.DexKeeper.SetPool(s.Ctx, pool)
}

func (s *DexTestSuite) addDeposits(deposits ...*Deposit) {
	for _, deposit := range deposits {
		s.addDeposit(deposit)
	}
}

func (s *DexTestSuite) placeGTCLimitOrder(
	makerDenom string,
	amountIn int64,
	tickIndex int64,
) {
	tradePairID := defaultPairID.MustTradePairIDFromMaker(makerDenom)
	tickIndexTakerToMaker := tradePairID.TickIndexTakerToMaker(tickIndex)
	tranche, err := s.App.DexKeeper.GetOrInitPlaceTranche(
		s.Ctx,
		tradePairID,
		tickIndexTakerToMaker,
		nil,
		types.LimitOrderType_GOOD_TIL_CANCELLED,
	)
	s.Assert().NoError(err)
	tranche.PlaceMakerLimitOrder(sdkmath.NewInt(amountIn).Mul(denomMultiple))
	s.App.DexKeeper.SaveTranche(s.Ctx, tranche)
}

func (s *DexTestSuite) swapInt(
	tokenIn string,
	tokenOut string,
	maxAmountIn sdkmath.Int,
) (coinIn, coinOut sdk.Coin, filled bool, err error) {
	tradePairID, err := types.NewTradePairID(tokenIn, tokenOut)
	s.Assert().NoError(err)
	return s.App.DexKeeper.Swap(
		s.Ctx,
		tradePairID,
		maxAmountIn,
		nil,
		nil,
	)
}

func (s *DexTestSuite) swapSuccess(
	tokenIn string,
	tokenOut string,
	maxAmountIn int64,
) (coinIn, coinOut sdk.Coin) {
	coinIn, coinOut, _, err := s.swapInt(tokenIn, tokenOut, sdkmath.NewInt(maxAmountIn).Mul(denomMultiple))
	s.Assert().NoError(err)
	return coinIn, coinOut
}

func (s *DexTestSuite) swapWithMaxOut(
	tokenIn string,
	tokenOut string,
	maxAmountIn int64,
	maxAmountOut int64,
) (coinIn, coinOut sdk.Coin) {
	tradePairID := types.MustNewTradePairID(tokenIn, tokenOut)
	maxAmountOutInt := sdkmath.NewInt(maxAmountOut).Mul(denomMultiple)
	coinIn, coinOut, _, err := s.App.DexKeeper.Swap(
		s.Ctx,
		tradePairID,
		sdkmath.NewInt(maxAmountIn).Mul(denomMultiple),
		&maxAmountOutInt,
		nil,
	)
	s.Assert().NoError(err)

	return coinIn, coinOut
}

func (s *DexTestSuite) assertSwapOutputInt(
	actualIn sdk.Coin,
	expectedIn sdkmath.Int,
	actualOut sdk.Coin,
	expectedOut sdkmath.Int,
) {
	amtIn := actualIn.Amount
	amtOut := actualOut.Amount

	s.Assert().
		True(amtIn.Equal(expectedIn), "Expected amountIn %s != %s", expectedIn, amtIn)
	s.Assert().
		True(amtOut.Equal(expectedOut), "Expected amountOut %s != %s", expectedOut, amtOut)
}

//nolint:unused
func (s *DexTestSuite) assertSwapOutput(
	actualIn sdk.Coin,
	expectedIn int64,
	actualOut sdk.Coin,
	expectedOut int64,
) {
	expectedInInt := sdkmath.NewInt(expectedIn).Mul(denomMultiple)
	expectedOutInt := sdkmath.NewInt(expectedOut).Mul(denomMultiple)
	s.assertSwapOutputInt(actualIn, expectedInInt, actualOut, expectedOutInt)
}

func (s *DexTestSuite) assertTickBalancesInt(expectedABalance, expectedBBalance sdkmath.Int) {
	// NOTE: We can't just check the actual DEX bank balances since we are testing swap
	// before any transfers take place. Instead we have to sum up the total amount of coins
	// at each tick
	allCoins := sdk.Coins{}
	ticks := s.App.DexKeeper.GetAllTickLiquidity(s.Ctx)
	inactiveLOs := s.App.DexKeeper.GetAllInactiveLimitOrderTranche(s.Ctx)

	for _, tick := range ticks {
		switch liquidity := tick.Liquidity.(type) {
		case *types.TickLiquidity_LimitOrderTranche:
			tokenIn := liquidity.LimitOrderTranche.Key.TradePairId.MakerDenom
			amountIn := liquidity.LimitOrderTranche.ReservesMakerDenom
			allCoins = allCoins.Add(sdk.NewCoin(tokenIn, amountIn))

			tokenOut := liquidity.LimitOrderTranche.Key.TradePairId.TakerDenom
			amountOut := liquidity.LimitOrderTranche.ReservesTakerDenom
			allCoins = allCoins.Add(sdk.NewCoin(tokenOut, amountOut))

		case *types.TickLiquidity_PoolReserves:
			tokenIn := liquidity.PoolReserves.Key.TradePairId.MakerDenom
			reserves := liquidity.PoolReserves.ReservesMakerDenom
			allCoins = allCoins.Add(sdk.NewCoin(tokenIn, reserves))
		}
	}

	for _, lo := range inactiveLOs {
		tokenOut := lo.Key.TradePairId.TakerDenom
		amountOut := lo.ReservesTakerDenom
		allCoins = allCoins.Add(sdk.NewCoin(tokenOut, amountOut))
	}

	actualA := allCoins.AmountOf("TokenA")
	actualB := allCoins.AmountOf("TokenB")

	s.Assert().
		True(actualA.Equal(expectedABalance), "TokenA: expected %s != actual %s", expectedABalance, actualA)
	s.Assert().
		True(actualB.Equal(expectedBBalance), "TokenB: expected %s != actual %s", expectedBBalance, actualB)
}

//nolint:unused
func (s *DexTestSuite) assertTickBalances(expectedABalance, expectedBBalance int64) {
	expectedAInt := sdkmath.NewInt(expectedABalance).Mul(denomMultiple)
	expectedBInt := sdkmath.NewInt(expectedBBalance).Mul(denomMultiple)
	s.assertTickBalancesInt(expectedAInt, expectedBInt)
}<|MERGE_RESOLUTION|>--- conflicted
+++ resolved
@@ -41,65 +41,6 @@
 	s.assertCurr1To0(math.MinInt64)
 }
 
-<<<<<<< HEAD
-=======
-func (s *DexTestSuite) TestSwapZeroInFailsLowTick() {
-	// GIVEN liquidity tokenA at tick -20,002
-	s.addDeposit(NewDeposit(10000, 0, -20_000, 2))
-
-	// WHEN swap 7 tokenB
-
-	// THEN swap would give an InAmount and outAmount of 0 and fail
-	// Floor(7 * 1.0001^-20,000) = 0
-	s.swapIntFails(types.ErrSwapAmountTooSmall, "TokenB", "TokenA", sdkmath.NewInt(7))
-}
-
-func (s *DexTestSuite) TestSwapUnfairPriceFailsLowTick() {
-	// GIVEN liquidity tokenA at tick -20,002
-	s.addDeposit(NewDeposit(10000, 0, -20_000, 2))
-
-	// WHEN swap 8 tokenB
-
-	// THEN swap fails because maker is selling at an unfair true price
-	// AmountOut = Floor(8 * 1.0001^-20,000) = 1
-	// AmountIn = Floor(1 * 1.0001^20000) = 7
-	// TruePrice = AmountOut/AmountIn = 1/7 = .142857
-	// BookPrice = 0.135348817 (thus maker is getting a price 5.5% worse than expected)
-	s.swapIntFails(types.ErrSwapAmountTooSmall, "TokenB", "TokenA", sdkmath.NewInt(8))
-}
-
-func (s *DexTestSuite) TestSwapUnfairPriceFailsHighTick() {
-	// GIVEN liquidity tokenA at tick 159,680
-	s.addDeposit(NewDeposit(2000, 0, 159681, 1))
-
-	// WHEN swap 200 tokenB
-
-	// THEN swap fails because maker is selling at an unfair true price
-	// AmountOut = Floor(200 * 1.0001^159,680) = 1,719,877,698
-	// AmountIn = Floor(1,719,877,697 * 1.0001^-159,680) = 199
-	// TruePrice = AmountOut/AmountIn = 1,719,877,698/199 = 8,642,601
-	// BookPrice = 8,599,388 (thus maker is getting a price .502% worse than expected)
-	s.swapIntFails(types.ErrSwapAmountTooSmall, "TokenB", "TokenA", sdkmath.NewInt(200))
-}
-
-func (s *DexTestSuite) TestSwapUnfairPriceAbortEarly() {
-	// GIVEN liquidity tokenA at tick 159,681 and 159,680
-	s.addDeposits(
-		NewDeposit(2580, 0, 159682, 1),
-		NewDeposit(2000, 0, 159681, 1),
-	)
-
-	// WHEN swap 700 BIgTokenB
-	tokenIn, tokenOut, orderFilled, err := s.swapInt("TokenB", "TokenA", sdkmath.NewInt(499))
-
-	// THEN swap works on the first tick, but aborts on the second tick because of Unfair price condition
-	s.NoError(err)
-	s.assertSwapOutputInt(tokenIn, sdkmath.NewInt(299), tokenOut, sdkmath.NewInt(2580000000))
-	s.False(orderFilled)
-	s.assertTickBalancesInt(sdkmath.NewInt(2_000_000_000), sdkmath.NewInt(299))
-}
-
->>>>>>> 02a1b891
 // swaps against LPs only /////////////////////////////////////////////////////
 
 func (s *DexTestSuite) TestSwap0To1PartialFillLP() {
@@ -129,13 +70,8 @@
 	// THEN swap should return ~10 BIGTokenB in and 10 BIGTokenA out
 	s.Assert().Equal("TokenB", tokenIn.Denom)
 	s.Assert().Equal("TokenA", tokenOut.Denom)
-<<<<<<< HEAD
-	s.assertSwapOutputInt(tokenIn, sdk.NewInt(10_001_000), tokenOut, sdk.NewInt(10_000_000))
-	s.assertTickBalancesInt(sdk.ZeroInt(), sdk.NewInt(10_001_000))
-=======
-	s.assertSwapOutputInt(tokenIn, sdkmath.NewInt(10_000_999), tokenOut, sdkmath.NewInt(10_000_000))
-	s.assertTickBalancesInt(sdkmath.ZeroInt(), sdkmath.NewInt(10_000_999))
->>>>>>> 02a1b891
+	s.assertSwapOutputInt(tokenIn, sdkmath.NewInt(10_001_000), tokenOut, sdkmath.NewInt(10_000_000))
+	s.assertTickBalancesInt(sdkmath.ZeroInt(), sdkmath.NewInt(10_001_000))
 
 	s.assertCurr0To1(1)
 	s.assertCurr1To0(math.MinInt64)
@@ -245,13 +181,8 @@
 	// THEN swap should return ~41 BIGTokenB in and 300 BIGTokenA out
 	s.Assert().Equal("TokenB", tokenIn.Denom)
 	s.Assert().Equal("TokenA", tokenOut.Denom)
-<<<<<<< HEAD
-	s.assertSwapOutputInt(tokenIn, sdk.NewInt(40604647), tokenOut, sdk.NewInt(300000000))
-	s.assertTickBalancesInt(sdk.ZeroInt(), sdk.NewInt(40604647))
-=======
-	s.assertSwapOutputInt(tokenIn, sdkmath.NewInt(40604644), tokenOut, sdkmath.NewInt(300000000))
-	s.assertTickBalancesInt(sdkmath.ZeroInt(), sdkmath.NewInt(40604644))
->>>>>>> 02a1b891
+	s.assertSwapOutputInt(tokenIn, sdkmath.NewInt(40604647), tokenOut, sdkmath.NewInt(300000000))
+	s.assertTickBalancesInt(sdkmath.ZeroInt(), sdkmath.NewInt(40604647))
 
 	s.assertCurr0To1(20_001)
 	s.assertCurr1To0(math.MinInt64)
