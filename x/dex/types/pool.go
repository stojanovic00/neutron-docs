--- conflicted
+++ resolved
@@ -201,27 +201,6 @@
 	return sdk.Coin{Denom: p.GetPoolDenom(), Amount: sharesMintedAmount}
 }
 
-<<<<<<< HEAD
-=======
-func (p *Pool) CalcResidualSharesMinted(
-	residualAmount0 math.Int,
-	residualAmount1 math.Int,
-) (sharesMinted sdk.Coin, err error) {
-	fee := CalcFee(p.UpperTick1.Key.TickIndexTakerToMaker, p.LowerTick0.Key.TickIndexTakerToMaker)
-	valueMintedToken0, err := CalcResidualValue(
-		residualAmount0,
-		residualAmount1,
-		p.LowerTick0.MakerPrice,
-		fee,
-	)
-	if err != nil {
-		return sdk.Coin{Denom: p.GetPoolDenom()}, err
-	}
-
-	return sdk.Coin{Denom: p.GetPoolDenom(), Amount: valueMintedToken0.TruncateInt()}, nil
-}
-
->>>>>>> 081c5aa5
 func (p *Pool) RedeemValue(sharesToRemove, totalShares math.Int) (outAmount0, outAmount1 math.Int) {
 	reserves0 := &p.LowerTick0.ReservesMakerDenom
 	reserves1 := &p.UpperTick1.ReservesMakerDenom
@@ -276,7 +255,6 @@
 	return resultAmount0, resultAmount1
 }
 
-<<<<<<< HEAD
 // CalcAutoswapAmount calculates the smallest swap to match the current pool ratio.
 // see: https://www.notion.so/Autoswap-Spec-ca5f35a4cd5b4dbf9ae27e0454ddd445?pvs=4#12032ea59b0e802c925efae10c3ca85f
 func CalcAutoswapAmount(
@@ -295,40 +273,26 @@
 	reserves1Dec := math_utils.NewPrecDecFromInt(reserves1)
 	// swapAmount = (reserves0*depositAmount1 - reserves1*depositAmount0) / (price * reserves1  + reserves0)
 	swapAmount := reserves0Dec.MulInt(depositAmount1).Sub(reserves1Dec.MulInt(depositAmount0)).
-		Quo(reserves0Dec.Add(reserves1Dec.Mul(price1To0)))
+		Quo(reserves0Dec.Add(reserves1Dec.Quo(price1To0)))
 
 	switch {
 	case swapAmount.IsZero(): // nothing to be swapped
 		return math.ZeroInt(), math.ZeroInt()
 
-	case swapAmount.IsPositive(): // Token0 needs to be swapped
+	case swapAmount.IsPositive(): // Token1 needs to be swapped
 		return math.ZeroInt(), swapAmount.Ceil().TruncateInt()
 
 	default: // Token0 needs to be swapped
 		amountSwappedAs1 := swapAmount.Neg()
 
-		amountSwapped0 := amountSwappedAs1.Mul(price1To0)
+		amountSwapped0 := amountSwappedAs1.Quo(price1To0)
 		return amountSwapped0.Ceil().TruncateInt(), math.ZeroInt()
 	}
-=======
-func CalcResidualValue(
-	amount0, amount1 math.Int,
-	makerPriceToken0 math_utils.PrecDec,
-	fee int64,
-) (math_utils.PrecDec, error) {
-	// ResidualValue = Amount0 * (Price1to0Center / Price1to0Upper) + Amount1 / MakerPriceToken0
-	amount0Discount, err := CalcPrice(-fee)
-	if err != nil {
-		return math_utils.ZeroPrecDec(), err
-	}
-
-	return amount0Discount.MulInt(amount0).Add(math_utils.NewPrecDecFromInt(amount1).Quo(makerPriceToken0)), nil
->>>>>>> 081c5aa5
 }
 
 func (p *Pool) CalcAutoswapFee(depositValueAsToken0 math_utils.PrecDec) math_utils.PrecDec {
 	feeInt64 := utils.MustSafeUint64ToInt64(p.Fee())
-	feeAsPrice := MustCalcPrice(feeInt64)
+	feeAsPrice := MustCalcPrice(-feeInt64)
 	autoSwapFee := math_utils.OnePrecDec().Sub(feeAsPrice)
 
 	// fee = depositValueAsToken0 * (1 - p(fee) )
