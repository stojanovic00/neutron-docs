--- conflicted
+++ resolved
@@ -12,21 +12,15 @@
 var _ paramtypes.ParamSet = (*Params)(nil)
 
 var (
-<<<<<<< HEAD
 	KeyFeeTiers                         = []byte("FeeTiers")
 	DefaultFeeTiers                     = []uint64{0, 1, 2, 3, 4, 5, 10, 20, 50, 100, 150, 200}
 	DefaultMaxTrueTakerSpread           = math_utils.MustNewPrecDecFromStr("0.005")
+	KeyPaused                           = []byte("Paused")
+	DefaultPaused                       = false
 	KeyMaxJITsPerBlock                  = []byte("MaxJITs")
 	DefaultMaxJITsPerBlock       uint64 = 25
 	KeyGoodTilPurgeAllowance            = []byte("PurgeAllowance")
 	DefaultGoodTilPurgeAllowance uint64 = 540_000
-=======
-	KeyFeeTiers               = []byte("FeeTiers")
-	DefaultFeeTiers           = []uint64{0, 1, 2, 3, 4, 5, 10, 20, 50, 100, 150, 200}
-	DefaultMaxTrueTakerSpread = math_utils.MustNewPrecDecFromStr("0.005")
-	KeyPaused                 = []byte("Paused")
-	DefaultPaused             = false
->>>>>>> c6356112
 )
 
 // ParamKeyTable the param key table for launch module
@@ -35,42 +29,28 @@
 }
 
 // NewParams creates a new Params instance
-<<<<<<< HEAD
-func NewParams(feeTiers []uint64, maxTrueTakerSpread math_utils.PrecDec, maxJITsPerBlock, goodTilPurgeAllowance uint64) Params {
+func NewParams(feeTiers []uint64, maxTrueTakerSpread math_utils.PrecDec, paused bool, maxJITsPerBlock, goodTilPurgeAllowance uint64) Params {
 	return Params{
 		FeeTiers:              feeTiers,
 		MaxTrueTakerSpread:    maxTrueTakerSpread,
+		Paused:                paused,
 		Max_JITsPerBlock:      maxJITsPerBlock,
 		GoodTilPurgeAllowance: goodTilPurgeAllowance,
-=======
-func NewParams(feeTiers []uint64, maxTrueTakerSpread math_utils.PrecDec, paused bool) Params {
-	return Params{
-		FeeTiers:           feeTiers,
-		MaxTrueTakerSpread: maxTrueTakerSpread,
-		Paused:             paused,
->>>>>>> c6356112
 	}
 }
 
 // DefaultParams returns a default set of parameters
 func DefaultParams() Params {
-<<<<<<< HEAD
-	return NewParams(DefaultFeeTiers, DefaultMaxTrueTakerSpread, DefaultMaxJITsPerBlock, DefaultGoodTilPurgeAllowance)
-=======
-	return NewParams(DefaultFeeTiers, DefaultMaxTrueTakerSpread, DefaultPaused)
->>>>>>> c6356112
+	return NewParams(DefaultFeeTiers, DefaultMaxTrueTakerSpread, DefaultPaused, DefaultMaxJITsPerBlock, DefaultGoodTilPurgeAllowance)
 }
 
 // ParamSetPairs get the params.ParamSet
 func (p *Params) ParamSetPairs() paramtypes.ParamSetPairs {
 	return paramtypes.ParamSetPairs{
 		paramtypes.NewParamSetPair(KeyFeeTiers, &p.FeeTiers, validateFeeTiers),
-<<<<<<< HEAD
+		paramtypes.NewParamSetPair(KeyPaused, &p.Paused, validatePaused),
 		paramtypes.NewParamSetPair(KeyMaxJITsPerBlock, &p.Max_JITsPerBlock, validateMaxJITsPerBlock),
 		paramtypes.NewParamSetPair(KeyGoodTilPurgeAllowance, &p.GoodTilPurgeAllowance, validatePurgeAllowance),
-=======
-		paramtypes.NewParamSetPair(KeyPaused, &p.Paused, validatePaused),
->>>>>>> c6356112
 	}
 }
 
@@ -82,17 +62,6 @@
 
 // Validate validates the set of params
 func (p Params) Validate() error {
-<<<<<<< HEAD
-	if err := validateFeeTiers(p.FeeTiers); err != nil {
-		return err
-	}
-	if err := validateMaxJITsPerBlock(p.Max_JITsPerBlock); err != nil {
-		return err
-	}
-	if err := validatePurgeAllowance(p.GoodTilPurgeAllowance); err != nil {
-		return err
-	}
-=======
 	err := validateFeeTiers(p.FeeTiers)
 	if err != nil {
 		return fmt.Errorf("invalid fee tiers: %w", err)
@@ -102,8 +71,12 @@
 	if err != nil {
 		return fmt.Errorf("invalid paused: %w", err)
 	}
-
->>>>>>> c6356112
+	if err := validateMaxJITsPerBlock(p.Max_JITsPerBlock); err != nil {
+		return err
+	}
+	if err := validatePurgeAllowance(p.GoodTilPurgeAllowance); err != nil {
+		return err
+	}
 	return nil
 }
 
@@ -123,7 +96,15 @@
 	return nil
 }
 
-<<<<<<< HEAD
+func validatePaused(v interface{}) error {
+	_, ok := v.(bool)
+	if !ok {
+		return fmt.Errorf("invalid parameter type: %T", v)
+	}
+
+	return nil
+}
+
 func validateMaxJITsPerBlock(v interface{}) error {
 	_, ok := v.(uint64)
 	if !ok {
@@ -135,10 +116,6 @@
 
 func validatePurgeAllowance(v interface{}) error {
 	_, ok := v.(uint64)
-=======
-func validatePaused(v interface{}) error {
-	_, ok := v.(bool)
->>>>>>> c6356112
 	if !ok {
 		return fmt.Errorf("invalid parameter type: %T", v)
 	}
