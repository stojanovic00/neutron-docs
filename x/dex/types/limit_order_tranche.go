--- conflicted
+++ resolved
@@ -153,11 +153,7 @@
 	if !sharesToWithdrawDec.IsPositive() {
 		return math.ZeroInt(), math.ZeroInt()
 	}
-<<<<<<< HEAD
-	amountOutTokenOutDec := sharesToWithdrawDec.Quo(t.PriceTakerToMaker)
-=======
 	amountOutTokenOutDec := sharesToWithdrawDec.Mul(t.MakerPrice)
->>>>>>> 954660e4
 
 	// Round shares withdrawn up and amountOut down to ensure math favors dex
 	return sharesToWithdrawDec.Ceil().TruncateInt(), amountOutTokenOutDec.TruncateInt()
