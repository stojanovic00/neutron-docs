--- conflicted
+++ resolved
@@ -4,9 +4,10 @@
 	"testing"
 
 	"cosmossdk.io/math"
+	"github.com/stretchr/testify/require"
+
 	"github.com/neutron-org/neutron/testutil/common/sample"
 	. "github.com/neutron-org/neutron/x/dex/types"
-	"github.com/stretchr/testify/require"
 )
 
 func TestMsgDeposit_ValidateBasic(t *testing.T) {
@@ -111,10 +112,7 @@
 				TickIndexesAToB: []int64{0, 0, 0},
 				AmountsA:        []math.Int{math.OneInt(), math.OneInt(), math.OneInt()},
 				AmountsB:        []math.Int{math.OneInt(), math.OneInt(), math.OneInt()},
-<<<<<<< HEAD
-=======
 				Options:         []*DepositOptions{{false}, {false}, {false}},
->>>>>>> 0afa7268
 			},
 			err: ErrDuplicatePoolDeposit,
 		},
