--- conflicted
+++ resolved
@@ -25,11 +25,7 @@
 				TickIndexesAToB: []int64{0},
 				AmountsA:        []math.Int{math.OneInt()},
 				AmountsB:        []math.Int{math.OneInt()},
-<<<<<<< HEAD
-				Options:         []*DepositOptions{{true}},
-=======
 				Options:         []*DepositOptions{{false}},
->>>>>>> d182738a
 			},
 			err: ErrInvalidAddress,
 		},
@@ -42,11 +38,7 @@
 				TickIndexesAToB: []int64{0},
 				AmountsA:        []math.Int{math.OneInt()},
 				AmountsB:        []math.Int{math.OneInt()},
-<<<<<<< HEAD
-				Options:         []*DepositOptions{{true}},
-=======
 				Options:         []*DepositOptions{{false}},
->>>>>>> d182738a
 			},
 			err: ErrInvalidAddress,
 		},
@@ -59,11 +51,7 @@
 				TickIndexesAToB: []int64{},
 				AmountsA:        []math.Int{},
 				AmountsB:        []math.Int{},
-<<<<<<< HEAD
-				Options:         []*DepositOptions{{true}},
-=======
 				Options:         []*DepositOptions{{false}},
->>>>>>> d182738a
 			},
 			err: ErrUnbalancedTxArray,
 		},
@@ -154,11 +142,7 @@
 				TickIndexesAToB: []int64{0},
 				AmountsA:        []math.Int{math.ZeroInt()},
 				AmountsB:        []math.Int{math.ZeroInt()},
-<<<<<<< HEAD
-				Options:         []*DepositOptions{{true}},
-=======
 				Options:         []*DepositOptions{{false}},
->>>>>>> d182738a
 			},
 			err: ErrZeroDeposit,
 		},
@@ -171,11 +155,7 @@
 				TickIndexesAToB: []int64{0},
 				AmountsA:        []math.Int{math.OneInt()},
 				AmountsB:        []math.Int{math.OneInt()},
-<<<<<<< HEAD
-				Options:         []*DepositOptions{{true}},
-=======
 				Options:         []*DepositOptions{{false}},
->>>>>>> d182738a
 			},
 		},
 	}
