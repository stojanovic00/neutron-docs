--- conflicted
+++ resolved
@@ -56,13 +56,11 @@
 	// JITPerBlock is the key to retrieve the number of JIT limit orders place in a single block
 	JITsInBlockKey = "JITsInBlock/count/"
 
-<<<<<<< HEAD
 	// FractionalBalanceKey is the prefix to retrieve a user's fractional balance
 	FractionalBalanceKeyPrefix = "FractionalBalance/value/"
-=======
+
 	// TrancheCountKey provides a unique identifier for each tranche
 	TrancheCountKey = "Tranche/count/"
->>>>>>> 422c84b7
 )
 
 func KeyPrefix(p string) []byte {
