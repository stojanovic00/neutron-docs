package types

// DONTCOVER

import (
	sdkerrors "cosmossdk.io/errors"
)

// x/dex module sentinel errors

var (
	ErrInvalidTradingPair = sdkerrors.Register(
		ModuleName,
		1102,
		"Invalid token pair:",
	) // "%s<>%s", tokenA, tokenB
	ErrInsufficientShares = sdkerrors.Register(
		ModuleName,
		1104,
		"Insufficient shares:",
	) // "%s does not have %s shares of type %s", address, shares, sharesID
	ErrUnbalancedTxArray = sdkerrors.Register(
		ModuleName,
		1110,
		"Transaction input arrays are not of the same length.",
	)
	ErrValidLimitOrderTrancheNotFound = sdkerrors.Register(
		ModuleName,
		1111,
		"Limit order trache not found:",
	) // "%d", trancheKey
	ErrCancelEmptyLimitOrder = sdkerrors.Register(
		ModuleName,
		1112,
		"Cannot cancel additional liquidity from limit order tranche:",
	) // "%d", tranche.TrancheKey
	ErrTickOutsideRange = sdkerrors.Register(
		ModuleName,
		1117,
		"abs(tick) + fee must be < 559,680",
	)
	ErrInvalidPoolDenom = sdkerrors.Register(
		ModuleName,
		1118,
		"Denom is not an instance of Neutron PoolDenom",
	)
	ErrInvalidPairIDStr = sdkerrors.Register(
		ModuleName,
		1119,
		"PairID does not conform to pattern TokenA<>TokenB",
	)
	ErrZeroDeposit = sdkerrors.Register(
		ModuleName,
		1120,
		"At least one deposit amount must be > 0.",
	)
	ErrZeroTrueDeposit = sdkerrors.Register(
		ModuleName,
		1121,
		"Cannot deposit double-sided liquidity in tick with prexisting single-sided liquidity.",
	)
	ErrWithdrawEmptyLimitOrder = sdkerrors.Register(
		ModuleName,
		1124,
		"Cannot withdraw additional liqudity from this limit order at this time.",
	)
	ErrZeroSwap = sdkerrors.Register(
		ModuleName,
		1125,
		"MaxAmountIn in must be > 0 for swap.",
	)
	ErrActiveLimitOrderNotFound = sdkerrors.Register(
		ModuleName,
		1128,
		"No active limit found. It does not exist or has already been filled",
	)
	ErrZeroWithdraw = sdkerrors.Register(
		ModuleName,
		1129,
		"Withdraw amount must be > 0.",
	)
	ErrZeroLimitOrder = sdkerrors.Register(
		ModuleName,
		1130,
		"Limit order amount must be > 0.",
	)
	ErrDepositShareUnderflow = sdkerrors.Register(
		ModuleName,
		1133,
		"Deposit amount is too small to issue shares",
	)
	ErrFoKLimitOrderNotFilled = sdkerrors.Register(
		ModuleName,
		1134,
		"Fill Or Kill limit order couldn't be executed in its entirety.",
	)
	ErrInvalidTimeString = sdkerrors.Register(
		ModuleName,
		1135,
		"Time string must be formatted as MM/dd/yyyy HH:mm:ss (ex. 02/05/2023 15:34:56) ",
	)
	ErrGoodTilOrderWithoutExpiration = sdkerrors.Register(
		ModuleName,
		1136,
		"Limit orders of type GOOD_TIL_TIME must supply an ExpirationTime.",
	)
	ErrExpirationOnWrongOrderType = sdkerrors.Register(
		ModuleName,
		1137,
		"Only Limit orders of type GOOD_TIL_TIME can supply an ExpirationTime.",
	)
	ErrInvalidOrderType = sdkerrors.Register(
		ModuleName,
		1138,
		"Order type must be one of: GOOD_TIL_CANCELLED, FILL_OR_KILL, IMMEDIATE_OR_CANCEL, JUST_IN_TIME, or GOOD_TIL_TIME.",
	)
	ErrExpirationTimeInPast = sdkerrors.Register(
		ModuleName,
		1139,
		"Limit order expiration time must be greater than current block time:",
	)
	ErrAllMultiHopRoutesFailed = sdkerrors.Register(
		ModuleName,
		1141,
		"All multihop routes failed limitPrice check or had insufficient liquidity",
	)
	ErrMultihopExitTokensMismatch = sdkerrors.Register(
		ModuleName,
		1142,
		"All multihop routes must have the same exit token",
	)
	ErrMissingMultihopRoute = sdkerrors.Register(
		ModuleName,
		1143,
		"Must supply at least 1 route for multihop swap",
	)
	ErrZeroMaxAmountOut = sdkerrors.Register(
		ModuleName,
		1144,
		"MaxAmountOut must be nil or > 0.",
	)
	ErrInvalidMaxAmountOutForMaker = sdkerrors.Register(
		ModuleName,
		1145,
		"MaxAmountOut can only be set for taker only limit orders.",
	)
	ErrInvalidFee = sdkerrors.Register(
		ModuleName,
		1148,
		"Fee must must a legal fee amount:",
	)
	ErrInvalidAddress = sdkerrors.Register(
		ModuleName,
		1149,
		"Invalid Address",
	)
	ErrRouteWithoutExitToken = sdkerrors.Register(
		ModuleName,
		1150,
		"Each route should specify at least two hops - input and output tokens",
	)
	ErrCycleInHops = sdkerrors.Register(
		ModuleName,
		1151,
		"Hops cannot have cycles",
	)
	ErrZeroExitPrice = sdkerrors.Register(
		ModuleName,
		1152,
		"Cannot have negative or zero exit price",
	)
	ErrDuplicatePoolDeposit = sdkerrors.Register(
		ModuleName,
		1153,
		"Can only provide a single deposit amount for each tick, fee pair",
	)
	ErrLimitPriceNotSatisfied = sdkerrors.Register(
		ModuleName,
		1154,
		"Trade cannot be filled at the specified LimitPrice",
	)
	ErrDexPaused = sdkerrors.Register(
		ModuleName,
		1155,
		"Dex has been paused, all messages are disabled at this time",
	)
	ErrOverJITPerBlockLimit = sdkerrors.Register(
		ModuleName,
		1156,
		"Maximum JIT LimitOrders per block has already been reached",
	)
	ErrTradeTooSmall = sdkerrors.Register(
		ModuleName,
		1157,
		"Specified trade will result in a rounded output of 0",
	)
<<<<<<< HEAD
	ErrCalcTickFromPrice = sdkerrors.Register(
		ModuleName,
		1158,
		"Cannot convert price to int64 tick value",
	)
	ErrPriceOutsideRange = sdkerrors.Register(
		ModuleName,
		1159,
		"Invalid price; 0.00000000000000000000000050 < PRICE > 2020125331305056766451886.728",
	)

	ErrInvalidPriceAndTick = sdkerrors.Register(
		ModuleName,
		1160,
		"Only LimitSellPrice or TickIndexInToOut should be specified",
=======
	ErrDepositBehindEnemyLines = sdkerrors.Register(
		ModuleName,
		1158,
		"Cannot deposit at a price below the opposing token's current price",
>>>>>>> fd73dc41
	)
)<|MERGE_RESOLUTION|>--- conflicted
+++ resolved
@@ -194,27 +194,25 @@
 		1157,
 		"Specified trade will result in a rounded output of 0",
 	)
-<<<<<<< HEAD
-	ErrCalcTickFromPrice = sdkerrors.Register(
-		ModuleName,
-		1158,
-		"Cannot convert price to int64 tick value",
-	)
-	ErrPriceOutsideRange = sdkerrors.Register(
-		ModuleName,
-		1159,
-		"Invalid price; 0.00000000000000000000000050 < PRICE > 2020125331305056766451886.728",
-	)
-
-	ErrInvalidPriceAndTick = sdkerrors.Register(
-		ModuleName,
-		1160,
-		"Only LimitSellPrice or TickIndexInToOut should be specified",
-=======
 	ErrDepositBehindEnemyLines = sdkerrors.Register(
 		ModuleName,
 		1158,
 		"Cannot deposit at a price below the opposing token's current price",
->>>>>>> fd73dc41
+	)
+	ErrCalcTickFromPrice = sdkerrors.Register(
+		ModuleName,
+		1159,
+		"Cannot convert price to int64 tick value",
+	)
+	ErrPriceOutsideRange = sdkerrors.Register(
+		ModuleName,
+		1160,
+		"Invalid price; 0.00000000000000000000000050 < PRICE > 2020125331305056766451886.728",
+	)
+
+	ErrInvalidPriceAndTick = sdkerrors.Register(
+		ModuleName,
+		1161,
+		"Only LimitSellPrice or TickIndexInToOut should be specified",
 	)
 )