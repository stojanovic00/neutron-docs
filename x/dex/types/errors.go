--- conflicted
+++ resolved
@@ -184,16 +184,14 @@
 		1155,
 		"Dex has been paused, all messages are disabled at this time",
 	)
-<<<<<<< HEAD
-	ErrTradeTooSmall = sdkerrors.Register(
-		ModuleName,
-		1156,
-		"Specified trade will result in a rounded output of 0",
-=======
 	ErrOverJITPerBlockLimit = sdkerrors.Register(
 		ModuleName,
 		1156,
 		"Maximum JIT LimitOrders per block has already been reached",
->>>>>>> 18122134
+	)
+	ErrTradeTooSmall = sdkerrors.Register(
+		ModuleName,
+		1157,
+		"Specified trade will result in a rounded output of 0",
 	)
 )