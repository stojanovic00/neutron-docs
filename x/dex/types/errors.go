package types

// DONTCOVER

import (
	sdkerrors "cosmossdk.io/errors"
)

// x/dex module sentinel errors

var (
	ErrInvalidTradingPair = sdkerrors.Register(
		ModuleName,
		1102,
		"Invalid token pair:",
	) // "%s<>%s", tokenA, tokenB
	ErrInsufficientShares = sdkerrors.Register(
		ModuleName,
		1104,
		"Insufficient shares:",
	) // "%s does not have %s shares of type %s", address, shares, sharesID
	ErrUnbalancedTxArray = sdkerrors.Register(
		ModuleName,
		1110,
		"Transaction input arrays are not of the same length.",
	)
	ErrValidLimitOrderTrancheNotFound = sdkerrors.Register(
		ModuleName,
		1111,
		"Limit order trache not found:",
	) // "%d", trancheKey
	ErrCancelEmptyLimitOrder = sdkerrors.Register(
		ModuleName,
		1112,
		"Cannot cancel additional liquidity from limit order tranche:",
	) // "%d", tranche.TrancheKey
	ErrTickOutsideRange = sdkerrors.Register(
		ModuleName,
		1117,
		"abs(tick) + fee must be < 559,680",
	)
	ErrInvalidPoolDenom = sdkerrors.Register(
		ModuleName,
		1118,
		"Denom is not an instance of Neutron PoolDenom",
	)
	ErrInvalidPairIDStr = sdkerrors.Register(
		ModuleName,
		1119,
		"PairID does not conform to pattern TokenA<>TokenB",
	)
	ErrZeroDeposit = sdkerrors.Register(
		ModuleName,
		1120,
		"At least one deposit amount must be > 0.",
	)
	ErrZeroTrueDeposit = sdkerrors.Register(
		ModuleName,
		1121,
		"Cannot deposit double-sided liquidity in tick with prexisting single-sided liquidity.",
	)
	ErrWithdrawEmptyLimitOrder = sdkerrors.Register(
		ModuleName,
		1124,
		"Cannot withdraw additional liqudity from this limit order at this time.",
	)
	ErrZeroSwap = sdkerrors.Register(
		ModuleName,
		1125,
		"MaxAmountIn in must be > 0 for swap.",
	)
	ErrActiveLimitOrderNotFound = sdkerrors.Register(
		ModuleName,
		1128,
		"No active limit found. It does not exist or has already been filled",
	)
	ErrZeroWithdraw = sdkerrors.Register(
		ModuleName,
		1129,
		"Withdraw amount must be > 0.",
	)
	ErrZeroLimitOrder = sdkerrors.Register(
		ModuleName,
		1130,
		"Limit order amount must be > 0.",
	)
	ErrDepositShareUnderflow = sdkerrors.Register(
		ModuleName,
		1133,
		"Deposit amount is too small to issue shares",
	)
	ErrFoKLimitOrderNotFilled = sdkerrors.Register(
		ModuleName,
		1134,
		"Fill Or Kill limit order couldn't be executed in its entirety.",
	)
	ErrInvalidTimeString = sdkerrors.Register(
		ModuleName,
		1135,
		"Time string must be formatted as MM/dd/yyyy HH:mm:ss (ex. 02/05/2023 15:34:56) ",
	)
	ErrGoodTilOrderWithoutExpiration = sdkerrors.Register(
		ModuleName,
		1136,
		"Limit orders of type GOOD_TIL_TIME must supply an ExpirationTime.",
	)
	ErrExpirationOnWrongOrderType = sdkerrors.Register(
		ModuleName,
		1137,
		"Only Limit orders of type GOOD_TIL_TIME can supply an ExpirationTime.",
	)
	ErrInvalidOrderType = sdkerrors.Register(
		ModuleName,
		1138,
		"Order type must be one of: GOOD_TIL_CANCELLED, FILL_OR_KILL, IMMEDIATE_OR_CANCEL, JUST_IN_TIME, or GOOD_TIL_TIME.",
	)
	ErrExpirationTimeInPast = sdkerrors.Register(
		ModuleName,
		1139,
		"Limit order expiration time must be greater than current block time:",
	)
	ErrAllMultiHopRoutesFailed = sdkerrors.Register(
		ModuleName,
		1141,
		"All multihop routes failed limitPrice check or had insufficient liquidity",
	)
	ErrMultihopExitTokensMismatch = sdkerrors.Register(
		ModuleName,
		1142,
		"All multihop routes must have the same exit token",
	)
	ErrMissingMultihopRoute = sdkerrors.Register(
		ModuleName,
		1143,
		"Must supply at least 1 route for multihop swap",
	)
	ErrZeroMaxAmountOut = sdkerrors.Register(
		ModuleName,
		1144,
		"MaxAmountOut must be nil or > 0.",
	)
	ErrInvalidMaxAmountOutForMaker = sdkerrors.Register(
		ModuleName,
		1145,
		"MaxAmountOut can only be set for taker only limit orders.",
	)
	ErrInvalidFee = sdkerrors.Register(
		ModuleName,
		1148,
		"Fee must must a legal fee amount:",
	)
	ErrInvalidAddress = sdkerrors.Register(
		ModuleName,
		1149,
		"Invalid Address",
	)
	ErrRouteWithoutExitToken = sdkerrors.Register(
		ModuleName,
		1150,
		"Each route should specify at least two hops - input and output tokens",
	)
	ErrCycleInHops = sdkerrors.Register(
		ModuleName,
		1151,
		"Hops cannot have cycles",
	)
	ErrZeroExitPrice = sdkerrors.Register(
		ModuleName,
		1152,
		"Cannot have negative or zero exit price",
	)
	ErrDuplicatePoolDeposit = sdkerrors.Register(
		ModuleName,
		1153,
		"Can only provide a single deposit amount for each tick, fee pair",
	)
	ErrLimitPriceNotSatisfied = sdkerrors.Register(
		ModuleName,
		1154,
		"Trade cannot be filled at the specified LimitPrice",
	)
	ErrDexPaused = sdkerrors.Register(
		ModuleName,
		1155,
		"Dex has been paused, all messages are disabled at this time",
	)
	ErrOverJITPerBlockLimit = sdkerrors.Register(
		ModuleName,
		1156,
		"Maximum JIT LimitOrders per block has already been reached",
	)
<<<<<<< HEAD
	ErrCalcTickFromPrice = sdkerrors.Register(
		ModuleName,
		1157,
		"Cannot convert price to int64 tick value",
	)
	ErrPriceOutsideRange = sdkerrors.Register(
		ModuleName,
		1158,
		"Invalid price; 0.00000000000000000000000050 < PRICE > 2020125331305056766451886.728",
	)

	ErrInvalidPriceAndTick = sdkerrors.Register(
		ModuleName,
		1159,
		"Only LimitSellPrice or TickIndexInToOut should be specified",
=======
	ErrTradeTooSmall = sdkerrors.Register(
		ModuleName,
		1157,
		"Specified trade will result in a rounded output of 0",
>>>>>>> 91f23cd2
	)
)<|MERGE_RESOLUTION|>--- conflicted
+++ resolved
@@ -189,27 +189,25 @@
 		1156,
 		"Maximum JIT LimitOrders per block has already been reached",
 	)
-<<<<<<< HEAD
-	ErrCalcTickFromPrice = sdkerrors.Register(
-		ModuleName,
-		1157,
-		"Cannot convert price to int64 tick value",
-	)
-	ErrPriceOutsideRange = sdkerrors.Register(
-		ModuleName,
-		1158,
-		"Invalid price; 0.00000000000000000000000050 < PRICE > 2020125331305056766451886.728",
-	)
-
-	ErrInvalidPriceAndTick = sdkerrors.Register(
-		ModuleName,
-		1159,
-		"Only LimitSellPrice or TickIndexInToOut should be specified",
-=======
 	ErrTradeTooSmall = sdkerrors.Register(
 		ModuleName,
 		1157,
 		"Specified trade will result in a rounded output of 0",
->>>>>>> 91f23cd2
+	)
+	ErrCalcTickFromPrice = sdkerrors.Register(
+		ModuleName,
+		1158,
+		"Cannot convert price to int64 tick value",
+	)
+	ErrPriceOutsideRange = sdkerrors.Register(
+		ModuleName,
+		1159,
+		"Invalid price; 0.00000000000000000000000050 < PRICE > 2020125331305056766451886.728",
+	)
+
+	ErrInvalidPriceAndTick = sdkerrors.Register(
+		ModuleName,
+		1160,
+		"Only LimitSellPrice or TickIndexInToOut should be specified",
 	)
 )