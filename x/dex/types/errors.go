--- conflicted
+++ resolved
@@ -189,7 +189,6 @@
 		1156,
 		"Maximum JIT LimitOrders per block has already been reached",
 	)
-<<<<<<< HEAD
 	ErrInvalidDenom = sdkerrors.Register(
 		ModuleName,
 		1157,
@@ -199,11 +198,10 @@
 		ModuleName,
 		1158,
 		"MultihopSwap starting tokens for each route must be the same",
-=======
+	)
 	ErrTradeTooSmall = sdkerrors.Register(
 		ModuleName,
-		1157,
+		1159,
 		"Specified trade will result in a rounded output of 0",
->>>>>>> 91f23cd2
 	)
 )