--- conflicted
+++ resolved
@@ -189,28 +189,25 @@
 		1154,
 		"Swap amount too small; creates unfair spread for liquidity providers",
 	)
-<<<<<<< HEAD
-
-	ErrCalcTickFromPrice = sdkerrors.Register(
-		ModuleName,
-		1155,
-		"Cannot convert price to int64 tick value",
-	)
-	ErrPriceOutsideRange = sdkerrors.Register(
-		ModuleName,
-		1156,
-		"Invalid price; 0.00000000000000000000000050 < PRICE > 2020125331305056766451886.728",
-	)
-
-	ErrInvalidPriceAndTick = sdkerrors.Register(
-		ModuleName,
-		1157,
-		"Only LimitSellPrice or TickIndexInToOut should be specified",
-=======
 	ErrDexPaused = sdkerrors.Register(
 		ModuleName,
 		1155,
 		"Dex has been paused, all messages are disabled at this time",
->>>>>>> c6356112
+	)
+	ErrCalcTickFromPrice = sdkerrors.Register(
+		ModuleName,
+		1156,
+		"Cannot convert price to int64 tick value",
+	)
+	ErrPriceOutsideRange = sdkerrors.Register(
+		ModuleName,
+		1157,
+		"Invalid price; 0.00000000000000000000000050 < PRICE > 2020125331305056766451886.728",
+	)
+
+	ErrInvalidPriceAndTick = sdkerrors.Register(
+		ModuleName,
+		1158,
+		"Only LimitSellPrice or TickIndexInToOut should be specified",
 	)
 )