--- conflicted
+++ resolved
@@ -219,16 +219,14 @@
 		1163,
 		"Cannot convert price to int64 tick value",
 	)
-<<<<<<< HEAD
-	ErrZeroMinAverageSellPrice = sdkerrors.Register(
-		ModuleName,
-		1164,
-		"MinAverageSellPrice must be nil or > 0.",
-=======
 	ErrNoLiquidity = sdkerrors.Register(
 		ModuleName,
 		1164,
 		"No tradable liquidity below LimitSellPrice",
->>>>>>> b99050e3
+	)
+	ErrZeroMinAverageSellPrice = sdkerrors.Register(
+		ModuleName,
+		1165,
+		"MinAverageSellPrice must be nil or > 0.",
 	)
 )