package types

// DONTCOVER

import (
	sdkerrors "cosmossdk.io/errors"
)

// x/dex module sentinel errors

var (
	ErrInvalidTradingPair = sdkerrors.Register(
		ModuleName,
		1102,
		"Invalid token pair:",
	) // "%s<>%s", tokenA, tokenB
	ErrInsufficientShares = sdkerrors.Register(
		ModuleName,
		1104,
		"Insufficient shares:",
	) // "%s does not have %s shares of type %s", address, shares, sharesID
	ErrUnbalancedTxArray = sdkerrors.Register(
		ModuleName,
		1110,
		"Transaction input arrays are not of the same length.",
	)
	ErrValidLimitOrderTrancheNotFound = sdkerrors.Register(
		ModuleName,
		1111,
		"Limit order trache not found:",
	) // "%d", trancheKey
	ErrCancelEmptyLimitOrder = sdkerrors.Register(
		ModuleName,
		1112,
		"Cannot cancel additional liquidity from limit order tranche:",
	) // "%d", tranche.TrancheKey
	ErrTickOutsideRange = sdkerrors.Register(
		ModuleName,
		1117,
		"abs(tick) + fee must be < 559,680",
	)
	ErrInvalidPoolDenom = sdkerrors.Register(
		ModuleName,
		1118,
		"Denom is not an instance of Neutron PoolDenom",
	)
	ErrInvalidPairIDStr = sdkerrors.Register(
		ModuleName,
		1119,
		"PairID does not conform to pattern TokenA<>TokenB",
	)
	ErrZeroDeposit = sdkerrors.Register(
		ModuleName,
		1120,
		"At least one deposit amount must be > 0.",
	)
	ErrZeroTrueDeposit = sdkerrors.Register(
		ModuleName,
		1121,
		"Cannot deposit double-sided liquidity in tick with prexisting single-sided liquidity.",
	)
	ErrWithdrawEmptyLimitOrder = sdkerrors.Register(
		ModuleName,
		1124,
		"Cannot withdraw additional liqudity from this limit order at this time.",
	)
	ErrZeroSwap = sdkerrors.Register(
		ModuleName,
		1125,
		"MaxAmountIn in must be > 0 for swap.",
	)
	ErrActiveLimitOrderNotFound = sdkerrors.Register(
		ModuleName,
		1128,
		"No active limit found. It does not exist or has already been filled",
	)
	ErrZeroWithdraw = sdkerrors.Register(
		ModuleName,
		1129,
		"Withdraw amount must be > 0.",
	)
	ErrZeroLimitOrder = sdkerrors.Register(
		ModuleName,
		1130,
		"Limit order amount must be > 0.",
	)
	ErrDepositShareUnderflow = sdkerrors.Register(
		ModuleName,
		1133,
		"Deposit amount is too small to issue shares",
	)
	ErrFoKLimitOrderNotFilled = sdkerrors.Register(
		ModuleName,
		1134,
		"Fill Or Kill limit order couldn't be executed in its entirety.",
	)
	ErrInvalidTimeString = sdkerrors.Register(
		ModuleName,
		1135,
		"Time string must be formatted as MM/dd/yyyy HH:mm:ss (ex. 02/05/2023 15:34:56) ",
	)
	ErrGoodTilOrderWithoutExpiration = sdkerrors.Register(
		ModuleName,
		1136,
		"Limit orders of type GOOD_TIL_TIME must supply an ExpirationTime.",
	)
	ErrExpirationOnWrongOrderType = sdkerrors.Register(
		ModuleName,
		1137,
		"Only Limit orders of type GOOD_TIL_TIME can supply an ExpirationTime.",
	)
	ErrInvalidOrderType = sdkerrors.Register(
		ModuleName,
		1138,
		"Order type must be one of: GOOD_TIL_CANCELLED, FILL_OR_KILL, IMMEDIATE_OR_CANCEL, JUST_IN_TIME, or GOOD_TIL_TIME.",
	)
	ErrExpirationTimeInPast = sdkerrors.Register(
		ModuleName,
		1139,
		"Limit order expiration time must be greater than current block time:",
	)
	ErrAllMultiHopRoutesFailed = sdkerrors.Register(
		ModuleName,
		1141,
		"All multihop routes failed limitPrice check or had insufficient liquidity",
	)
	ErrMultihopExitTokensMismatch = sdkerrors.Register(
		ModuleName,
		1142,
		"All multihop routes must have the same exit token",
	)
	ErrMissingMultihopRoute = sdkerrors.Register(
		ModuleName,
		1143,
		"Must supply at least 1 route for multihop swap",
	)
	ErrZeroMaxAmountOut = sdkerrors.Register(
		ModuleName,
		1144,
		"MaxAmountOut must be nil or > 0.",
	)
	ErrInvalidMaxAmountOutForMaker = sdkerrors.Register(
		ModuleName,
		1145,
		"MaxAmountOut can only be set for taker only limit orders.",
	)
	ErrInvalidFee = sdkerrors.Register(
		ModuleName,
		1148,
		"Fee must must a legal fee amount:",
	)
	ErrInvalidAddress = sdkerrors.Register(
		ModuleName,
		1149,
		"Invalid Address",
	)
	ErrRouteWithoutExitToken = sdkerrors.Register(
		ModuleName,
		1150,
		"Each route should specify at least two hops - input and output tokens",
	)
	ErrCycleInHops = sdkerrors.Register(
		ModuleName,
		1151,
		"Hops cannot have cycles",
	)
	ErrZeroExitPrice = sdkerrors.Register(
		ModuleName,
		1152,
		"Cannot have negative or zero exit price",
	)
	ErrDuplicatePoolDeposit = sdkerrors.Register(
		ModuleName,
		1153,
		"Can only provide a single deposit amount for each tick, fee pair",
	)
	ErrLimitPriceNotSatisfied = sdkerrors.Register(
		ModuleName,
		1154,
		"Trade cannot be filled at the specified LimitPrice",
	)
	ErrDexPaused = sdkerrors.Register(
		ModuleName,
		1155,
		"Dex has been paused, all messages are disabled at this time",
	)
	ErrOverJITPerBlockLimit = sdkerrors.Register(
		ModuleName,
		1156,
		"Maximum JIT LimitOrders per block has already been reached",
	)
<<<<<<< HEAD
	ErrDepositBehindEnemyLines = sdkerrors.Register(
		ModuleName,
		1157,
		"Cannot deposit at a price below the opposing token's current price",
=======
	ErrTradeTooSmall = sdkerrors.Register(
		ModuleName,
		1157,
		"Specified trade will result in a rounded output of 0",
>>>>>>> 7bfd9168
	)
)<|MERGE_RESOLUTION|>--- conflicted
+++ resolved
@@ -189,16 +189,14 @@
 		1156,
 		"Maximum JIT LimitOrders per block has already been reached",
 	)
-<<<<<<< HEAD
-	ErrDepositBehindEnemyLines = sdkerrors.Register(
-		ModuleName,
-		1157,
-		"Cannot deposit at a price below the opposing token's current price",
-=======
 	ErrTradeTooSmall = sdkerrors.Register(
 		ModuleName,
 		1157,
 		"Specified trade will result in a rounded output of 0",
->>>>>>> 7bfd9168
+	)
+	ErrDepositBehindEnemyLines = sdkerrors.Register(
+		ModuleName,
+		1158,
+		"Cannot deposit at a price below the opposing token's current price",
 	)
 )