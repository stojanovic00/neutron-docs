package transfer

import (
<<<<<<< HEAD
=======
	"strings"

	contractmanagertypes "github.com/neutron-org/neutron/x/contractmanager/types"

>>>>>>> 7d3052e3
	"cosmossdk.io/errors"
	sdk "github.com/cosmos/cosmos-sdk/types"
	sdkerrors "github.com/cosmos/cosmos-sdk/types/errors"
	transfertypes "github.com/cosmos/ibc-go/v7/modules/apps/transfer/types"
	channeltypes "github.com/cosmos/ibc-go/v7/modules/core/04-channel/types"
	"github.com/neutron-org/neutron/neutronutils"

	neutronerrors "github.com/neutron-org/neutron/neutronutils/errors"
	feetypes "github.com/neutron-org/neutron/x/feerefunder/types"
	"github.com/neutron-org/neutron/x/interchaintxs/types"
)

<<<<<<< HEAD
=======
const (
	// We need to reserve this amount of gas on the context gas meter in order to add contract failure to keeper
	GasReserve = 15000
)

func (im IBCModule) outOfGasRecovery(
	ctx sdk.Context,
	gasMeter sdk.GasMeter,
	senderAddress sdk.AccAddress,
	packet channeltypes.Packet,
	data transfertypes.FungibleTokenPacketData,
	failureType string,
	ack *channeltypes.Acknowledgement,
) {
	if r := recover(); r != nil {
		_, ok := r.(sdk.ErrorOutOfGas)
		if !ok || !gasMeter.IsOutOfGas() {
			panic(r)
		}

		im.keeper.Logger(ctx).Debug("Out of gas", "Gas meter", gasMeter.String(), "Packet data", data)
		im.ContractManagerKeeper.AddContractFailure(ctx, &packet, senderAddress.String(), failureType, ack)
		// FIXME: add distribution call
	}
}

// createCachedContext creates a cached context for handling Sudo calls to CosmWasm smart-contracts.
// If there is an error during Sudo call, we can safely revert changes made in cached context.
func (im *IBCModule) createCachedContext(ctx sdk.Context) (sdk.Context, func(), sdk.GasMeter) {
	gasMeter := ctx.GasMeter()
	// determines type of gas meter by its prefix:
	// * BasicGasMeter - basic gas meter which is used for processing tx directly in block;
	// * InfiniteGasMeter - is used to process txs during simulation calls. We don't need to create a limit for such meter,
	// since it's infinite.
	gasMeterIsLimited := strings.HasPrefix(ctx.GasMeter().String(), "BasicGasMeter")

	cacheCtx, writeFn := ctx.CacheContext()

	// if gas meter is limited:
	// 1. calculate how much free gas left we have for a Sudo call;
	// 2. If gasLeft less than reserved gas (GasReserved), we set gas limit for cached context to zero, meaning we can't
	// 		process Sudo call;
	// 3. If we have more gas left than reserved gas (GasReserved) for Sudo call, we set gas limit for cached context to
	// 		difference between gas left and reserved gas: (gasLeft - GasReserve);
	//
	// GasReserve is the amount of gas on the context gas meter we need to reserve in order to add contract failure to keeper
	// and process failed Sudo call
	if gasMeterIsLimited {
		gasLeft := gasMeter.Limit() - gasMeter.GasConsumed()

		var newLimit uint64
		if gasLeft < GasReserve {
			newLimit = 0
		} else {
			newLimit = gasLeft - GasReserve
		}

		gasMeter = sdk.NewGasMeter(newLimit)
		im.keeper.Logger(ctx).Debug("New Gas limit", "gasLimit", newLimit)
	}
	cacheCtx = cacheCtx.WithGasMeter(gasMeter)

	return cacheCtx, writeFn, gasMeter
}

>>>>>>> 7d3052e3
// HandleAcknowledgement passes the acknowledgement data to the appropriate contract via a Sudo call.
func (im IBCModule) HandleAcknowledgement(ctx sdk.Context, packet channeltypes.Packet, acknowledgement []byte, relayer sdk.AccAddress) error {
	var ack channeltypes.Acknowledgement
	if err := channeltypes.SubModuleCdc.UnmarshalJSON(acknowledgement, &ack); err != nil {
		return errors.Wrapf(sdkerrors.ErrUnknownRequest, "cannot unmarshal ICS-20 transfer packet acknowledgement: %v", err)
	}
	var data transfertypes.FungibleTokenPacketData
	if err := types.ModuleCdc.UnmarshalJSON(packet.GetData(), &data); err != nil {
		return errors.Wrapf(sdkerrors.ErrUnknownRequest, "cannot unmarshal ICS-20 transfer packet data: %s", err.Error())
	}

	senderAddress, err := sdk.AccAddressFromBech32(data.GetSender())
	if err != nil {
		return errors.Wrapf(sdkerrors.ErrInvalidAddress, "failed to decode address from bech32: %v", err)
	}
	if !im.ContractManagerKeeper.HasContractInfo(ctx, senderAddress) {
		return nil
	}

<<<<<<< HEAD
	cacheCtx, writeFn, newGasMeter := neutronutils.CreateCachedContext(ctx, im.ContractManagerKeeper.GetParams(ctx).SudoCallGasLimit)
=======
	cacheCtx, writeFn, newGasMeter := im.createCachedContext(ctx)
	defer im.outOfGasRecovery(ctx, newGasMeter, senderAddress, packet, data, contractmanagertypes.Ack, &ack)
>>>>>>> 7d3052e3

	// distribute fee
	im.wrappedKeeper.FeeKeeper.DistributeAcknowledgementFee(ctx, relayer, feetypes.NewPacketID(packet.SourcePort, packet.SourceChannel, packet.Sequence))

	func() {
		defer neutronerrors.OutOfGasRecovery(newGasMeter, &err)
		if ack.Success() {
			_, err = im.ContractManagerKeeper.SudoResponse(cacheCtx, senderAddress, packet, ack.GetResult())
		} else {
			// Actually we have only one kind of error returned from acknowledgement
			// maybe later we'll retrieve actual errors from events
			im.keeper.Logger(cacheCtx).Debug(ack.GetError(), "CheckTx", cacheCtx.IsCheckTx())
			_, err = im.ContractManagerKeeper.SudoError(cacheCtx, senderAddress, packet, ack.GetError())
		}
	}()

	if err != nil {
<<<<<<< HEAD
		// the contract either returned an error or panicked with `out of gas`
		im.ContractManagerKeeper.AddContractFailure(ctx, packet.SourceChannel, senderAddress.String(), packet.GetSequence(), "ack")
=======
		im.ContractManagerKeeper.AddContractFailure(ctx, &packet, senderAddress.String(), contractmanagertypes.Ack, &ack)
>>>>>>> 7d3052e3
		im.keeper.Logger(ctx).Debug("failed to Sudo contract on packet acknowledgement", err)
	} else {
		writeFn()
	}

	ctx.GasMeter().ConsumeGas(newGasMeter.GasConsumedToLimit(), "consume gas from cached context")

	im.keeper.Logger(ctx).Debug("acknowledgement received", "Packet data", data, "CheckTx", ctx.IsCheckTx())

	return nil
}

// HandleTimeout passes the timeout data to the appropriate contract via a Sudo call.
func (im IBCModule) HandleTimeout(ctx sdk.Context, packet channeltypes.Packet, relayer sdk.AccAddress) error {
	var data transfertypes.FungibleTokenPacketData
	if err := types.ModuleCdc.UnmarshalJSON(packet.GetData(), &data); err != nil {
		return errors.Wrapf(sdkerrors.ErrUnknownRequest, "cannot unmarshal ICS-20 transfer packet data: %s", err.Error())
	}

	senderAddress, err := sdk.AccAddressFromBech32(data.GetSender())
	if err != nil {
		return errors.Wrapf(sdkerrors.ErrInvalidAddress, "failed to decode address from bech32: %v", err)
	}
	if !im.ContractManagerKeeper.HasContractInfo(ctx, senderAddress) {
		return nil
	}

<<<<<<< HEAD
	cacheCtx, writeFn, newGasMeter := neutronutils.CreateCachedContext(ctx, im.ContractManagerKeeper.GetParams(ctx).SudoCallGasLimit)

	// distribute fee
	im.wrappedKeeper.FeeKeeper.DistributeTimeoutFee(ctx, relayer, feetypes.NewPacketID(packet.SourcePort, packet.SourceChannel, packet.Sequence))
	func() {
		defer neutronerrors.OutOfGasRecovery(newGasMeter, &err)
		_, err = im.ContractManagerKeeper.SudoTimeout(cacheCtx, senderAddress, packet)
	}()
=======
	cacheCtx, writeFn, newGasMeter := im.createCachedContext(ctx)
	defer im.outOfGasRecovery(ctx, newGasMeter, senderAddress, packet, data, contractmanagertypes.Timeout, nil)
>>>>>>> 7d3052e3

	if err != nil {
<<<<<<< HEAD
		// the contract either returned an error or panicked with `out of gas`
		im.ContractManagerKeeper.AddContractFailure(ctx, packet.SourceChannel, senderAddress.String(), packet.GetSequence(), "timeout")
=======
		im.ContractManagerKeeper.AddContractFailure(ctx, &packet, senderAddress.String(), contractmanagertypes.Timeout, nil)
>>>>>>> 7d3052e3
		im.keeper.Logger(ctx).Debug("failed to Sudo contract on packet timeout", err)
	} else {
		writeFn()
	}

	ctx.GasMeter().ConsumeGas(newGasMeter.GasConsumedToLimit(), "consume gas from cached context")

	return nil
}<|MERGE_RESOLUTION|>--- conflicted
+++ resolved
@@ -1,13 +1,10 @@
 package transfer
 
 import (
-<<<<<<< HEAD
-=======
 	"strings"
 
 	contractmanagertypes "github.com/neutron-org/neutron/x/contractmanager/types"
 
->>>>>>> 7d3052e3
 	"cosmossdk.io/errors"
 	sdk "github.com/cosmos/cosmos-sdk/types"
 	sdkerrors "github.com/cosmos/cosmos-sdk/types/errors"
@@ -20,74 +17,6 @@
 	"github.com/neutron-org/neutron/x/interchaintxs/types"
 )
 
-<<<<<<< HEAD
-=======
-const (
-	// We need to reserve this amount of gas on the context gas meter in order to add contract failure to keeper
-	GasReserve = 15000
-)
-
-func (im IBCModule) outOfGasRecovery(
-	ctx sdk.Context,
-	gasMeter sdk.GasMeter,
-	senderAddress sdk.AccAddress,
-	packet channeltypes.Packet,
-	data transfertypes.FungibleTokenPacketData,
-	failureType string,
-	ack *channeltypes.Acknowledgement,
-) {
-	if r := recover(); r != nil {
-		_, ok := r.(sdk.ErrorOutOfGas)
-		if !ok || !gasMeter.IsOutOfGas() {
-			panic(r)
-		}
-
-		im.keeper.Logger(ctx).Debug("Out of gas", "Gas meter", gasMeter.String(), "Packet data", data)
-		im.ContractManagerKeeper.AddContractFailure(ctx, &packet, senderAddress.String(), failureType, ack)
-		// FIXME: add distribution call
-	}
-}
-
-// createCachedContext creates a cached context for handling Sudo calls to CosmWasm smart-contracts.
-// If there is an error during Sudo call, we can safely revert changes made in cached context.
-func (im *IBCModule) createCachedContext(ctx sdk.Context) (sdk.Context, func(), sdk.GasMeter) {
-	gasMeter := ctx.GasMeter()
-	// determines type of gas meter by its prefix:
-	// * BasicGasMeter - basic gas meter which is used for processing tx directly in block;
-	// * InfiniteGasMeter - is used to process txs during simulation calls. We don't need to create a limit for such meter,
-	// since it's infinite.
-	gasMeterIsLimited := strings.HasPrefix(ctx.GasMeter().String(), "BasicGasMeter")
-
-	cacheCtx, writeFn := ctx.CacheContext()
-
-	// if gas meter is limited:
-	// 1. calculate how much free gas left we have for a Sudo call;
-	// 2. If gasLeft less than reserved gas (GasReserved), we set gas limit for cached context to zero, meaning we can't
-	// 		process Sudo call;
-	// 3. If we have more gas left than reserved gas (GasReserved) for Sudo call, we set gas limit for cached context to
-	// 		difference between gas left and reserved gas: (gasLeft - GasReserve);
-	//
-	// GasReserve is the amount of gas on the context gas meter we need to reserve in order to add contract failure to keeper
-	// and process failed Sudo call
-	if gasMeterIsLimited {
-		gasLeft := gasMeter.Limit() - gasMeter.GasConsumed()
-
-		var newLimit uint64
-		if gasLeft < GasReserve {
-			newLimit = 0
-		} else {
-			newLimit = gasLeft - GasReserve
-		}
-
-		gasMeter = sdk.NewGasMeter(newLimit)
-		im.keeper.Logger(ctx).Debug("New Gas limit", "gasLimit", newLimit)
-	}
-	cacheCtx = cacheCtx.WithGasMeter(gasMeter)
-
-	return cacheCtx, writeFn, gasMeter
-}
-
->>>>>>> 7d3052e3
 // HandleAcknowledgement passes the acknowledgement data to the appropriate contract via a Sudo call.
 func (im IBCModule) HandleAcknowledgement(ctx sdk.Context, packet channeltypes.Packet, acknowledgement []byte, relayer sdk.AccAddress) error {
 	var ack channeltypes.Acknowledgement
@@ -107,12 +36,7 @@
 		return nil
 	}
 
-<<<<<<< HEAD
 	cacheCtx, writeFn, newGasMeter := neutronutils.CreateCachedContext(ctx, im.ContractManagerKeeper.GetParams(ctx).SudoCallGasLimit)
-=======
-	cacheCtx, writeFn, newGasMeter := im.createCachedContext(ctx)
-	defer im.outOfGasRecovery(ctx, newGasMeter, senderAddress, packet, data, contractmanagertypes.Ack, &ack)
->>>>>>> 7d3052e3
 
 	// distribute fee
 	im.wrappedKeeper.FeeKeeper.DistributeAcknowledgementFee(ctx, relayer, feetypes.NewPacketID(packet.SourcePort, packet.SourceChannel, packet.Sequence))
@@ -130,12 +54,8 @@
 	}()
 
 	if err != nil {
-<<<<<<< HEAD
 		// the contract either returned an error or panicked with `out of gas`
-		im.ContractManagerKeeper.AddContractFailure(ctx, packet.SourceChannel, senderAddress.String(), packet.GetSequence(), "ack")
-=======
 		im.ContractManagerKeeper.AddContractFailure(ctx, &packet, senderAddress.String(), contractmanagertypes.Ack, &ack)
->>>>>>> 7d3052e3
 		im.keeper.Logger(ctx).Debug("failed to Sudo contract on packet acknowledgement", err)
 	} else {
 		writeFn()
@@ -163,7 +83,6 @@
 		return nil
 	}
 
-<<<<<<< HEAD
 	cacheCtx, writeFn, newGasMeter := neutronutils.CreateCachedContext(ctx, im.ContractManagerKeeper.GetParams(ctx).SudoCallGasLimit)
 
 	// distribute fee
@@ -172,18 +91,10 @@
 		defer neutronerrors.OutOfGasRecovery(newGasMeter, &err)
 		_, err = im.ContractManagerKeeper.SudoTimeout(cacheCtx, senderAddress, packet)
 	}()
-=======
-	cacheCtx, writeFn, newGasMeter := im.createCachedContext(ctx)
-	defer im.outOfGasRecovery(ctx, newGasMeter, senderAddress, packet, data, contractmanagertypes.Timeout, nil)
->>>>>>> 7d3052e3
 
 	if err != nil {
-<<<<<<< HEAD
 		// the contract either returned an error or panicked with `out of gas`
-		im.ContractManagerKeeper.AddContractFailure(ctx, packet.SourceChannel, senderAddress.String(), packet.GetSequence(), "timeout")
-=======
 		im.ContractManagerKeeper.AddContractFailure(ctx, &packet, senderAddress.String(), contractmanagertypes.Timeout, nil)
->>>>>>> 7d3052e3
 		im.keeper.Logger(ctx).Debug("failed to Sudo contract on packet timeout", err)
 	} else {
 		writeFn()
