--- conflicted
+++ resolved
@@ -57,11 +57,7 @@
 }
 
 // HandleAcknowledgement passes the acknowledgement data to the appropriate contract via a Sudo call.
-<<<<<<< HEAD
 func (im IBCModule) HandleAcknowledgement(ctx sdk.Context, packet channeltypes.Packet, acknowledgement []byte, relayer sdk.AccAddress) error {
-=======
-func (im IBCModule) HandleAcknowledgement(ctx sdk.Context, packet channeltypes.Packet, acknowledgement []byte) (err error) {
->>>>>>> 6953c2a1
 	var ack channeltypes.Acknowledgement
 	if err := channeltypes.SubModuleCdc.UnmarshalJSON(acknowledgement, &ack); err != nil {
 		return sdkerrors.Wrapf(sdkerrors.ErrUnknownRequest, "cannot unmarshal ICS-20 transfer packet acknowledgement: %v", err)
@@ -128,11 +124,8 @@
 		writeFn()
 	}
 
-<<<<<<< HEAD
 	im.wrappedKeeper.FeeKeeper.DistributeTimeoutFee(ctx, relayer, feetypes.NewPacketID(packet.SourcePort, packet.SourceChannel, packet.Sequence))
-=======
 	ctx.GasMeter().ConsumeGas(newGasMeter.GasConsumed(), "consume from cached context")
->>>>>>> 6953c2a1
 
 	return nil
 }