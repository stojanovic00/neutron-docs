--- conflicted
+++ resolved
@@ -41,26 +41,6 @@
 }
 
 func (s msgServer) FundTreasury(goCtx context.Context, msg *revenuetypes.MsgFundTreasury) (*revenuetypes.MsgFundTreasuryResponse, error) {
-<<<<<<< HEAD
-	if err := msg.Validate(); err != nil {
-		return nil, errors.Wrap(err, "invalid MsgFundTreasury")
-	}
-
-	authority := s.keeper.GetAuthority()
-	if authority != msg.Authority {
-		return nil, errors.Wrapf(sdkerrors.ErrInvalidRequest, "invalid authority; expected %s, got %s", authority, msg.Authority)
-	}
-
-	authorityAddr, err := sdktypes.AccAddressFromBech32(msg.Authority)
-	if err != nil {
-		return nil, errors.Wrapf(err, "invalid bech32 authority address %s", msg.Authority)
-	}
-
-	ctx := sdktypes.UnwrapSDKContext(goCtx)
-	if err := s.keeper.bankKeeper.SendCoinsFromAccountToModule(
-		ctx,
-		authorityAddr,
-=======
 	ctx := sdktypes.UnwrapSDKContext(goCtx)
 	params, err := s.keeper.GetParams(ctx)
 	if err != nil {
@@ -79,7 +59,6 @@
 	if err := s.keeper.bankKeeper.SendCoinsFromAccountToModule(
 		ctx,
 		sender,
->>>>>>> 26a396dc
 		revenuetypes.RevenueTreasuryPoolName,
 		sdktypes.NewCoins(sdktypes.NewCoin(
 			msg.Amount[0].Denom, math.Int(msg.Amount[0].Amount),
