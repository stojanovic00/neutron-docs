--- conflicted
+++ resolved
@@ -18,21 +18,12 @@
 )
 
 type Keeper struct {
-<<<<<<< HEAD
-	cdc            codec.BinaryCodec
-	storeService   coretypes.KVStoreService
-	voteAggregator revenuetypes.VoteAggregator
-	stakingKeeper  revenuetypes.StakingKeeper
-	bankKeeper     revenuetypes.BankKeeper
-	oracleKeeper   revenuetypes.OracleKeeper
-	authority      string
-=======
 	cdc           codec.BinaryCodec
 	storeService  coretypes.KVStoreService
 	stakingKeeper revenuetypes.StakingKeeper
 	bankKeeper    revenuetypes.BankKeeper
+	oracleKeeper   revenuetypes.OracleKeeper
 	authority     string
->>>>>>> 8e0cf788
 }
 
 func NewKeeper(
@@ -57,21 +48,12 @@
 	//	panic("authority is not a valid acc address")
 	// }
 	return &Keeper{
-<<<<<<< HEAD
-		cdc:            cdc,
-		storeService:   storeService,
-		voteAggregator: voteAggregator,
-		stakingKeeper:  stakingKeeper,
-		bankKeeper:     bankKeeper,
-		oracleKeeper:   oracleKeeper,
-		authority:      authority,
-=======
 		cdc:           cdc,
 		storeService:  storeService,
 		stakingKeeper: stakingKeeper,
 		bankKeeper:    bankKeeper,
+		oracleKeeper:   oracleKeeper,
 		authority:     authority,
->>>>>>> 8e0cf788
 	}
 }
 
