--- conflicted
+++ resolved
@@ -35,13 +35,9 @@
 	voteAggregator := mock_types.NewMockVoteAggregator(ctrl)
 	stakingKeeper := mock_types.NewMockStakingKeeper(ctrl)
 	bankKeeper := mock_types.NewMockBankKeeper(ctrl)
-<<<<<<< HEAD
 	oracleKeeper := mock_types.NewMockOracleKeeper(ctrl)
 
 	keeper, ctx := testkeeper.RevenueKeeper(t, voteAggregator, stakingKeeper, bankKeeper, oracleKeeper, "")
-=======
-	keeper, ctx := testkeeper.RevenueKeeper(t, voteAggregator, stakingKeeper, bankKeeper, "")
->>>>>>> 26a396dc
 
 	// assert default params
 	params, err := keeper.GetParams(ctx)
@@ -68,13 +64,9 @@
 	voteAggregator := mock_types.NewMockVoteAggregator(ctrl)
 	stakingKeeper := mock_types.NewMockStakingKeeper(ctrl)
 	bankKeeper := mock_types.NewMockBankKeeper(ctrl)
-<<<<<<< HEAD
 	oracleKeeper := mock_types.NewMockOracleKeeper(ctrl)
 
 	keeper, ctx := testkeeper.RevenueKeeper(t, voteAggregator, stakingKeeper, bankKeeper, oracleKeeper, "")
-=======
-	keeper, ctx := testkeeper.RevenueKeeper(t, voteAggregator, stakingKeeper, bankKeeper, "")
->>>>>>> 26a396dc
 
 	val1Info := val1Info()
 	val1Info.CommitedBlocksInPeriod = 1
@@ -105,13 +97,9 @@
 	voteAggregator := mock_types.NewMockVoteAggregator(ctrl)
 	stakingKeeper := mock_types.NewMockStakingKeeper(ctrl)
 	bankKeeper := mock_types.NewMockBankKeeper(ctrl)
-<<<<<<< HEAD
 	oracleKeeper := mock_types.NewMockOracleKeeper(ctrl)
 
 	keeper, ctx := testkeeper.RevenueKeeper(t, voteAggregator, stakingKeeper, bankKeeper, oracleKeeper, "")
-=======
-	keeper, ctx := testkeeper.RevenueKeeper(t, voteAggregator, stakingKeeper, bankKeeper, "")
->>>>>>> 26a396dc
 
 	val1Info := val1Info()
 	val1Info.CommitedBlocksInPeriod = 1000
@@ -156,13 +144,9 @@
 	voteAggregator := mock_types.NewMockVoteAggregator(ctrl)
 	stakingKeeper := mock_types.NewMockStakingKeeper(ctrl)
 	bankKeeper := mock_types.NewMockBankKeeper(ctrl)
-<<<<<<< HEAD
 	oracleKeeper := mock_types.NewMockOracleKeeper(ctrl)
 
 	keeper, ctx := testkeeper.RevenueKeeper(t, voteAggregator, stakingKeeper, bankKeeper, oracleKeeper, "")
-=======
-	keeper, ctx := testkeeper.RevenueKeeper(t, voteAggregator, stakingKeeper, bankKeeper, "")
->>>>>>> 26a396dc
 
 	// set val1 info as if they haven't committed any blocks and prices
 	val1Info := val1Info()
@@ -170,7 +154,7 @@
 	// prepare keeper state
 	err := keeper.SetValidatorInfo(ctx, []byte(val1Info.ConsensusAddress), val1Info)
 	require.Nil(t, err)
-	
+
 	err = keeper.SaveCumulativePrice(ctx, math.LegacyOneDec(), ctx.BlockTime().Unix())
 	require.Nil(t, err)
 
@@ -188,13 +172,9 @@
 	voteAggregator := mock_types.NewMockVoteAggregator(ctrl)
 	stakingKeeper := mock_types.NewMockStakingKeeper(ctrl)
 	bankKeeper := mock_types.NewMockBankKeeper(ctrl)
-<<<<<<< HEAD
 	oracleKeeper := mock_types.NewMockOracleKeeper(ctrl)
 
 	keeper, ctx := testkeeper.RevenueKeeper(t, voteAggregator, stakingKeeper, bankKeeper, oracleKeeper, "")
-=======
-	keeper, ctx := testkeeper.RevenueKeeper(t, voteAggregator, stakingKeeper, bankKeeper, "")
->>>>>>> 26a396dc
 
 	// define test specific performance requirements
 	params := revenuetypes.DefaultParams()
@@ -269,13 +249,9 @@
 	voteAggregator := mock_types.NewMockVoteAggregator(ctrl)
 	stakingKeeper := mock_types.NewMockStakingKeeper(ctrl)
 	bankKeeper := mock_types.NewMockBankKeeper(ctrl)
-<<<<<<< HEAD
 	oracleKeeper := mock_types.NewMockOracleKeeper(ctrl)
 
 	keeper, ctx := testkeeper.RevenueKeeper(t, voteAggregator, stakingKeeper, bankKeeper, oracleKeeper, "")
-=======
-	keeper, ctx := testkeeper.RevenueKeeper(t, voteAggregator, stakingKeeper, bankKeeper, "")
->>>>>>> 26a396dc
 
 	// known validator (set in keeper below) with 100% performance
 	val1Info := val1Info()
@@ -333,13 +309,9 @@
 	voteAggregator := mock_types.NewMockVoteAggregator(ctrl)
 	stakingKeeper := mock_types.NewMockStakingKeeper(ctrl)
 	bankKeeper := mock_types.NewMockBankKeeper(ctrl)
-<<<<<<< HEAD
 	oracleKeeper := mock_types.NewMockOracleKeeper(ctrl)
 
 	keeper, ctx := testkeeper.RevenueKeeper(t, voteAggregator, stakingKeeper, bankKeeper, oracleKeeper, "")
-=======
-	keeper, ctx := testkeeper.RevenueKeeper(t, voteAggregator, stakingKeeper, bankKeeper, "")
->>>>>>> 26a396dc
 
 	g := revenuetypes.DefaultGenesis()
 	require.Nil(t, keeper.SetParams(ctx, g.Params))
@@ -386,13 +358,9 @@
 		voteAggregator := mock_types.NewMockVoteAggregator(ctrl)
 		stakingKeeper := mock_types.NewMockStakingKeeper(ctrl)
 		bankKeeper := mock_types.NewMockBankKeeper(ctrl)
-<<<<<<< HEAD
 		oracleKeeper := mock_types.NewMockOracleKeeper(ctrl)
 
 		keeper, ctx := testkeeper.RevenueKeeper(t, voteAggregator, stakingKeeper, bankKeeper, oracleKeeper, "")
-=======
-		keeper, ctx := testkeeper.RevenueKeeper(t, voteAggregator, stakingKeeper, bankKeeper, "")
->>>>>>> 26a396dc
 
 		// set monthly payment schedule to the module's state and params
 		g := revenuetypes.DefaultGenesis()
@@ -444,13 +412,9 @@
 		voteAggregator := mock_types.NewMockVoteAggregator(ctrl)
 		stakingKeeper := mock_types.NewMockStakingKeeper(ctrl)
 		bankKeeper := mock_types.NewMockBankKeeper(ctrl)
-<<<<<<< HEAD
 		oracleKeeper := mock_types.NewMockOracleKeeper(ctrl)
 
 		keeper, ctx := testkeeper.RevenueKeeper(t, voteAggregator, stakingKeeper, bankKeeper, oracleKeeper, "")
-=======
-		keeper, ctx := testkeeper.RevenueKeeper(t, voteAggregator, stakingKeeper, bankKeeper, "")
->>>>>>> 26a396dc
 
 		// set monthly payment schedule to the module's state and params
 		g := revenuetypes.DefaultGenesis()
@@ -531,13 +495,9 @@
 		voteAggregator := mock_types.NewMockVoteAggregator(ctrl)
 		stakingKeeper := mock_types.NewMockStakingKeeper(ctrl)
 		bankKeeper := mock_types.NewMockBankKeeper(ctrl)
-<<<<<<< HEAD
 		oracleKeeper := mock_types.NewMockOracleKeeper(ctrl)
 
 		keeper, ctx := testkeeper.RevenueKeeper(t, voteAggregator, stakingKeeper, bankKeeper, oracleKeeper, "")
-=======
-		keeper, ctx := testkeeper.RevenueKeeper(t, voteAggregator, stakingKeeper, bankKeeper, "")
->>>>>>> 26a396dc
 
 		// set block-based payment schedule to the module's state and params
 		g := revenuetypes.DefaultGenesis()
@@ -589,13 +549,9 @@
 		voteAggregator := mock_types.NewMockVoteAggregator(ctrl)
 		stakingKeeper := mock_types.NewMockStakingKeeper(ctrl)
 		bankKeeper := mock_types.NewMockBankKeeper(ctrl)
-<<<<<<< HEAD
 		oracleKeeper := mock_types.NewMockOracleKeeper(ctrl)
 
 		keeper, ctx := testkeeper.RevenueKeeper(t, voteAggregator, stakingKeeper, bankKeeper, oracleKeeper, "")
-=======
-		keeper, ctx := testkeeper.RevenueKeeper(t, voteAggregator, stakingKeeper, bankKeeper, "")
->>>>>>> 26a396dc
 
 		// set block-based payment schedule to the module's state and params
 		g := revenuetypes.DefaultGenesis()
