--- conflicted
+++ resolved
@@ -7,34 +7,34 @@
 )
 
 const (
-<<<<<<< HEAD
-	AttributeKeyQueryID              = "query_id"
-	AttributeKeyZoneID               = "zone_id"
-	AttributeQueryType               = "type"
-	AttributeKeyKVQuery              = "kv_key"
-	AttributeTransactionsFilterQuery = "tx_filter"
-=======
 	// AttributeKeyQueryID represents the key for event attribute delivering the query ID of a
 	// registered interchain query.
 	AttributeKeyQueryID = "query_id"
+
 	// AttributeKeyOwner represents the key for event attribute delivering the address of the
 	// registrator of an interchain query.
 	AttributeKeyOwner = "owner"
+
 	// AttributeKeyZoneID represents the key for event attribute delivering the zone ID where the
 	// event has been produced.
 	AttributeKeyZoneID = "zone_id"
+
 	// AttributeKeyQueryType represents the key for event attribute delivering the query type
-	// identifier (e.g. /cosmos.staking.v1beta1.Query/AllDelegations)
+	// identifier (e.g. 'kv' or 'tx')
 	AttributeKeyQueryType = "type"
-	// AttributeKeyQueryParameters represents the key for event attribute delivering the parameters
+
+	// AttributeKeyKVQuery represents the keys of the storage we want to get from remote chain for event attribute delivering the keys
 	// of an interchain query.
-	AttributeKeyQueryParameters = "parameters"
->>>>>>> d6d51673
+	AttributeKeyKVQuery = "kv_key"
+
+	// AttributeTransactionsFilterQuery represents the transactions filter for event attribute delivering the filter
+	// of an interchain query.
+	AttributeTransactionsFilterQuery = "tx_filter"
 
 	// AttributeValueCategory represents the value for the 'module' event attribute.
 	AttributeValueCategory = ModuleName
-<<<<<<< HEAD
-	AttributeValueQuery    = "query"
+	// AttributeValueQuery represents the value for the 'action' event attribute.
+	AttributeValueQuery = "query"
 )
 
 const (
@@ -110,9 +110,4 @@
 	}
 
 	return b.String()
-}
-=======
-	// AttributeValueQuery represents the value for the 'action' event attribute.
-	AttributeValueQuery = "query"
-)
->>>>>>> d6d51673
+}