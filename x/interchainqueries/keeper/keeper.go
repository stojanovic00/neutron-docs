package keeper

import (
	"fmt"
	"time"

	"github.com/cosmos/cosmos-sdk/codec"
	"github.com/cosmos/cosmos-sdk/store/prefix"
	storetypes "github.com/cosmos/cosmos-sdk/store/types"
	sdk "github.com/cosmos/cosmos-sdk/types"
	sdkerrors "github.com/cosmos/cosmos-sdk/types/errors"
	paramtypes "github.com/cosmos/cosmos-sdk/x/params/types"
	ibcclienttypes "github.com/cosmos/ibc-go/v4/modules/core/02-client/types"
	ibckeeper "github.com/cosmos/ibc-go/v4/modules/core/keeper"
	tendermintLightClientTypes "github.com/cosmos/ibc-go/v4/modules/light-clients/07-tendermint/types"
	"github.com/tendermint/tendermint/libs/log"

	"github.com/neutron-org/neutron/x/interchainqueries/types"
)

const (
	LabelRegisterInterchainQuery = "register_interchain_query"
)

type (
	Keeper struct {
		cdc                   codec.BinaryCodec
		storeKey              storetypes.StoreKey
		memKey                storetypes.StoreKey
		paramstore            paramtypes.Subspace
		ibcKeeper             *ibckeeper.Keeper
		bank                  types.BankKeeper
		contractManagerKeeper types.ContractManagerKeeper
		headerVerifier        types.HeaderVerifier
		transactionVerifier   types.TransactionVerifier
	}
)

func NewKeeper(
	cdc codec.BinaryCodec,
	storeKey,
	memKey storetypes.StoreKey,
	ps paramtypes.Subspace,
	ibcKeeper *ibckeeper.Keeper,
	bank types.BankKeeper,
	contractManagerKeeper types.ContractManagerKeeper,
	headerVerifier types.HeaderVerifier,
	transactionVerifier types.TransactionVerifier,
) *Keeper {
	// set KeyTable if it has not already been set
	if !ps.HasKeyTable() {
		ps = ps.WithKeyTable(types.ParamKeyTable())
	}

	return &Keeper{
		cdc:                   cdc,
		storeKey:              storeKey,
		memKey:                memKey,
		paramstore:            ps,
		ibcKeeper:             ibcKeeper,
		bank:                  bank,
		contractManagerKeeper: contractManagerKeeper,
		headerVerifier:        headerVerifier,
		transactionVerifier:   transactionVerifier,
	}
}

func (k Keeper) Logger(ctx sdk.Context) log.Logger {
	return ctx.Logger().With("module", fmt.Sprintf("x/%s", types.ModuleName))
}

func (k Keeper) GetLastRegisteredQueryKey(ctx sdk.Context) uint64 {
	store := ctx.KVStore(k.storeKey)
	bytes := store.Get(types.LastRegisteredQueryIDKey)
	if bytes == nil {
		k.Logger(ctx).Debug("Last registered query key don't exists, GetLastRegisteredQueryKey returns 0")
		return 0
	}
	return sdk.BigEndianToUint64(bytes)
}

func (k Keeper) SetLastRegisteredQueryKey(ctx sdk.Context, id uint64) {
	store := ctx.KVStore(k.storeKey)
	store.Set(types.LastRegisteredQueryIDKey, sdk.Uint64ToBigEndian(id))
}

func (k Keeper) SaveQuery(ctx sdk.Context, query *types.RegisteredQuery) error {
	store := ctx.KVStore(k.storeKey)

	// We're doing this because LastSubmittedResultRemoteHeight is a struct pointer type generated from proto
	// to avoid nil in neutron, null in json and rust marshalling errors, here we initialize it with "default" values
	// where at lesat one of params is not equal 0 because github.com/cosmos/cosmos-sdk/codec/types skips true default values
	// e.g.  ibcclienttypes.NewHeight(0, 0) will be transformed into nil because of codec
	emptyHeight := ibcclienttypes.NewHeight(0, 1)
	if query.LastSubmittedResultRemoteHeight == nil {
		query.LastSubmittedResultRemoteHeight = &emptyHeight
	}

	bz, err := k.cdc.Marshal(query)
	if err != nil {
		return sdkerrors.Wrapf(types.ErrProtoMarshal, "failed to marshal registered query: %v", err)
	}

	store.Set(types.GetRegisteredQueryByIDKey(query.Id), bz)
	k.Logger(ctx).Debug("SaveQuery successful", "query", query)

	return nil
}

func (k Keeper) GetQueryByID(ctx sdk.Context, id uint64) (*types.RegisteredQuery, error) {
	store := ctx.KVStore(k.storeKey)

	bz := store.Get(types.GetRegisteredQueryByIDKey(id))
	if bz == nil {
		return nil, sdkerrors.Wrapf(types.ErrInvalidQueryID, "there is no query with id: %v", id)
	}

	var query types.RegisteredQuery
	if err := k.cdc.Unmarshal(bz, &query); err != nil {
		return nil, sdkerrors.Wrapf(types.ErrProtoUnmarshal, "failed to unmarshal registered query: %v", err)
	}

	return &query, nil
}

// GetAllRegisteredQueries returns all registered queries
func (k Keeper) GetAllRegisteredQueries(ctx sdk.Context) []*types.RegisteredQuery {
	var (
		store   = prefix.NewStore(ctx.KVStore(k.storeKey), types.RegisteredQueryKey)
		queries []*types.RegisteredQuery
	)

	iterator := sdk.KVStorePrefixIterator(store, []byte{})
	defer iterator.Close()

	for ; iterator.Valid(); iterator.Next() {
		query := types.RegisteredQuery{}
		k.cdc.MustUnmarshal(iterator.Value(), &query)
		queries = append(queries, &query)
	}

	return queries
}

// RemoveQuery removes the given query and relative result data from the store. For a KV query it
// deletes the *types.QueryResult stored by the query ID, for a TX query it stores the query ID to
// the list of queries to be removed so the ICQ module can remove the query hashes later.
func (k Keeper) RemoveQuery(ctx sdk.Context, query *types.RegisteredQuery) {
	store := ctx.KVStore(k.storeKey)
	store.Delete(types.GetRegisteredQueryByIDKey(query.Id))
	queryType := types.InterchainQueryType(query.GetQueryType())
	switch {
	case queryType.IsKV():
		store.Delete(types.GetRegisteredQueryResultByIDKey(query.Id))
	case queryType.IsTX():
		store.Set(types.GetTxQueryToRemoveByIDKey(query.Id), []byte{})
	}
}

// TxQueriesCleanup cleans the module store from obsolete registered TX queries and relative
// stored transaction hashes. Cleans up to params.TxQueryRemovalLimit hashes at a time or all
// the hashes if params.TxQueryRemovalLimit is 0.
func (k Keeper) TxQueriesCleanup(ctx sdk.Context) {
	st := time.Now()
	rmLimit := k.GetParams(ctx).TxQueryRemovalLimit
	limited := rmLimit != 0

	queriesToRm := make([]*TxQueryToRemove, 0, rmLimit/10)
	for _, queryID := range k.GetTxQueriesToRemove(ctx, rmLimit) {
		queryToRm := k.calculateTxQueryRemoval(ctx, queryID, rmLimit)
		queriesToRm = append(queriesToRm, queryToRm)

		if limited {
			rmLimit -= uint64(len(queryToRm.Hashes))
			if rmLimit <= 0 {
				break
			}
		}
	}

	var totalHashesRemoved uint64
	store := ctx.KVStore(k.storeKey)
	for _, query := range queriesToRm {
		totalHashesRemoved += uint64(len(query.Hashes))
		for _, txHash := range query.Hashes {
			store.Delete(types.GetSubmittedTransactionIDForQueryKey(query.ID, txHash))
		}
		if query.CompleteRemoval {
			store.Delete(types.GetTxQueryToRemoveByIDKey(query.ID))
		}
	}

	k.Logger(ctx).Debug("TxQueriesCleanup performed",
		"duration_ms", time.Since(st).Milliseconds(),
		"hashes_removed", totalHashesRemoved,
		"queries_removed", len(queriesToRm),
	)
}

// SaveKVQueryResult saves the result of the query and updates the query's local and remote heights
// of last result submission. The result's height must be greater than the current remote height of
// the last query result submission, otherwise operation fails.
func (k Keeper) SaveKVQueryResult(ctx sdk.Context, queryID uint64, result *types.QueryResult) error {
	query, err := k.getRegisteredQueryByID(ctx, queryID)
	if err != nil {
		return sdkerrors.Wrap(err, "failed to get registered query")
	}

	return k.saveKVQueryResult(ctx, query, result)
}

// SaveTransactionAsProcessed simply stores a key (SubmittedTxKey + bigEndianBytes(queryID) + tx_hash) with
// mock data. This key can be used to check whether a certain transaction was already submitted for a specific
// transaction query.
func (k Keeper) SaveTransactionAsProcessed(ctx sdk.Context, queryID uint64, txHash []byte) {
	store := ctx.KVStore(k.storeKey)
	key := types.GetSubmittedTransactionIDForQueryKey(queryID, txHash)

	store.Set(key, []byte{})
}

func (k Keeper) CheckTransactionIsAlreadyProcessed(ctx sdk.Context, queryID uint64, txHash []byte) bool {
	store := ctx.KVStore(k.storeKey)
	key := types.GetSubmittedTransactionIDForQueryKey(queryID, txHash)

	return store.Has(key)
}

// GetQueryResultByID returns a QueryResult for query with id
func (k Keeper) GetQueryResultByID(ctx sdk.Context, id uint64) (*types.QueryResult, error) {
	store := ctx.KVStore(k.storeKey)

	bz := store.Get(types.GetRegisteredQueryResultByIDKey(id))
	if bz == nil {
		return nil, types.ErrNoQueryResult
	}

	var query types.QueryResult
	if err := k.cdc.Unmarshal(bz, &query); err != nil {
		return nil, sdkerrors.Wrapf(types.ErrProtoUnmarshal, "failed to unmarshal registered query: %v", err)
	}

	return &query, nil
}

func (k Keeper) UpdateLastLocalHeight(ctx sdk.Context, queryID uint64, newLocalHeight uint64) error {
	query, err := k.getRegisteredQueryByID(ctx, queryID)
	if err != nil {
		return sdkerrors.Wrap(err, "failed to get registered query")
	}

	query.LastSubmittedResultLocalHeight = newLocalHeight
	return k.SaveQuery(ctx, query)
}

// UpdateLastRemoteHeight updates the relative query's remote height of the last result submission.
// The height must be greater than the current remote height of the last query result submission,
// otherwise operation fails.
func (k Keeper) UpdateLastRemoteHeight(ctx sdk.Context, queryID uint64, newRemoteHeight ibcclienttypes.Height) error {
	query, err := k.getRegisteredQueryByID(ctx, queryID)
	if err != nil {
		return sdkerrors.Wrap(err, "failed to get registered query")
	}

	if err := k.checkLastRemoteHeight(ctx, *query, newRemoteHeight); err != nil {
		return sdkerrors.Wrap(types.ErrInvalidHeight, err.Error())
	}
	k.updateLastRemoteHeight(ctx, query, newRemoteHeight)
	return k.SaveQuery(ctx, query)
}

// saveKVQueryResult saves the result of the query and updates the query's local and remote heights
// of last result submission. The result's height must be greater than the current remote height of
// the last query result submission, otherwise operation fails.
func (k Keeper) saveKVQueryResult(ctx sdk.Context, query *types.RegisteredQuery, result *types.QueryResult) error {
	store := ctx.KVStore(k.storeKey)
	cleanResult := clearQueryResult(result)
	bz, err := k.cdc.Marshal(&cleanResult)
	if err != nil {
		return sdkerrors.Wrapf(types.ErrProtoMarshal, "failed to marshal result result: %v", err)
	}
	store.Set(types.GetRegisteredQueryResultByIDKey(query.Id), bz)

	k.updateLastRemoteHeight(ctx, query, ibcclienttypes.NewHeight(result.Revision, result.Height))
	k.updateLastLocalHeight(ctx, query, uint64(ctx.BlockHeight()))
	if err := k.SaveQuery(ctx, query); err != nil {
		return sdkerrors.Wrapf(err, "failed to save query %d: %v", query.Id, err)
	}

	k.Logger(ctx).Debug("Successfully saved query result", "result", &result)
	return nil
}

// updateLastLocalHeight updates the query's local height of the last result submission.
func (k Keeper) updateLastLocalHeight(ctx sdk.Context, query *types.RegisteredQuery, height uint64) {
	query.LastSubmittedResultLocalHeight = height
	k.Logger(ctx).Debug("Updated last local height on given query", "queryID", query.Id, "new_local_height", height)
}

// checkLastRemoteHeight checks whether the given height is greater than the query's remote height
<<<<<<< HEAD
// of the last result submission. Also it checks if revision number has updated. If yes, we don't care about revision height
// see
func (k Keeper) checkLastRemoteHeight(_ sdk.Context, query types.RegisteredQuery, height ibcclienttypes.Height) error {
	if query.LastSubmittedResultRemoteHeight.GTE(height) {
=======
// of the last result submission.
func (k Keeper) checkLastRemoteHeight(_ sdk.Context, query types.RegisteredQuery, height uint64) error {
	if query.LastSubmittedResultRemoteHeight >= height {
>>>>>>> 4a8f061b
		return fmt.Errorf("result's remote height %d is less than or equal to last result's remote height %d", height, query.LastSubmittedResultRemoteHeight)
	}
	return nil
}

// updateLastRemoteHeight updates query's remote height of the last result submission.
func (k Keeper) updateLastRemoteHeight(ctx sdk.Context, query *types.RegisteredQuery, height ibcclienttypes.Height) {
	query.LastSubmittedResultRemoteHeight = &height
	k.Logger(ctx).Debug("Updated last remote height on given query", "queryID", query.Id, "new_remote_height", height)
}

// getRegisteredQueryByID loads a query by the given ID from the store.
func (k Keeper) getRegisteredQueryByID(ctx sdk.Context, queryID uint64) (*types.RegisteredQuery, error) {
	store := ctx.KVStore(k.storeKey)
	bz := store.Get(types.GetRegisteredQueryByIDKey(queryID))
	if bz == nil {
		return nil, sdkerrors.Wrapf(types.ErrInvalidQueryID, "query with ID %d not found", queryID)
	}

	var query types.RegisteredQuery
	if err := k.cdc.Unmarshal(bz, &query); err != nil {
		return nil, sdkerrors.Wrapf(types.ErrProtoUnmarshal, "failed to unmarshal registered query: %v", err)
	}
	return &query, nil
}

// We don't need to store proofs or transactions, so we just remove unnecessary fields
func clearQueryResult(result *types.QueryResult) types.QueryResult {
	storageValues := make([]*types.StorageValue, 0, len(result.KvResults))
	for _, v := range result.KvResults {
		storageValues = append(storageValues, &types.StorageValue{
			StoragePrefix: v.StoragePrefix,
			Key:           v.Key,
			Value:         v.Value,
			Proof:         nil,
		})
	}

	cleanResult := types.QueryResult{
		KvResults: storageValues,
		Block:     nil,
		Height:    result.Height,
		Revision:  result.Revision,
	}

	return cleanResult
}

func (k Keeper) checkRegisteredQueryExists(ctx sdk.Context, id uint64) bool {
	store := ctx.KVStore(k.storeKey)

	return store.Has(types.GetRegisteredQueryByIDKey(id))
}

func (k Keeper) GetClientState(ctx sdk.Context, clientID string) (*tendermintLightClientTypes.ClientState, error) {
	clientStateResponse, ok := k.ibcKeeper.ClientKeeper.GetClientState(ctx, clientID)
	if !ok {
		return nil, sdkerrors.Wrapf(types.ErrInvalidClientID, "could not find a ClientState with client id: %s", clientID)
	}

	clientState, ok := clientStateResponse.(*tendermintLightClientTypes.ClientState)
	if !ok {
		return nil, sdkerrors.Wrapf(ibcclienttypes.ErrInvalidClientType, "cannot cast ClientState interface into ClientState type")
	}

	return clientState, nil
}

func (k *Keeper) CollectDeposit(ctx sdk.Context, queryInfo types.RegisteredQuery) error {
	owner, err := queryInfo.GetOwnerAddress()
	if err != nil {
		panic(err.Error())
	}

	err = k.bank.SendCoinsFromAccountToModule(ctx, owner, types.ModuleName, queryInfo.Deposit)
	if err != nil {
		return err
	}

	return nil
}

func (k Keeper) MustPayOutDeposit(ctx sdk.Context, deposit sdk.Coins, sender sdk.AccAddress) {
	err := k.bank.SendCoinsFromModuleToAccount(ctx, types.ModuleName, sender, deposit)
	if err != nil {
		panic(err.Error())
	}
}

// GetTxQueriesToRemove retrieves the list of TX queries registered to be removed. Returns a slice
// with no more than limit entities or all entities if limit is 0.
func (k Keeper) GetTxQueriesToRemove(ctx sdk.Context, limit uint64) []uint64 {
	prefixStore := prefix.NewStore(ctx.KVStore(k.storeKey), types.TxQueryToRemoveKey)
	iterator := prefixStore.Iterator(nil, nil)
	defer iterator.Close()
	ids := make([]uint64, 0, 100)
	for ; iterator.Valid(); iterator.Next() {
		ids = append(ids, sdk.BigEndianToUint64(iterator.Key()))
		if limit != 0 && uint64(len(ids)) >= limit {
			return ids
		}
	}
	if len(ids) == 0 {
		return nil
	}
	return ids
}

// calculateTxQueryRemoval creates a TxQueryToRemove populated with the data relative to the query
// with the given queryID. The result TxQueryToRemove contains up to the limit tx hashes. If the
// limit is 0, it retrieves all the hashes for the given query.
func (k Keeper) calculateTxQueryRemoval(ctx sdk.Context, queryID uint64, limit uint64) *TxQueryToRemove {
	prefixStore := prefix.NewStore(ctx.KVStore(k.storeKey), types.GetSubmittedTransactionIDForQueryKeyPrefix(queryID))
	iterator := prefixStore.Iterator(nil, nil)
	defer iterator.Close()

	result := &TxQueryToRemove{ID: queryID, Hashes: make([][]byte, 0, limit)}
	for ; iterator.Valid(); iterator.Next() {
		result.Hashes = append(result.Hashes, iterator.Key())
		if limit != 0 && uint64(len(result.Hashes)) >= limit {
			result.CompleteRemoval = !iterator.Valid()
			return result
		}
	}
	result.CompleteRemoval = true
	return result
}

// TxQueryToRemove contains data related to a single query listed for removal and needed in the
// removal process.
type TxQueryToRemove struct {
	// ID is the query ID.
	ID uint64
	// Hashes is the list of tx hashes previously submitted for the query. It can be either
	// the whole list of tx hashes of the query of only a part of them to fit removal limit.
	Hashes [][]byte
	// CompleteRemoval represents whether all tx hashes (true) of the query or only a part of
	// them (false) are collected in the Hashes field.
	CompleteRemoval bool
}<|MERGE_RESOLUTION|>--- conflicted
+++ resolved
@@ -298,16 +298,8 @@
 }
 
 // checkLastRemoteHeight checks whether the given height is greater than the query's remote height
-<<<<<<< HEAD
-// of the last result submission. Also it checks if revision number has updated. If yes, we don't care about revision height
-// see
 func (k Keeper) checkLastRemoteHeight(_ sdk.Context, query types.RegisteredQuery, height ibcclienttypes.Height) error {
 	if query.LastSubmittedResultRemoteHeight.GTE(height) {
-=======
-// of the last result submission.
-func (k Keeper) checkLastRemoteHeight(_ sdk.Context, query types.RegisteredQuery, height uint64) error {
-	if query.LastSubmittedResultRemoteHeight >= height {
->>>>>>> 4a8f061b
 		return fmt.Errorf("result's remote height %d is less than or equal to last result's remote height %d", height, query.LastSubmittedResultRemoteHeight)
 	}
 	return nil
