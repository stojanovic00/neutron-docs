--- conflicted
+++ resolved
@@ -3,11 +3,7 @@
 import (
 	"bytes"
 	"context"
-<<<<<<< HEAD
 	ics23 "github.com/confio/ics23/go"
-=======
-
->>>>>>> d6d51673
 	sdk "github.com/cosmos/cosmos-sdk/types"
 	sdkerrors "github.com/cosmos/cosmos-sdk/types/errors"
 	ibcclienttypes "github.com/cosmos/ibc-go/v3/modules/core/02-client/types"
@@ -41,8 +37,8 @@
 	lastID += 1
 
 	registeredQuery := types.RegisteredQuery{
-<<<<<<< HEAD
 		Id:                 lastID,
+		Owner:              msg.Sender,
 		TransactionsFilter: msg.TransactionsFilter,
 		Keys:               msg.Keys,
 		QueryType:          msg.QueryType,
@@ -50,16 +46,6 @@
 		UpdatePeriod:       msg.UpdatePeriod,
 		ConnectionId:       msg.ConnectionId,
 		LastEmittedHeight:  uint64(ctx.BlockHeight()),
-=======
-		Id:                lastID,
-		Owner:             msg.Sender,
-		QueryData:         msg.QueryData,
-		QueryType:         msg.QueryType,
-		ZoneId:            msg.ZoneId,
-		UpdatePeriod:      msg.UpdatePeriod,
-		ConnectionId:      msg.ConnectionId,
-		LastEmittedHeight: uint64(ctx.BlockHeight()),
->>>>>>> d6d51673
 	}
 
 	k.SetLastRegisteredQueryKey(ctx, lastID)
