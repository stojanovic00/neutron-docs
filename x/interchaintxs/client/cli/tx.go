package cli

import (
	"encoding/json"
	"fmt"
	"io/ioutil"

	"github.com/cosmos/cosmos-sdk/client"
	"github.com/cosmos/cosmos-sdk/client/flags"
	"github.com/cosmos/cosmos-sdk/client/tx"
	"github.com/cosmos/cosmos-sdk/codec"
	codectypes "github.com/cosmos/cosmos-sdk/codec/types"
	sdk "github.com/cosmos/cosmos-sdk/types"
	"github.com/spf13/cobra"

	"github.com/lidofinance/gaia-wasm-zone/x/interchaintxs/types"
)

const FlagMemo = "memo"

// GetTxCmd returns the transaction commands for this module
func GetTxCmd() *cobra.Command {
	cmd := &cobra.Command{
		Use:                        types.ModuleName,
		Short:                      fmt.Sprintf("%s transactions subcommands", types.ModuleName),
		DisableFlagParsing:         true,
		SuggestionsMinimumDistance: 2,
		RunE:                       client.ValidateCmd,
	}

	cmd.AddCommand(RegisterInterchainAccountCmd())
	cmd.AddCommand(SubmitTxCmd())

	return cmd
}

func RegisterInterchainAccountCmd() *cobra.Command {
	cmd := &cobra.Command{
		Use:     "register-interchain-account [connection-id] [interchain_account_id]",
		Short:   "Register an interchain account",
		Aliases: []string{"register", "r"},
		Args:    cobra.ExactArgs(2),
		RunE: func(cmd *cobra.Command, args []string) error {
			clientCtx, err := client.GetClientTxContext(cmd)
			if err != nil {
				return err
			}
			fromAddress := clientCtx.GetFromAddress()
			connectionID := args[0]
			interchainAccountID := args[1]

			msg := types.MsgRegisterInterchainAccount{
				FromAddress:         fromAddress.String(),
				ConnectionId:        connectionID,
				InterchainAccountId: interchainAccountID,
			}
			if err = msg.ValidateBasic(); err != nil {
				return err
			}

			return tx.GenerateOrBroadcastTxCLI(clientCtx, cmd.Flags(), &msg)
		},
	}

	flags.AddTxFlagsToCmd(cmd)

	return cmd
}

func SubmitTxCmd() *cobra.Command {
	cmd := &cobra.Command{
		Use:     "submit-tx [connection-id] [interchain_account_id] [path/to/sdk_msgs.json]",
		Short:   "Submit interchain tx",
		Aliases: []string{"submit", "s"},
		Args:    cobra.ExactArgs(3),
		RunE: func(cmd *cobra.Command, args []string) error {
			clientCtx, err := client.GetClientTxContext(cmd)
			if err != nil {
				return err
			}

			sender := clientCtx.GetFromAddress()
			connectionID := args[0]
			interchainAccountID := args[1]
			pathToMsgs := args[2]

			memo, err := cmd.Flags().GetString(FlagMemo)
			if err != nil {
				return err
			}

			cdc := codec.NewProtoCodec(clientCtx.InterfaceRegistry)

			var txMsgs []sdk.Msg
			if err := cdc.UnmarshalInterfaceJSON([]byte(pathToMsgs), &txMsgs); err != nil {
				// check for file path if JSON input is not provided
				contents, err := ioutil.ReadFile(pathToMsgs)
				if err != nil {
					return fmt.Errorf("json input was not provided; failed to read file with tx messages: %w", err)
				}

				var rawTxMsgs struct {
					Msgs []json.RawMessage `json:"msgs"`
				}

				if err := json.Unmarshal(contents, &rawTxMsgs); err != nil {
					return fmt.Errorf("cannot unmarshal msgs array: %w", err)
				}

				for _, txMsg := range rawTxMsgs.Msgs {
					var sdkMsg sdk.Msg
					if err := cdc.UnmarshalInterfaceJSON(txMsg, &sdkMsg); err != nil {
						return fmt.Errorf("cannot unmarshal submessage: %w", err)
					}
					txMsgs = append(txMsgs, sdkMsg)
				}
			}

			var anyMsgs []*codectypes.Any
			for idx, msg := range txMsgs {
				anyMsg, err := types.PackTxMsgAny(msg)
				if err != nil {
					return fmt.Errorf("failed to PackTxMsgAny msg #%d: %s", idx, err)
				}
				anyMsgs = append(anyMsgs, anyMsg)
			}

			msg := types.MsgSubmitTx{
<<<<<<< HEAD
				FromAddress:         sender.String(),
				ConnectionId:        connectionID,
				InterchainAccountId: interchainAccountID,
				Msgs:                anyMsgs,
=======
				FromAddress:  sender.String(),
				ConnectionId: connectionID,
				Owner:        owner,
				Msgs:         anyMsgs,
				Memo:         memo,
>>>>>>> 85589840
			}
			if err = msg.ValidateBasic(); err != nil {
				return err
			}

			return tx.GenerateOrBroadcastTxCLI(clientCtx, cmd.Flags(), &msg)
		},
	}

	cmd.Flags().String(FlagMemo, "", "Memo for transaction")
	flags.AddTxFlagsToCmd(cmd)

	return cmd
}<|MERGE_RESOLUTION|>--- conflicted
+++ resolved
@@ -126,18 +126,11 @@
 			}
 
 			msg := types.MsgSubmitTx{
-<<<<<<< HEAD
 				FromAddress:         sender.String(),
 				ConnectionId:        connectionID,
 				InterchainAccountId: interchainAccountID,
 				Msgs:                anyMsgs,
-=======
-				FromAddress:  sender.String(),
-				ConnectionId: connectionID,
-				Owner:        owner,
-				Msgs:         anyMsgs,
-				Memo:         memo,
->>>>>>> 85589840
+				Memo:                memo,
 			}
 			if err = msg.ValidateBasic(); err != nil {
 				return err
