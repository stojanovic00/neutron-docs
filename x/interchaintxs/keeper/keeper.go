--- conflicted
+++ resolved
@@ -3,17 +3,10 @@
 import (
 	"fmt"
 
-<<<<<<< HEAD
-	"github.com/CosmWasm/wasmd/x/wasm"
 	icatypes "github.com/cosmos/ibc-go/v3/modules/apps/27-interchain-accounts/types"
 
-	"github.com/neutron-org/neutron/internal/sudo"
 	feekeeper "github.com/neutron-org/neutron/x/fee/keeper"
 
-=======
-	icatypes "github.com/cosmos/ibc-go/v3/modules/apps/27-interchain-accounts/types"
-
->>>>>>> 6953c2a1
 	"github.com/cosmos/cosmos-sdk/codec"
 	storetypes "github.com/cosmos/cosmos-sdk/store/types"
 	sdk "github.com/cosmos/cosmos-sdk/types"
@@ -55,16 +48,10 @@
 	memKey storetypes.StoreKey,
 	paramstore paramtypes.Subspace,
 	channelKeeper icatypes.ChannelKeeper,
-<<<<<<< HEAD
-	wasmKeeper *wasm.Keeper,
-	icaControllerKeeper icacontrollerkeeper.Keeper,
-	scopedKeeper capabilitykeeper.ScopedKeeper,
-	feeKeeper *feekeeper.Keeper,
-=======
 	icaControllerKeeper icacontrollerkeeper.Keeper,
 	scopedKeeper capabilitykeeper.ScopedKeeper,
 	contractManagerKeeper types.ContractManagerKeeper,
->>>>>>> 6953c2a1
+	feeKeeper *feekeeper.Keeper,
 ) *Keeper {
 	// set KeyTable if it has not already been set
 	if !paramstore.HasKeyTable() {
@@ -72,23 +59,15 @@
 	}
 
 	return &Keeper{
-		Codec:         cdc,
-		storeKey:      storeKey,
-		memKey:        memKey,
-		paramstore:    paramstore,
-		channelKeeper: channelKeeper,
-
-<<<<<<< HEAD
-		icaControllerKeeper: icaControllerKeeper,
-		scopedKeeper:        scopedKeeper,
-		wasmKeeper:          wasmKeeper,
-		sudoHandler:         sudo.NewSudoHandler(wasmKeeper, types.ModuleName),
-		feeKeeper:           feeKeeper,
-=======
+		Codec:                 cdc,
+		storeKey:              storeKey,
+		memKey:                memKey,
+		paramstore:            paramstore,
+		channelKeeper:         channelKeeper,
 		icaControllerKeeper:   icaControllerKeeper,
 		scopedKeeper:          scopedKeeper,
 		contractManagerKeeper: contractManagerKeeper,
->>>>>>> 6953c2a1
+		feeKeeper:             feeKeeper,
 	}
 }
 
