--- conflicted
+++ resolved
@@ -1,11 +1,7 @@
-<<<<<<< HEAD
-package keeper
-=======
 package keeper
 
 import (
 	"github.com/lidofinance/interchain-adapter/x/interchaintxs/types"
 )
 
-var _ types.QueryServer = Keeper{}
->>>>>>> 01d35c74
+var _ types.QueryServer = Keeper{}