package app

import (
	upgradetypes "cosmossdk.io/x/upgrade/types"
	wasmtypes "github.com/CosmWasm/wasmd/x/wasm/types"
	sdk "github.com/cosmos/cosmos-sdk/types"
	authtypes "github.com/cosmos/cosmos-sdk/x/auth/types"
	banktypes "github.com/cosmos/cosmos-sdk/x/bank/types"
	consensustypes "github.com/cosmos/cosmos-sdk/x/consensus/types"
	crisistypes "github.com/cosmos/cosmos-sdk/x/crisis/types"
	govtypes "github.com/cosmos/cosmos-sdk/x/gov/types/v1beta1"
	minttypes "github.com/cosmos/cosmos-sdk/x/mint/types"
	stakingtypes "github.com/cosmos/cosmos-sdk/x/staking/types"
	slashingtypes "github.com/cosmos/cosmos-sdk/x/slashing/types"
	icahosttypes "github.com/cosmos/ibc-go/v8/modules/apps/27-interchain-accounts/host/types"
	ibctransfertypes "github.com/cosmos/ibc-go/v8/modules/apps/transfer/types"
	ibcclienttypes "github.com/cosmos/ibc-go/v8/modules/core/02-client/types" //nolint:staticcheck
	revenuetypes "github.com/neutron-org/neutron/v5/x/revenue/types"
	feemarkettypes "github.com/skip-mev/feemarket/x/feemarket/types"
	marketmaptypes "github.com/skip-mev/slinky/x/marketmap/types"

	harpoontypes "github.com/neutron-org/neutron/v5/x/harpoon/types"
	ibcratelimittypes "github.com/neutron-org/neutron/v5/x/ibc-rate-limit/types"

	dynamicfeestypes "github.com/neutron-org/neutron/v5/x/dynamicfees/types"
	globalfeetypes "github.com/neutron-org/neutron/v5/x/globalfee/types"

	contractmanagertypes "github.com/neutron-org/neutron/v5/x/contractmanager/types"
	crontypes "github.com/neutron-org/neutron/v5/x/cron/types"
	dextypes "github.com/neutron-org/neutron/v5/x/dex/types"
	feeburnertypes "github.com/neutron-org/neutron/v5/x/feeburner/types"
	feerefundertypes "github.com/neutron-org/neutron/v5/x/feerefunder/types"
	interchainqueriestypes "github.com/neutron-org/neutron/v5/x/interchainqueries/types"
	interchaintxstypes "github.com/neutron-org/neutron/v5/x/interchaintxs/types"
	tokenfactorytypes "github.com/neutron-org/neutron/v5/x/tokenfactory/types"
)

func IsConsumerProposalAllowlisted(content govtypes.Content) bool {
	switch content.(type) {
	case *ibcclienttypes.ClientUpdateProposal, //nolint:staticcheck
		*ibcclienttypes.UpgradeProposal: //nolint:staticcheck
		return true

	default:
		return false
	}
}

// This function is designed to determine if a given message (of type sdk.Msg) belongs to
// a predefined whitelist of message types which could be executed via admin module.
func isSdkMessageWhitelisted(msg sdk.Msg) bool {
	switch msg.(type) {
	case *wasmtypes.MsgClearAdmin,
		*wasmtypes.MsgUpdateAdmin,
		*wasmtypes.MsgUpdateParams,
		*wasmtypes.MsgPinCodes,
		*wasmtypes.MsgUnpinCodes,
		*consensustypes.MsgUpdateParams,
		*upgradetypes.MsgSoftwareUpgrade,
		*upgradetypes.MsgCancelUpgrade,
		*ibcclienttypes.MsgRecoverClient,
		*ibcclienttypes.MsgIBCSoftwareUpgrade,
		*tokenfactorytypes.MsgUpdateParams,
		*interchainqueriestypes.MsgUpdateParams,
		*interchaintxstypes.MsgUpdateParams,
		*feeburnertypes.MsgUpdateParams,
		*feerefundertypes.MsgUpdateParams,
		*crontypes.MsgUpdateParams,
		*crontypes.MsgAddSchedule,
		*crontypes.MsgRemoveSchedule,
		*contractmanagertypes.MsgUpdateParams,
		*dextypes.MsgUpdateParams,
		*banktypes.MsgUpdateParams,
		*crisistypes.MsgUpdateParams,
		*minttypes.MsgUpdateParams,
		*marketmaptypes.MsgCreateMarkets,
		*marketmaptypes.MsgUpdateMarkets,
		*marketmaptypes.MsgRemoveMarketAuthorities,
		*marketmaptypes.MsgParams,
		*authtypes.MsgUpdateParams,
		*icahosttypes.MsgUpdateParams,
		*feemarkettypes.MsgParams,
		*dynamicfeestypes.MsgUpdateParams,
		*ibctransfertypes.MsgUpdateParams,
		*stakingtypes.MsgUpdateParams,
		*globalfeetypes.MsgUpdateParams,
		*ibcratelimittypes.MsgUpdateParams,
<<<<<<< HEAD
		*revenuetypes.MsgUpdateParams,
		*harpoontypes.MsgManageHookSubscription:
=======
		*harpoontypes.MsgManageHookSubscription,
		*slashingtypes.MsgUpdateParams:
>>>>>>> 51cc6f6b
		return true
	}
	return false
}<|MERGE_RESOLUTION|>--- conflicted
+++ resolved
@@ -85,13 +85,9 @@
 		*stakingtypes.MsgUpdateParams,
 		*globalfeetypes.MsgUpdateParams,
 		*ibcratelimittypes.MsgUpdateParams,
-<<<<<<< HEAD
 		*revenuetypes.MsgUpdateParams,
-		*harpoontypes.MsgManageHookSubscription:
-=======
 		*harpoontypes.MsgManageHookSubscription,
 		*slashingtypes.MsgUpdateParams:
->>>>>>> 51cc6f6b
 		return true
 	}
 	return false
