--- conflicted
+++ resolved
@@ -11,11 +11,7 @@
 	"github.com/cosmos/cosmos-sdk/x/params/types/proposal"
 	upgradetypes "github.com/cosmos/cosmos-sdk/x/upgrade/types"
 	globalfeetypes "github.com/cosmos/gaia/v11/x/globalfee/types"
-<<<<<<< HEAD
-	packetforwardmiddlewaretypes "github.com/cosmos/ibc-apps/middleware/packet-forward-middleware/v7/router/types"
-=======
 	pfmtypes "github.com/cosmos/ibc-apps/middleware/packet-forward-middleware/v7/packetforward/types"
->>>>>>> 22e763ca
 	icahosttypes "github.com/cosmos/ibc-go/v7/modules/apps/27-interchain-accounts/host/types"
 	ibctransfertypes "github.com/cosmos/ibc-go/v7/modules/apps/transfer/types"
 	ibcclienttypes "github.com/cosmos/ibc-go/v7/modules/core/02-client/types"
@@ -98,13 +94,6 @@
 	{Subspace: globalfeetypes.ModuleName, Key: string(globalfeetypes.ParamStoreKeyMinGasPrices)}:                    {},
 	{Subspace: globalfeetypes.ModuleName, Key: string(globalfeetypes.ParamStoreKeyBypassMinFeeMsgTypes)}:            {},
 	{Subspace: globalfeetypes.ModuleName, Key: string(globalfeetypes.ParamStoreKeyMaxTotalBypassMinFeeMsgGasUsage)}: {},
-<<<<<<< HEAD
-	// cron
-	// {Subspace: crontypes.ModuleName, Key: string(crontypes.KeySecurityAddress)}: {},
-	// {Subspace: crontypes.ModuleName, Key: string(crontypes.KeyLimit)}:           {},
-	// packet-forward-middleware
-	{Subspace: packetforwardmiddlewaretypes.ModuleName, Key: string(packetforwardmiddlewaretypes.KeyFeePercentage)}: {},
-=======
 	// ICS consumer
 	{Subspace: ccvconsumertypes.ModuleName, Key: string(ccvconsumertypes.KeyRewardDenoms)}:                      {},
 	{Subspace: ccvconsumertypes.ModuleName, Key: string(ccvconsumertypes.KeyEnabled)}:                           {},
@@ -117,5 +106,4 @@
 	{Subspace: ccvconsumertypes.ModuleName, Key: string(ccvconsumertypes.KeyConsumerUnbondingPeriod)}:           {},
 	{Subspace: ccvconsumertypes.ModuleName, Key: string(ccvconsumertypes.KeySoftOptOutThreshold)}:               {},
 	{Subspace: ccvconsumertypes.ModuleName, Key: string(ccvconsumertypes.KeyProviderRewardDenoms)}:              {},
->>>>>>> 22e763ca
 }