package app

import (
	"fmt"
	"io"
	"io/fs"
	"net/http"
	"os"
	"path/filepath"
	"reflect"

	"cosmossdk.io/log"
	db "github.com/cosmos/cosmos-db"
	"github.com/cosmos/cosmos-sdk/codec/address"

	// globalfeetypes "github.com/cosmos/gaia/v11/x/globalfee/types"
	"github.com/cosmos/ibc-apps/middleware/packet-forward-middleware/v8/packetforward"
	ibctestingtypes "github.com/cosmos/ibc-go/v8/testing/types"
	"github.com/cosmos/interchain-security/v5/testutil/integration"
	ccv "github.com/cosmos/interchain-security/v5/x/ccv/types"

	wasmtypes "github.com/CosmWasm/wasmd/x/wasm/types"
	"github.com/cosmos/cosmos-sdk/runtime"
	"github.com/cosmos/cosmos-sdk/x/genutil"
	genutiltypes "github.com/cosmos/cosmos-sdk/x/genutil/types"
	tendermint "github.com/cosmos/ibc-go/v8/modules/light-clients/07-tendermint"

	"github.com/neutron-org/neutron/v3/docs"

	"github.com/neutron-org/neutron/v3/app/upgrades"
	v030 "github.com/neutron-org/neutron/v3/app/upgrades/v0.3.0"
	v044 "github.com/neutron-org/neutron/v3/app/upgrades/v0.4.4"
	v200 "github.com/neutron-org/neutron/v3/app/upgrades/v2.0.0"
	v202 "github.com/neutron-org/neutron/v3/app/upgrades/v2.0.2"
	v300 "github.com/neutron-org/neutron/v3/app/upgrades/v3.0.0"

	"github.com/neutron-org/neutron/v3/x/cron"

	"cosmossdk.io/x/evidence"
	evidencekeeper "cosmossdk.io/x/evidence/keeper"
	evidencetypes "cosmossdk.io/x/evidence/types"
	"cosmossdk.io/x/feegrant"
	feegrantkeeper "cosmossdk.io/x/feegrant/keeper"
	feegrantmodule "cosmossdk.io/x/feegrant/module"
	"cosmossdk.io/x/upgrade"
	upgradekeeper "cosmossdk.io/x/upgrade/keeper"
	upgradetypes "cosmossdk.io/x/upgrade/types"
	"github.com/CosmWasm/wasmd/x/wasm"
	wasmkeeper "github.com/CosmWasm/wasmd/x/wasm/keeper"
	abci "github.com/cometbft/cometbft/abci/types"
	tmjson "github.com/cometbft/cometbft/libs/json"
	tmos "github.com/cometbft/cometbft/libs/os"
	tmproto "github.com/cometbft/cometbft/proto/tendermint/types"
	"github.com/cosmos/cosmos-sdk/baseapp"
	"github.com/cosmos/cosmos-sdk/client"
	"github.com/cosmos/cosmos-sdk/client/grpc/cmtservice"
	nodeservice "github.com/cosmos/cosmos-sdk/client/grpc/node"
	"github.com/cosmos/cosmos-sdk/codec"
	"github.com/cosmos/cosmos-sdk/codec/types"
	"github.com/cosmos/cosmos-sdk/server/api"
	"github.com/cosmos/cosmos-sdk/server/config"
	servertypes "github.com/cosmos/cosmos-sdk/server/types"
	sdk "github.com/cosmos/cosmos-sdk/types"
	"github.com/cosmos/cosmos-sdk/types/module"
	"github.com/cosmos/cosmos-sdk/version"
	"github.com/cosmos/cosmos-sdk/x/auth"
	"github.com/cosmos/cosmos-sdk/x/auth/ante"
	authkeeper "github.com/cosmos/cosmos-sdk/x/auth/keeper"
	authtx "github.com/cosmos/cosmos-sdk/x/auth/tx"
	authtypes "github.com/cosmos/cosmos-sdk/x/auth/types"
	"github.com/cosmos/cosmos-sdk/x/auth/vesting"
	vestingtypes "github.com/cosmos/cosmos-sdk/x/auth/vesting/types"
	"github.com/cosmos/cosmos-sdk/x/authz"
	authzkeeper "github.com/cosmos/cosmos-sdk/x/authz/keeper"
	authzmodule "github.com/cosmos/cosmos-sdk/x/authz/module"
	"github.com/cosmos/cosmos-sdk/x/bank"
	bankkeeper "github.com/cosmos/cosmos-sdk/x/bank/keeper"
	banktypes "github.com/cosmos/cosmos-sdk/x/bank/types"
	"github.com/cosmos/cosmos-sdk/x/crisis"
	crisiskeeper "github.com/cosmos/cosmos-sdk/x/crisis/keeper"
	crisistypes "github.com/cosmos/cosmos-sdk/x/crisis/types"
	"github.com/cosmos/cosmos-sdk/x/params"
	paramskeeper "github.com/cosmos/cosmos-sdk/x/params/keeper"
	paramstypes "github.com/cosmos/cosmos-sdk/x/params/types"
	paramproposal "github.com/cosmos/cosmos-sdk/x/params/types/proposal"
	"github.com/cosmos/cosmos-sdk/x/slashing"
	slashingkeeper "github.com/cosmos/cosmos-sdk/x/slashing/keeper"
	slashingtypes "github.com/cosmos/cosmos-sdk/x/slashing/types"

	// "github.com/cosmos/gaia/v11/x/globalfee"
	"github.com/cosmos/ibc-go/modules/capability"
	capabilitykeeper "github.com/cosmos/ibc-go/modules/capability/keeper"
	capabilitytypes "github.com/cosmos/ibc-go/modules/capability/types"
	ica "github.com/cosmos/ibc-go/v8/modules/apps/27-interchain-accounts"
	icacontroller "github.com/cosmos/ibc-go/v8/modules/apps/27-interchain-accounts/controller"
	icacontrollerkeeper "github.com/cosmos/ibc-go/v8/modules/apps/27-interchain-accounts/controller/keeper"
	icacontrollertypes "github.com/cosmos/ibc-go/v8/modules/apps/27-interchain-accounts/controller/types"
	icahost "github.com/cosmos/ibc-go/v8/modules/apps/27-interchain-accounts/host"
	icahostkeeper "github.com/cosmos/ibc-go/v8/modules/apps/27-interchain-accounts/host/keeper"
	icahosttypes "github.com/cosmos/ibc-go/v8/modules/apps/27-interchain-accounts/host/types"
	icatypes "github.com/cosmos/ibc-go/v8/modules/apps/27-interchain-accounts/types"
	ibctransfertypes "github.com/cosmos/ibc-go/v8/modules/apps/transfer/types"
	ibc "github.com/cosmos/ibc-go/v8/modules/core"
	ibcclient "github.com/cosmos/ibc-go/v8/modules/core/02-client"
	ibcclienttypes "github.com/cosmos/ibc-go/v8/modules/core/02-client/types" //nolint:staticcheck
	ibcporttypes "github.com/cosmos/ibc-go/v8/modules/core/05-port/types"
	ibchost "github.com/cosmos/ibc-go/v8/modules/core/exported"
	ibckeeper "github.com/cosmos/ibc-go/v8/modules/core/keeper"
	ibctesting "github.com/cosmos/ibc-go/v8/testing"
	"github.com/spf13/cast"

	govv1beta1 "github.com/cosmos/cosmos-sdk/x/gov/types/v1beta1"

	cronkeeper "github.com/neutron-org/neutron/v3/x/cron/keeper"
	crontypes "github.com/neutron-org/neutron/v3/x/cron/types"

	"github.com/neutron-org/neutron/v3/x/tokenfactory"
	tokenfactorykeeper "github.com/neutron-org/neutron/v3/x/tokenfactory/keeper"
	tokenfactorytypes "github.com/neutron-org/neutron/v3/x/tokenfactory/types"

	"github.com/cosmos/admin-module/x/adminmodule"
	adminmodulecli "github.com/cosmos/admin-module/x/adminmodule/client/cli"
	adminmodulekeeper "github.com/cosmos/admin-module/x/adminmodule/keeper"
	adminmoduletypes "github.com/cosmos/admin-module/x/adminmodule/types"
	govclient "github.com/cosmos/cosmos-sdk/x/gov/client"
	govtypes "github.com/cosmos/cosmos-sdk/x/gov/types"

	appparams "github.com/neutron-org/neutron/v3/app/params"
	"github.com/neutron-org/neutron/v3/wasmbinding"
	"github.com/neutron-org/neutron/v3/x/contractmanager"
	contractmanagermodulekeeper "github.com/neutron-org/neutron/v3/x/contractmanager/keeper"
	contractmanagermoduletypes "github.com/neutron-org/neutron/v3/x/contractmanager/types"
	"github.com/neutron-org/neutron/v3/x/feeburner"
	feeburnerkeeper "github.com/neutron-org/neutron/v3/x/feeburner/keeper"
	feeburnertypes "github.com/neutron-org/neutron/v3/x/feeburner/types"
	"github.com/neutron-org/neutron/v3/x/feerefunder"
	feekeeper "github.com/neutron-org/neutron/v3/x/feerefunder/keeper"
	ibchooks "github.com/neutron-org/neutron/v3/x/ibc-hooks"
	ibchookstypes "github.com/neutron-org/neutron/v3/x/ibc-hooks/types"
	"github.com/neutron-org/neutron/v3/x/interchainqueries"
	interchainqueriesmodulekeeper "github.com/neutron-org/neutron/v3/x/interchainqueries/keeper"
	interchainqueriesmoduletypes "github.com/neutron-org/neutron/v3/x/interchainqueries/types"
	"github.com/neutron-org/neutron/v3/x/interchaintxs"
	interchaintxskeeper "github.com/neutron-org/neutron/v3/x/interchaintxs/keeper"
	interchaintxstypes "github.com/neutron-org/neutron/v3/x/interchaintxs/types"
	transferSudo "github.com/neutron-org/neutron/v3/x/transfer"
	wrapkeeper "github.com/neutron-org/neutron/v3/x/transfer/keeper"

	feetypes "github.com/neutron-org/neutron/v3/x/feerefunder/types"

	ccvconsumer "github.com/cosmos/interchain-security/v5/x/ccv/consumer"
	ccvconsumerkeeper "github.com/cosmos/interchain-security/v5/x/ccv/consumer/keeper"
	ccvconsumertypes "github.com/cosmos/interchain-security/v5/x/ccv/consumer/types"

	storetypes "cosmossdk.io/store/types"
	consensusparamkeeper "github.com/cosmos/cosmos-sdk/x/consensus/keeper"
	consensusparamtypes "github.com/cosmos/cosmos-sdk/x/consensus/types"
	pfmkeeper "github.com/cosmos/ibc-apps/middleware/packet-forward-middleware/v8/packetforward/keeper"
	pfmtypes "github.com/cosmos/ibc-apps/middleware/packet-forward-middleware/v8/packetforward/types"

	"github.com/neutron-org/neutron/v3/x/dex"
	dexkeeper "github.com/neutron-org/neutron/v3/x/dex/keeper"
	dextypes "github.com/neutron-org/neutron/v3/x/dex/types"

	"github.com/neutron-org/neutron/v3/x/ibcswap"
	ibcswapkeeper "github.com/neutron-org/neutron/v3/x/ibcswap/keeper"
	ibcswaptypes "github.com/neutron-org/neutron/v3/x/ibcswap/types"

	gmpmiddleware "github.com/neutron-org/neutron/v3/x/gmp"

	// Block-sdk imports
	blocksdkabci "github.com/skip-mev/block-sdk/v2/abci"
	blocksdk "github.com/skip-mev/block-sdk/v2/block"
	"github.com/skip-mev/block-sdk/v2/x/auction"
	auctionkeeper "github.com/skip-mev/block-sdk/v2/x/auction/keeper"
	rewardsaddressprovider "github.com/skip-mev/block-sdk/v2/x/auction/rewards"
	auctiontypes "github.com/skip-mev/block-sdk/v2/x/auction/types"

	"github.com/skip-mev/block-sdk/v2/abci/checktx"
	"github.com/skip-mev/block-sdk/v2/block/base"
)

const (
	Name = "neutrond"
)

var (
	Upgrades = []upgrades.Upgrade{v030.Upgrade, v044.Upgrade, v200.Upgrade, v202.Upgrade, v300.Upgrade}

	// DefaultNodeHome default home directories for the application daemon
	DefaultNodeHome string

	// ModuleBasics defines the module BasicManager is in charge of setting up basic,
	// non-dependant module elements, such as codec registration
	// and genesis verification.
	ModuleBasics = module.NewBasicManager(
		auth.AppModuleBasic{},
		authzmodule.AppModuleBasic{},
		bank.AppModuleBasic{},
		capability.AppModuleBasic{},
		genutil.NewAppModuleBasic(genutiltypes.DefaultMessageValidator),
		params.AppModuleBasic{},
		crisis.AppModuleBasic{},
		slashing.AppModuleBasic{},
		feegrantmodule.AppModuleBasic{},
		ibc.AppModuleBasic{},
		ica.AppModuleBasic{},
		tendermint.AppModuleBasic{},
		upgrade.AppModuleBasic{},
		evidence.AppModuleBasic{},
		transferSudo.AppModuleBasic{},
		vesting.AppModuleBasic{},
		ccvconsumer.AppModuleBasic{},
		wasm.AppModuleBasic{},
		tokenfactory.AppModuleBasic{},
		interchainqueries.AppModuleBasic{},
		interchaintxs.AppModuleBasic{},
		feerefunder.AppModuleBasic{},
		feeburner.AppModuleBasic{},
		contractmanager.AppModuleBasic{},
		cron.AppModuleBasic{},
		adminmodule.NewAppModuleBasic(
			govclient.NewProposalHandler(
				adminmodulecli.NewSubmitParamChangeProposalTxCmd,
			),
			govclient.NewProposalHandler(
				adminmodulecli.NewCmdSubmitUpgradeProposal,
			),
			govclient.NewProposalHandler(
				adminmodulecli.NewCmdSubmitCancelUpgradeProposal,
			),
		),
		ibchooks.AppModuleBasic{},
		packetforward.AppModuleBasic{},
		auction.AppModuleBasic{},
		// globalfee.AppModule{},
		dex.AppModuleBasic{},
		ibcswap.AppModuleBasic{},
	)

	// module account permissions
	maccPerms = map[string][]string{
		authtypes.FeeCollectorName:                    nil,
		auctiontypes.ModuleName:                       nil,
		ibctransfertypes.ModuleName:                   {authtypes.Minter, authtypes.Burner},
		icatypes.ModuleName:                           nil,
		wasmtypes.ModuleName:                          {},
		interchainqueriesmoduletypes.ModuleName:       nil,
		feetypes.ModuleName:                           nil,
		feeburnertypes.ModuleName:                     nil,
		ccvconsumertypes.ConsumerRedistributeName:     {authtypes.Burner},
		ccvconsumertypes.ConsumerToSendToProviderName: nil,
		tokenfactorytypes.ModuleName:                  {authtypes.Minter, authtypes.Burner},
		crontypes.ModuleName:                          nil,
		dextypes.ModuleName:                           {authtypes.Minter, authtypes.Burner},
		ibcswaptypes.ModuleName:                       {authtypes.Burner},
	}
)

var (
	_ runtime.AppI            = (*App)(nil)
	_ servertypes.Application = (*App)(nil)
	_ ibctesting.TestingApp   = (*App)(nil)
)

func init() {
	userHomeDir, err := os.UserHomeDir()
	if err != nil {
		panic(err)
	}

	DefaultNodeHome = filepath.Join(userHomeDir, "."+Name)
}

// App extends an ABCI application, but with most of its parameters exported.
// They are exported for convenience in creating helper functions, as object
// capabilities aren't needed for testing.
type App struct {
	*baseapp.BaseApp

	cdc               *codec.LegacyAmino
	appCodec          codec.Codec
	interfaceRegistry types.InterfaceRegistry

	configurator module.Configurator

	encodingConfig appparams.EncodingConfig

	invCheckPeriod uint

	// keys to access the substores
	keys    map[string]*storetypes.KVStoreKey
	tkeys   map[string]*storetypes.TransientStoreKey
	memKeys map[string]*storetypes.MemoryStoreKey

	// keepers
	AccountKeeper     authkeeper.AccountKeeper
	AdminmoduleKeeper adminmodulekeeper.Keeper
	AuthzKeeper       authzkeeper.Keeper
	BankKeeper        bankkeeper.BaseKeeper
	// AuctionKeeper handles the processing of bid-txs, the selection of winners per height, and the distribution of rewards.
	AuctionKeeper       auctionkeeper.Keeper
	CapabilityKeeper    *capabilitykeeper.Keeper
	SlashingKeeper      slashingkeeper.Keeper
	CrisisKeeper        crisiskeeper.Keeper
	UpgradeKeeper       upgradekeeper.Keeper
	ParamsKeeper        paramskeeper.Keeper
	IBCKeeper           *ibckeeper.Keeper // IBC Keeper must be a pointer in the app, so we can SetRouter on it correctly
	ICAControllerKeeper icacontrollerkeeper.Keeper
	ICAHostKeeper       icahostkeeper.Keeper
	EvidenceKeeper      evidencekeeper.Keeper
	TransferKeeper      wrapkeeper.KeeperTransferWrapper
	FeeGrantKeeper      feegrantkeeper.Keeper
	FeeKeeper           *feekeeper.Keeper
	FeeBurnerKeeper     *feeburnerkeeper.Keeper
	ConsumerKeeper      ccvconsumerkeeper.Keeper
	TokenFactoryKeeper  *tokenfactorykeeper.Keeper
	CronKeeper          cronkeeper.Keeper
	PFMKeeper           *pfmkeeper.Keeper
	DexKeeper           dexkeeper.Keeper
	SwapKeeper          ibcswapkeeper.Keeper

	PFMModule packetforward.AppModule

	HooksTransferIBCModule *ibchooks.IBCMiddleware
	HooksICS4Wrapper       ibchooks.ICS4Middleware

	// make scoped keepers public for test purposes
	ScopedIBCKeeper         capabilitykeeper.ScopedKeeper
	ScopedTransferKeeper    capabilitykeeper.ScopedKeeper
	ScopedWasmKeeper        capabilitykeeper.ScopedKeeper
	ScopedInterTxKeeper     capabilitykeeper.ScopedKeeper
	ScopedCCVConsumerKeeper capabilitykeeper.ScopedKeeper

	InterchainQueriesKeeper interchainqueriesmodulekeeper.Keeper
	InterchainTxsKeeper     interchaintxskeeper.Keeper
	ContractManagerKeeper   contractmanagermodulekeeper.Keeper

	ConsensusParamsKeeper consensusparamkeeper.Keeper

	WasmKeeper wasmkeeper.Keeper

	// mm is the module manager
	mm *module.Manager

	// sm is the simulation manager
	sm *module.SimulationManager

	// Custom checkTx handler -> this check-tx is used to simulate txs that are
	// wrapped in a bid-tx
	checkTxHandler checktx.CheckTx
}

func (app *App) GetTestBankKeeper() integration.TestBankKeeper {
	return app.BankKeeper
}

func (app *App) GetTestAccountKeeper() integration.TestAccountKeeper {
	return app.AccountKeeper
}

func (app *App) GetTestSlashingKeeper() integration.TestSlashingKeeper {
	return app.SlashingKeeper
}

func (app *App) GetTestEvidenceKeeper() evidencekeeper.Keeper {
	return app.EvidenceKeeper
}

// New returns a reference to an initialized blockchain app
func New(
	logger log.Logger,
	db db.DB,
	traceStore io.Writer,
	loadLatest bool,
	skipUpgradeHeights map[int64]bool,
	homePath string,
	invCheckPeriod uint,
	encodingConfig appparams.EncodingConfig,
	appOpts servertypes.AppOptions,
	wasmOpts []wasmkeeper.Option,
	baseAppOptions ...func(*baseapp.BaseApp),
) *App {
	overrideWasmVariables()

	appCodec := encodingConfig.Marshaler
	legacyAmino := encodingConfig.Amino
	interfaceRegistry := encodingConfig.InterfaceRegistry

	bApp := baseapp.NewBaseApp(Name, logger, db, encodingConfig.TxConfig.TxDecoder(), baseAppOptions...)
	bApp.SetCommitMultiStoreTracer(traceStore)
	bApp.SetVersion(version.Version)
	bApp.SetInterfaceRegistry(interfaceRegistry)

	keys := storetypes.NewKVStoreKeys(
		authzkeeper.StoreKey, authtypes.StoreKey, banktypes.StoreKey, slashingtypes.StoreKey,
		paramstypes.StoreKey, ibchost.StoreKey, upgradetypes.StoreKey, feegrant.StoreKey,
		evidencetypes.StoreKey, ibctransfertypes.StoreKey, icacontrollertypes.StoreKey,
		icahosttypes.StoreKey, capabilitytypes.StoreKey,
		interchainqueriesmoduletypes.StoreKey, contractmanagermoduletypes.StoreKey, interchaintxstypes.StoreKey, wasmtypes.StoreKey, feetypes.StoreKey,
		feeburnertypes.StoreKey, adminmoduletypes.StoreKey, ccvconsumertypes.StoreKey, tokenfactorytypes.StoreKey, pfmtypes.StoreKey,
		crontypes.StoreKey, ibchookstypes.StoreKey, consensusparamtypes.StoreKey, crisistypes.StoreKey, dextypes.StoreKey, auctiontypes.StoreKey,
	)
	tkeys := storetypes.NewTransientStoreKeys(paramstypes.TStoreKey)
	memKeys := storetypes.NewMemoryStoreKeys(capabilitytypes.MemStoreKey, feetypes.MemStoreKey)

	app := &App{
		BaseApp:           bApp,
		cdc:               legacyAmino,
		appCodec:          appCodec,
		interfaceRegistry: interfaceRegistry,
		invCheckPeriod:    invCheckPeriod,
		keys:              keys,
		tkeys:             tkeys,
		memKeys:           memKeys,
		encodingConfig:    encodingConfig,
	}

	app.ParamsKeeper = initParamsKeeper(appCodec, legacyAmino, keys[paramstypes.StoreKey], tkeys[paramstypes.TStoreKey])

	// set the BaseApp's parameter store
	app.ConsensusParamsKeeper = consensusparamkeeper.NewKeeper(appCodec, runtime.NewKVStoreService(keys[consensusparamtypes.StoreKey]), authtypes.NewModuleAddress(adminmoduletypes.ModuleName).String(), runtime.EventService{})
	bApp.SetParamStore(&app.ConsensusParamsKeeper.ParamsStore)

	// add capability keeper and ScopeToModule for ibc module
	app.CapabilityKeeper = capabilitykeeper.NewKeeper(appCodec, keys[capabilitytypes.StoreKey], memKeys[capabilitytypes.MemStoreKey])

	// grant capabilities for the ibc and ibc-transfer modules
	scopedIBCKeeper := app.CapabilityKeeper.ScopeToModule(ibchost.ModuleName)
	scopedICAControllerKeeper := app.CapabilityKeeper.ScopeToModule(icacontrollertypes.SubModuleName)
	scopedICAHostKeeper := app.CapabilityKeeper.ScopeToModule(icahosttypes.SubModuleName)
	scopedTransferKeeper := app.CapabilityKeeper.ScopeToModule(ibctransfertypes.ModuleName)
	scopedWasmKeeper := app.CapabilityKeeper.ScopeToModule(wasmtypes.ModuleName)
	scopedInterTxKeeper := app.CapabilityKeeper.ScopeToModule(interchaintxstypes.ModuleName)
	scopedCCVConsumerKeeper := app.CapabilityKeeper.ScopeToModule(ccvconsumertypes.ModuleName)

	// add keepers
	app.AccountKeeper = authkeeper.NewAccountKeeper(
		appCodec,
		runtime.NewKVStoreService(keys[authtypes.StoreKey]),
		authtypes.ProtoBaseAccount,
		maccPerms,
		address.NewBech32Codec(sdk.GetConfig().GetBech32AccountAddrPrefix()),
		sdk.GetConfig().GetBech32AccountAddrPrefix(),
		authtypes.NewModuleAddress(adminmoduletypes.ModuleName).String(),
	)

	app.AuthzKeeper = authzkeeper.NewKeeper(
		runtime.NewKVStoreService(keys[authz.ModuleName]), appCodec, app.MsgServiceRouter(), app.AccountKeeper,
	)

	app.BankKeeper = bankkeeper.NewBaseKeeper(
		appCodec,
		runtime.NewKVStoreService(keys[banktypes.StoreKey]),
		app.AccountKeeper,
		app.BlockedAddrs(),
		authtypes.NewModuleAddress(adminmoduletypes.ModuleName).String(),
		logger,
	)

	app.SlashingKeeper = slashingkeeper.NewKeeper(
		appCodec,
		legacyAmino,
		runtime.NewKVStoreService(keys[slashingtypes.StoreKey]),
		&app.ConsumerKeeper,
		authtypes.NewModuleAddress(adminmoduletypes.ModuleName).String(),
	)
	app.CrisisKeeper = *crisiskeeper.NewKeeper(
		appCodec,
		runtime.NewKVStoreService(keys[crisistypes.StoreKey]),
		invCheckPeriod,
		&app.BankKeeper,
		authtypes.FeeCollectorName,
		authtypes.NewModuleAddress(adminmoduletypes.ModuleName).String(),
		address.NewBech32Codec(sdk.GetConfig().GetBech32AccountAddrPrefix()),
	)

	app.FeeGrantKeeper = feegrantkeeper.NewKeeper(appCodec, runtime.NewKVStoreService(keys[feegrant.StoreKey]), app.AccountKeeper)
	app.UpgradeKeeper = *upgradekeeper.NewKeeper(
		skipUpgradeHeights,
		runtime.NewKVStoreService(keys[upgradetypes.StoreKey]),
		appCodec,
		homePath,
		app.BaseApp,
		authtypes.NewModuleAddress(adminmoduletypes.ModuleName).String(),
	)

	// ... other modules keepers
	// pre-initialize ConsumerKeeper to satsfy ibckeeper.NewKeeper
	// which would panic on nil or zero keeper
	// ConsumerKeeper implements StakingKeeper but all function calls result in no-ops so this is safe
	// communication over IBC is not affected by these changes
	app.ConsumerKeeper = ccvconsumerkeeper.NewNonZeroKeeper(
		appCodec,
		keys[ccvconsumertypes.StoreKey],
		app.GetSubspace(ccvconsumertypes.ModuleName),
	)

	// Create IBC Keeper
	app.IBCKeeper = ibckeeper.NewKeeper(
		appCodec, keys[ibchost.StoreKey], app.GetSubspace(ibchost.ModuleName), &app.ConsumerKeeper, app.UpgradeKeeper, scopedIBCKeeper, authtypes.NewModuleAddress(adminmoduletypes.ModuleName).String(),
	)

	app.ICAControllerKeeper = icacontrollerkeeper.NewKeeper(
		appCodec, keys[icacontrollertypes.StoreKey], app.GetSubspace(icacontrollertypes.SubModuleName),
		app.IBCKeeper.ChannelKeeper, // may be replaced with middleware such as ics29 feerefunder
		app.IBCKeeper.ChannelKeeper, app.IBCKeeper.PortKeeper,
		scopedICAControllerKeeper, app.MsgServiceRouter(),
		authtypes.NewModuleAddress(adminmoduletypes.ModuleName).String(),
	)

	app.ICAHostKeeper = icahostkeeper.NewKeeper(
		appCodec, keys[icahosttypes.StoreKey], app.GetSubspace(icahosttypes.SubModuleName),
		app.IBCKeeper.ChannelKeeper, // may be replaced with middleware such as ics29 feerefunder
		app.IBCKeeper.ChannelKeeper, app.IBCKeeper.PortKeeper,
		app.AccountKeeper, scopedICAHostKeeper, app.MsgServiceRouter(),
		authtypes.NewModuleAddress(adminmoduletypes.ModuleName).String(),
	)

	app.ContractManagerKeeper = *contractmanagermodulekeeper.NewKeeper(
		appCodec,
		keys[contractmanagermoduletypes.StoreKey],
		keys[contractmanagermoduletypes.MemStoreKey],
		&app.WasmKeeper,
		authtypes.NewModuleAddress(adminmoduletypes.ModuleName).String(),
	)

	app.FeeKeeper = feekeeper.NewKeeper(
		appCodec,
		keys[feetypes.StoreKey],
		memKeys[feetypes.MemStoreKey],
		app.IBCKeeper.ChannelKeeper,
		app.BankKeeper,
		authtypes.NewModuleAddress(adminmoduletypes.ModuleName).String(),
	)
	feeModule := feerefunder.NewAppModule(appCodec, *app.FeeKeeper, app.AccountKeeper, app.BankKeeper)

	app.FeeBurnerKeeper = feeburnerkeeper.NewKeeper(
		appCodec,
		keys[feeburnertypes.StoreKey],
		keys[feeburnertypes.MemStoreKey],
		app.AccountKeeper,
		&app.BankKeeper,
		authtypes.NewModuleAddress(adminmoduletypes.ModuleName).String(),
	)
	feeBurnerModule := feeburner.NewAppModule(appCodec, *app.FeeBurnerKeeper)

	// PFMKeeper must be created before TransferKeeper
	app.PFMKeeper = pfmkeeper.NewKeeper(
		appCodec,
		app.keys[pfmtypes.StoreKey],
		app.TransferKeeper.Keeper,
		app.IBCKeeper.ChannelKeeper,
		app.FeeBurnerKeeper,
		&app.BankKeeper,
		app.IBCKeeper.ChannelKeeper,
		authtypes.NewModuleAddress(adminmoduletypes.ModuleName).String(),
	)
	wasmHooks := ibchooks.NewWasmHooks(nil, sdk.GetConfig().GetBech32AccountAddrPrefix()) // The contract keeper needs to be set later
	app.HooksICS4Wrapper = ibchooks.NewICS4Middleware(
		app.IBCKeeper.ChannelKeeper,
		app.PFMKeeper,
		&wasmHooks,
	)

	// Create Transfer Keepers
	app.TransferKeeper = wrapkeeper.NewKeeper(
		appCodec,
		keys[ibctransfertypes.StoreKey],
		app.GetSubspace(ibctransfertypes.ModuleName),
		app.HooksICS4Wrapper, // essentially still app.IBCKeeper.ChannelKeeper under the hood because no hook overrides
		app.IBCKeeper.ChannelKeeper,
		app.IBCKeeper.PortKeeper,
		app.AccountKeeper,
		&app.BankKeeper,
		scopedTransferKeeper,
		app.FeeKeeper,
		contractmanager.NewSudoLimitWrapper(app.ContractManagerKeeper, &app.WasmKeeper),
		authtypes.NewModuleAddress(adminmoduletypes.ModuleName).String(),
	)

	app.PFMKeeper.SetTransferKeeper(app.TransferKeeper.Keeper)

	transferModule := transferSudo.NewAppModule(app.TransferKeeper)

	// Create evidence Keeper for to register the IBC light client misbehaviour evidence route
	evidenceKeeper := evidencekeeper.NewKeeper(
		appCodec, runtime.NewKVStoreService(keys[evidencetypes.StoreKey]), &app.ConsumerKeeper, app.SlashingKeeper,
		address.NewBech32Codec(sdk.GetConfig().GetBech32AccountAddrPrefix()), runtime.ProvideCometInfoService(),
	)
	// If evidence needs to be handled for the app, set routes in router here and seal
	app.EvidenceKeeper = *evidenceKeeper

	app.ConsumerKeeper = ccvconsumerkeeper.NewKeeper(
		appCodec,
		keys[ccvconsumertypes.StoreKey],
		app.GetSubspace(ccvconsumertypes.ModuleName),
		scopedCCVConsumerKeeper,
		app.IBCKeeper.ChannelKeeper,
		app.IBCKeeper.PortKeeper,
		app.IBCKeeper.ConnectionKeeper,
		app.IBCKeeper.ClientKeeper,
		app.SlashingKeeper,
		&app.BankKeeper,
		app.AccountKeeper,
		app.TransferKeeper.Keeper, // we cant use our transfer wrapper type here because of interface incompatibility, it looks safe to use underlying transfer keeper.
		// Since the keeper is only used to send reward to provider chain
		app.IBCKeeper,
		authtypes.FeeCollectorName,
		authtypes.NewModuleAddress(adminmoduletypes.ModuleName).String(),
		address.NewBech32Codec(sdk.GetConfig().GetBech32ValidatorAddrPrefix()),
		address.NewBech32Codec(sdk.GetConfig().GetBech32ConsensusAddrPrefix()),
	)
	app.ConsumerKeeper = *app.ConsumerKeeper.SetHooks(app.SlashingKeeper.Hooks())
	consumerModule := ccvconsumer.NewAppModule(app.ConsumerKeeper, app.GetSubspace(ccvconsumertypes.ModuleName))

	tokenFactoryKeeper := tokenfactorykeeper.NewKeeper(
		appCodec,
		app.keys[tokenfactorytypes.StoreKey],
		app.AccountKeeper,
		app.BankKeeper.WithMintCoinsRestriction(tokenfactorytypes.NewTokenFactoryDenomMintCoinsRestriction()),
		&app.WasmKeeper,
		authtypes.NewModuleAddress(adminmoduletypes.ModuleName).String(),
	)
	app.TokenFactoryKeeper = &tokenFactoryKeeper

	app.BankKeeper.BaseSendKeeper = app.BankKeeper.BaseSendKeeper.SetHooks(
		banktypes.NewMultiBankHooks(
			app.TokenFactoryKeeper.Hooks(),
		))

	app.DexKeeper = *dexkeeper.NewKeeper(
		appCodec,
		keys[dextypes.StoreKey],
		keys[dextypes.MemStoreKey],
		app.BankKeeper.WithMintCoinsRestriction(dextypes.NewDexDenomMintCoinsRestriction()),
		authtypes.NewModuleAddress(adminmoduletypes.ModuleName).String(),
	)

	app.AuctionKeeper = auctionkeeper.NewKeeperWithRewardsAddressProvider(
		appCodec,
		keys[auctiontypes.StoreKey],
		app.AccountKeeper,
		&app.BankKeeper,
		// 25% of rewards should be sent to the redistribute address
		rewardsaddressprovider.NewFixedAddressRewardsAddressProvider(app.AccountKeeper.GetModuleAddress(ccvconsumertypes.ConsumerRedistributeName)),
		authtypes.NewModuleAddress(adminmoduletypes.ModuleName).String(),
	)

	dexModule := dex.NewAppModule(appCodec, app.DexKeeper, app.BankKeeper)

	app.SwapKeeper = ibcswapkeeper.NewKeeper(
		appCodec,
		app.MsgServiceRouter(),
		app.IBCKeeper.ChannelKeeper,
		app.BankKeeper,
	)

	swapModule := ibcswap.NewAppModule(app.SwapKeeper)

	wasmDir := filepath.Join(homePath, "wasm")
	wasmConfig, err := wasm.ReadWasmConfig(appOpts)
	if err != nil {
		panic(fmt.Sprintf("error while reading wasm cfg: %s", err))
	}

	// The last arguments can contain custom message handlers, and custom query handlers,
	// if we want to allow any custom callbacks
	// NOTE: we need staking feature here even if there is no staking module anymore because cosmwasm-std in the CosmWasm SDK requires this feature
	// NOTE: cosmwasm_1_2 feature enables GovMsg::VoteWeighted, which doesn't work with Neutron, because it uses its own custom governance,
	//       however, cosmwasm_1_2 also enables WasmMsg::Instantiate2, which works as one could expect
	supportedFeatures := "iterator,stargate,staking,neutron,cosmwasm_1_1,cosmwasm_1_2,cosmwasm_1_3,cosmwasm_1_4"

	// register the proposal types
	adminRouterLegacy := govv1beta1.NewRouter()
	adminRouterLegacy.AddRoute(govtypes.RouterKey, govv1beta1.ProposalHandler).
		AddRoute(paramproposal.RouterKey, params.NewParamChangeProposalHandler(app.ParamsKeeper)).
		// AddRoute(upgradetypes.RouterKey, upgrade.NewSoftwareUpgradeProposalHandler(&app.UpgradeKeeper)).
		AddRoute(ibcclienttypes.RouterKey, ibcclient.NewClientProposalHandler(app.IBCKeeper.ClientKeeper)) //nolint:staticcheck

	app.AdminmoduleKeeper = *adminmodulekeeper.NewKeeper(
		appCodec,
		keys[adminmoduletypes.StoreKey],
		keys[adminmoduletypes.MemStoreKey],
		adminRouterLegacy,
		app.MsgServiceRouter(),
		IsConsumerProposalAllowlisted,
		isSdkMessageWhitelisted,
	)
	adminModule := adminmodule.NewAppModule(appCodec, app.AdminmoduleKeeper)

	app.InterchainQueriesKeeper = *interchainqueriesmodulekeeper.NewKeeper(
		appCodec,
		keys[interchainqueriesmoduletypes.StoreKey],
		keys[interchainqueriesmoduletypes.MemStoreKey],
		app.IBCKeeper,
		&app.BankKeeper,
		app.ContractManagerKeeper,
		interchainqueriesmodulekeeper.Verifier{},
		interchainqueriesmodulekeeper.TransactionVerifier{},
		authtypes.NewModuleAddress(adminmoduletypes.ModuleName).String(),
	)
	app.InterchainTxsKeeper = *interchaintxskeeper.NewKeeper(
		appCodec,
		keys[interchaintxstypes.StoreKey],
		memKeys[interchaintxstypes.MemStoreKey],
		app.IBCKeeper.ChannelKeeper,
		app.ICAControllerKeeper,
		contractmanager.NewSudoLimitWrapper(app.ContractManagerKeeper, &app.WasmKeeper),
		app.FeeKeeper,
		app.BankKeeper,
		func(ctx sdk.Context) string { return app.FeeBurnerKeeper.GetParams(ctx).TreasuryAddress },
		authtypes.NewModuleAddress(adminmoduletypes.ModuleName).String(),
	)

	app.CronKeeper = *cronkeeper.NewKeeper(
		appCodec,
		keys[crontypes.StoreKey],
		keys[crontypes.MemStoreKey],
		app.AccountKeeper,
		authtypes.NewModuleAddress(adminmoduletypes.ModuleName).String(),
	)
	wasmOpts = append(wasmbinding.RegisterCustomPlugins(
		&app.InterchainTxsKeeper,
		&app.InterchainQueriesKeeper,
		app.TransferKeeper,
		&app.AdminmoduleKeeper,
		app.FeeBurnerKeeper,
		app.FeeKeeper, &app.BankKeeper,
		app.TokenFactoryKeeper, &app.CronKeeper,
		&app.ContractManagerKeeper,
		&app.DexKeeper,
	), wasmOpts...)

	queryPlugins := wasmkeeper.WithQueryPlugins(
		&wasmkeeper.QueryPlugins{Stargate: wasmkeeper.AcceptListStargateQuerier(wasmbinding.AcceptedStargateQueries(), app.GRPCQueryRouter(), appCodec)})
	wasmOpts = append(wasmOpts, queryPlugins)

	app.WasmKeeper = wasmkeeper.NewKeeper(
		appCodec,
		runtime.NewKVStoreService(keys[wasmtypes.StoreKey]),
		app.AccountKeeper,
		&app.BankKeeper,
		nil,
		nil,
		app.IBCKeeper.ChannelKeeper, // may be replaced with middleware such as ics29 feerefunder
		app.IBCKeeper.ChannelKeeper,
		app.IBCKeeper.PortKeeper,
		scopedWasmKeeper,
		app.TransferKeeper,
		app.MsgServiceRouter(),
		app.GRPCQueryRouter(),
		wasmDir,
		wasmConfig,
		supportedFeatures,
		authtypes.NewModuleAddress(adminmoduletypes.ModuleName).String(),
		wasmOpts...,
	)
	wasmHooks.ContractKeeper = &app.WasmKeeper

	app.CronKeeper.WasmMsgServer = wasmkeeper.NewMsgServerImpl(&app.WasmKeeper)
	cronModule := cron.NewAppModule(appCodec, app.CronKeeper)

	transferIBCModule := transferSudo.NewIBCModule(
		app.TransferKeeper,
		contractmanager.NewSudoLimitWrapper(app.ContractManagerKeeper, &app.WasmKeeper),
	)
	// receive call order: wasmHooks#OnRecvPacketOverride(transferIbcModule#OnRecvPacket())
	ibcHooksMiddleware := ibchooks.NewIBCMiddleware(&transferIBCModule, &app.HooksICS4Wrapper)
	app.HooksTransferIBCModule = &ibcHooksMiddleware

	// Create static IBC router, add transfer route, then set and seal it
	ibcRouter := ibcporttypes.NewRouter()

	icaModule := ica.NewAppModule(&app.ICAControllerKeeper, &app.ICAHostKeeper)

	var icaControllerStack ibcporttypes.IBCModule

	icaControllerStack = interchaintxs.NewIBCModule(app.InterchainTxsKeeper)
	icaControllerStack = icacontroller.NewIBCMiddleware(icaControllerStack, app.ICAControllerKeeper)

	icaHostIBCModule := icahost.NewIBCModule(app.ICAHostKeeper)

	interchainQueriesModule := interchainqueries.NewAppModule(appCodec, app.InterchainQueriesKeeper, app.AccountKeeper, app.BankKeeper)
	interchainTxsModule := interchaintxs.NewAppModule(appCodec, app.InterchainTxsKeeper, app.AccountKeeper, app.BankKeeper)
	contractManagerModule := contractmanager.NewAppModule(appCodec, app.ContractManagerKeeper)
	ibcHooksModule := ibchooks.NewAppModule(app.AccountKeeper)

	app.PFMModule = packetforward.NewAppModule(app.PFMKeeper, app.GetSubspace(pfmtypes.ModuleName))

	var ibcStack ibcporttypes.IBCModule = packetforward.NewIBCMiddleware(
		app.HooksTransferIBCModule,
		app.PFMKeeper,
		0,
		pfmkeeper.DefaultForwardTransferPacketTimeoutTimestamp,
		pfmkeeper.DefaultRefundTransferPacketTimeoutTimestamp,
	)

	ibcStack = ibcswap.NewIBCMiddleware(ibcStack, app.SwapKeeper)
	ibcStack = gmpmiddleware.NewIBCMiddleware(ibcStack)

	ibcRouter.AddRoute(icacontrollertypes.SubModuleName, icaControllerStack).
		AddRoute(icahosttypes.SubModuleName, icaHostIBCModule).
		AddRoute(ibctransfertypes.ModuleName, ibcStack).
		AddRoute(interchaintxstypes.ModuleName, icaControllerStack).
		AddRoute(wasmtypes.ModuleName, wasm.NewIBCHandler(app.WasmKeeper, app.IBCKeeper.ChannelKeeper, app.IBCKeeper.ChannelKeeper)).
		AddRoute(ccvconsumertypes.ModuleName, consumerModule)
	app.IBCKeeper.SetRouter(ibcRouter)

	/****  Module Options ****/

	// NOTE: we may consider parsing `appOpts` inside module constructors. For the moment
	// we prefer to be more strict in what arguments the modules expect.
	skipGenesisInvariants := cast.ToBool(appOpts.Get(crisis.FlagSkipGenesisInvariants))

	// NOTE: Any module instantiated in the module manager that is later modified
	// must be passed by reference here.

	app.setupUpgradeStoreLoaders()

	app.mm = module.NewManager(
		auth.NewAppModule(appCodec, app.AccountKeeper, nil, app.GetSubspace(authtypes.ModuleName)),
		authzmodule.NewAppModule(appCodec, app.AuthzKeeper, app.AccountKeeper, app.BankKeeper, app.interfaceRegistry),
		vesting.NewAppModule(app.AccountKeeper, app.BankKeeper),
		bank.NewAppModule(appCodec, app.BankKeeper, app.AccountKeeper, app.GetSubspace(banktypes.ModuleName)),
		capability.NewAppModule(appCodec, *app.CapabilityKeeper, false),
		feegrantmodule.NewAppModule(appCodec, app.AccountKeeper, app.BankKeeper, app.FeeGrantKeeper, app.interfaceRegistry),
		slashing.NewAppModule(appCodec, app.SlashingKeeper, app.AccountKeeper, app.BankKeeper, app.ConsumerKeeper, app.GetSubspace(slashingtypes.ModuleName), app.interfaceRegistry),
		upgrade.NewAppModule(&app.UpgradeKeeper, address.NewBech32Codec(sdk.GetConfig().GetBech32AccountAddrPrefix())),
		wasm.NewAppModule(appCodec, &app.WasmKeeper, app.AccountKeeper, app.BankKeeper, app.MsgServiceRouter(), app.GetSubspace(wasmtypes.ModuleName)),
		evidence.NewAppModule(app.EvidenceKeeper),
		ibc.NewAppModule(app.IBCKeeper),
		params.NewAppModule(app.ParamsKeeper),
		transferModule,
		consumerModule,
		icaModule,
		app.PFMModule,
		interchainQueriesModule,
		interchainTxsModule,
		feeModule,
		feeBurnerModule,
		contractManagerModule,
		adminModule,
		ibcHooksModule,
		tokenfactory.NewAppModule(appCodec, *app.TokenFactoryKeeper, app.AccountKeeper, app.BankKeeper),
		cronModule,
		// globalfee.NewAppModule(app.GetSubspace(globalfee.ModuleName)),
		swapModule,
		dexModule,
		auction.NewAppModule(appCodec, app.AuctionKeeper),
		// always be last to make sure that it checks for all invariants and not only part of them
		crisis.NewAppModule(&app.CrisisKeeper, skipGenesisInvariants, app.GetSubspace(crisistypes.ModuleName)),
	)

	// During begin block slashing happens after distr.BeginBlocker so that
	// there is nothing left over in the validator feerefunder pool to keep the
	// CanWithdrawInvariant invariant.
	// NOTE: staking module is required if HistoricalEntries param > 0
	app.mm.SetOrderBeginBlockers(
		auctiontypes.ModuleName,
		upgradetypes.ModuleName,
		capabilitytypes.ModuleName,
		slashingtypes.ModuleName,
		evidencetypes.ModuleName,
		vestingtypes.ModuleName,
		ibchost.ModuleName,
		ibctransfertypes.ModuleName,
		authtypes.ModuleName,
		authz.ModuleName,
		banktypes.ModuleName,
		crisistypes.ModuleName,
		feegrant.ModuleName,
		paramstypes.ModuleName,
		ccvconsumertypes.ModuleName,
		tokenfactorytypes.ModuleName,
		icatypes.ModuleName,
		interchainqueriesmoduletypes.ModuleName,
		interchaintxstypes.ModuleName,
		contractmanagermoduletypes.ModuleName,
		wasmtypes.ModuleName,
		feetypes.ModuleName,
		feeburnertypes.ModuleName,
		adminmoduletypes.ModuleName,
		ibchookstypes.ModuleName,
		pfmtypes.ModuleName,
		crontypes.ModuleName,
		// globalfee.ModuleName,
		ibcswaptypes.ModuleName,
		dextypes.ModuleName,
	)

	app.mm.SetOrderEndBlockers(
		auctiontypes.ModuleName,
		crisistypes.ModuleName,
		capabilitytypes.ModuleName,
		authtypes.ModuleName,
		authz.ModuleName,
		banktypes.ModuleName,
		slashingtypes.ModuleName,
		vestingtypes.ModuleName,
		evidencetypes.ModuleName,
		feegrant.ModuleName,
		paramstypes.ModuleName,
		upgradetypes.ModuleName,
		ibchost.ModuleName,
		ibctransfertypes.ModuleName,
		ccvconsumertypes.ModuleName,
		tokenfactorytypes.ModuleName,
		icatypes.ModuleName,
		interchainqueriesmoduletypes.ModuleName,
		interchaintxstypes.ModuleName,
		contractmanagermoduletypes.ModuleName,
		wasmtypes.ModuleName,
		feetypes.ModuleName,
		feeburnertypes.ModuleName,
		adminmoduletypes.ModuleName,
		ibchookstypes.ModuleName,
		pfmtypes.ModuleName,
		crontypes.ModuleName,
		// globalfee.ModuleName,
		ibcswaptypes.ModuleName,
		// NOTE: Because of the gas sensitivity of PurgeExpiredLimit order operations
		// dexmodule must be the last endBlock module to run
		dextypes.ModuleName,
	)

	// NOTE: The genutils module must occur after staking so that pools are
	// properly initialized with tokens from genesis accounts.
	// NOTE: Capability module must occur first so that it can initialize any capabilities
	// so that other modules that want to create or claim capabilities afterwards in InitChain
	// can do so safely.
	app.mm.SetOrderInitGenesis(
		auctiontypes.ModuleName,
		capabilitytypes.ModuleName,
		authtypes.ModuleName,
		ibctransfertypes.ModuleName,
		authz.ModuleName,
		banktypes.ModuleName,
		vestingtypes.ModuleName,
		slashingtypes.ModuleName,
		crisistypes.ModuleName,
		ibchost.ModuleName,
		evidencetypes.ModuleName,
		paramstypes.ModuleName,
		upgradetypes.ModuleName,
		feegrant.ModuleName,
		ccvconsumertypes.ModuleName,
		tokenfactorytypes.ModuleName,
		icatypes.ModuleName,
		interchainqueriesmoduletypes.ModuleName,
		interchaintxstypes.ModuleName,
		contractmanagermoduletypes.ModuleName,
		wasmtypes.ModuleName,
		feetypes.ModuleName,
		feeburnertypes.ModuleName,
		adminmoduletypes.ModuleName,
		ibchookstypes.ModuleName, // after auth keeper
		pfmtypes.ModuleName,
		crontypes.ModuleName,
		// globalfee.ModuleName,
		ibcswaptypes.ModuleName,
		dextypes.ModuleName,
	)

	app.mm.RegisterInvariants(&app.CrisisKeeper)
	app.configurator = module.NewConfigurator(app.appCodec, app.MsgServiceRouter(), app.GRPCQueryRouter())
	err = app.mm.RegisterServices(app.configurator)
	if err != nil {
<<<<<<< HEAD
		panic(err)
=======
		panic(fmt.Sprintf("failed to register services: %s", err))
>>>>>>> cd32d0c3
	}

	app.setupUpgradeHandlers()

	// create the simulation manager and define the order of the modules for deterministic simulations
	app.sm = module.NewSimulationManager(
		auth.NewAppModule(appCodec, app.AccountKeeper, nil, app.GetSubspace(authtypes.ModuleName)),
		authzmodule.NewAppModule(appCodec, app.AuthzKeeper, app.AccountKeeper, app.BankKeeper, app.interfaceRegistry),
		bank.NewAppModule(appCodec, app.BankKeeper, app.AccountKeeper, app.GetSubspace(banktypes.ModuleName)),
		capability.NewAppModule(appCodec, *app.CapabilityKeeper, false),
		feegrantmodule.NewAppModule(appCodec, app.AccountKeeper, app.BankKeeper, app.FeeGrantKeeper, app.interfaceRegistry),
		slashing.NewAppModule(appCodec, app.SlashingKeeper, app.AccountKeeper, app.BankKeeper, nil, app.GetSubspace(slashingtypes.ModuleName), app.interfaceRegistry),
		wasm.NewAppModule(appCodec, &app.WasmKeeper, app.AccountKeeper, app.BankKeeper, app.MsgServiceRouter(), app.GetSubspace(wasmtypes.ModuleName)),
		evidence.NewAppModule(app.EvidenceKeeper),
		ibc.NewAppModule(app.IBCKeeper),
		params.NewAppModule(app.ParamsKeeper),
		transferModule,
		consumerModule,
		icaModule,
		app.PFMModule,
		interchainQueriesModule,
		interchainTxsModule,
		feeBurnerModule,
		cronModule,
		dexModule,
	)
	app.sm.RegisterStoreDecoders()

	// initialize stores
	app.MountKVStores(keys)
	app.MountTransientStores(tkeys)
	app.MountMemoryStores(memKeys)

	// initialize BaseApp
	app.SetInitChainer(app.InitChainer)
	app.SetBeginBlocker(app.BeginBlocker)

	app.SetEndBlocker(app.EndBlocker)

	// create the lanes
	mevLane, baseLane := app.CreateLanes()
	mempool, err := blocksdk.NewLanedMempool(app.Logger(), []blocksdk.Lane{mevLane, baseLane})
	if err != nil {
		panic(err)
	}

	// set the mempool first
	app.SetMempool(mempool)

	// then create the ante-handler
	anteHandler, err := NewAnteHandler(
		HandlerOptions{
			HandlerOptions: ante.HandlerOptions{
				AccountKeeper:   app.AccountKeeper,
				BankKeeper:      app.BankKeeper,
				FeegrantKeeper:  app.FeeGrantKeeper,
				SignModeHandler: encodingConfig.TxConfig.SignModeHandler(),
				SigGasConsumer:  ante.DefaultSigVerificationGasConsumer,
			},
			IBCKeeper:             app.IBCKeeper,
			WasmConfig:            &wasmConfig,
			TXCounterStoreService: runtime.NewKVStoreService(keys[wasmtypes.StoreKey]),
			ConsumerKeeper:        app.ConsumerKeeper,
			// GlobalFeeSubspace: app.GetSubspace(globalfee.ModuleName),
			AuctionKeeper: app.AuctionKeeper,
			TxEncoder:     app.GetTxConfig().TxEncoder(),
			MEVLane:       mevLane,
		},
		app.Logger(),
	)
	if err != nil {
		panic(err)
	}
	app.SetAnteHandler(anteHandler)

	// set ante-handlers
	opts := []base.LaneOption{
		base.WithAnteHandler(anteHandler),
	}
	baseLane.WithOptions(opts...)
	mevLane.WithOptions(opts...)

	// set the block-sdk prepare / process-proposal handlers
	handler := blocksdkabci.NewProposalHandler(
		app.Logger(),
		app.GetTxConfig().TxDecoder(),
		app.GetTxConfig().TxEncoder(),
		mempool,
	)
	app.SetPrepareProposal(handler.PrepareProposalHandler())

	// we use a no-op ProcessProposal, this way, we accept all proposals in avoidance
	// of liveness failures due to Prepare / Process inconsistency. In other words,
	// this ProcessProposal always returns ACCEPT.
	app.SetProcessProposal(baseapp.NoOpProcessProposal())

	// block-sdk CheckTx handler
	mevCheckTxHandler := checktx.NewMEVCheckTxHandler(
		app,
		app.GetTxConfig().TxDecoder(),
		mevLane,
		anteHandler,
		app.BaseApp.CheckTx,
	)

	// wrap checkTxHandler with mempool parity handler
	parityCheckTx := checktx.NewMempoolParityCheckTx(
		app.Logger(),
		mempool,
		app.GetTxConfig().TxDecoder(),
		mevCheckTxHandler.CheckTx(),
	)

	app.SetCheckTx(parityCheckTx.CheckTx())

	// must be before Loading version
	// requires the snapshot store to be created and registered as a BaseAppOption
	// see cmd/wasmd/root.go: 206 - 214 approx
	if manager := app.SnapshotManager(); manager != nil {
		err := manager.RegisterExtensions(
			wasmkeeper.NewWasmSnapshotter(app.CommitMultiStore(), &app.WasmKeeper),
		)
		if err != nil {
			panic(fmt.Errorf("failed to register snapshot extension: %s", err))
		}
	}

	if loadLatest {
		app.LoadLatest()
	}

	app.ScopedIBCKeeper = scopedIBCKeeper
	app.ScopedTransferKeeper = scopedTransferKeeper
	app.ScopedWasmKeeper = scopedWasmKeeper
	app.ScopedInterTxKeeper = scopedInterTxKeeper
	app.ScopedCCVConsumerKeeper = scopedCCVConsumerKeeper

	return app
}

func (app *App) LoadLatest() {
	if err := app.LoadLatestVersion(); err != nil {
		tmos.Exit(err.Error())
	}

	ctx := app.BaseApp.NewUncachedContext(true, tmproto.Header{})

	// Initialize pinned codes in wasmvm as they are not persisted there
	if err := app.WasmKeeper.InitializePinnedCodes(ctx); err != nil {
		tmos.Exit(fmt.Sprintf("failed initialize pinned codes %s", err))
	}
}

func (app *App) setupUpgradeStoreLoaders() {
	upgradeInfo, err := app.UpgradeKeeper.ReadUpgradeInfoFromDisk()
	if err != nil {
		panic(fmt.Sprintf("failed to read upgrd info from disk %s", err))
	}

	if app.UpgradeKeeper.IsSkipHeight(upgradeInfo.Height) {
		return
	}

	for _, upgrd := range Upgrades {
		upgrd := upgrd
		if upgradeInfo.Name == upgrd.UpgradeName {
			app.SetStoreLoader(upgradetypes.UpgradeStoreLoader(upgradeInfo.Height, &upgrd.StoreUpgrades))
		}
	}
}

func (app *App) setupUpgradeHandlers() {
	for _, upgrd := range Upgrades {
		app.UpgradeKeeper.SetUpgradeHandler(
			upgrd.UpgradeName,
			upgrd.CreateUpgradeHandler(
				app.mm,
				app.configurator,
				&upgrades.UpgradeKeepers{
					AccountKeeper:      app.AccountKeeper,
					FeeBurnerKeeper:    app.FeeBurnerKeeper,
					CronKeeper:         app.CronKeeper,
					IcqKeeper:          app.InterchainQueriesKeeper,
					TokenFactoryKeeper: app.TokenFactoryKeeper,
					SlashingKeeper:     app.SlashingKeeper,
					ParamsKeeper:       app.ParamsKeeper,
					CapabilityKeeper:   app.CapabilityKeeper,
					AuctionKeeper:      app.AuctionKeeper,
					ContractManager:    app.ContractManagerKeeper,
					AdminModule:        app.AdminmoduleKeeper,
					ConsensusKeeper:    &app.ConsensusParamsKeeper,
					ConsumerKeeper:     &app.ConsumerKeeper,
					// GlobalFeeSubspace:   app.GetSubspace(globalfee.ModuleName),
					CcvConsumerSubspace: app.GetSubspace(ccvconsumertypes.ModuleName),
				},
				app,
				app.AppCodec(),
			),
		)
	}
}

// ChainID gets chainID from private fields of BaseApp
// Should be removed once SDK 0.50.x will be adopted
func (app *App) ChainID() string {
	field := reflect.ValueOf(app.BaseApp).Elem().FieldByName("chainID")
	return field.String()
}

// CheckTx will check the transaction with the provided checkTxHandler. We override the default
// handler so that we can verify bid transactions before they are inserted into the mempool.
// With the Block-SDK CheckTx, we can verify the bid transaction and all of the bundled transactions
// before inserting the bid transaction into the mempool.
func (app *App) CheckTx(req *abci.RequestCheckTx) (*abci.ResponseCheckTx, error) {
	return app.checkTxHandler(req)
}

// SetCheckTx sets the checkTxHandler for the app.
func (app *App) SetCheckTx(handler checktx.CheckTx) {
	app.checkTxHandler = handler
}

// Name returns the name of the App
func (app *App) Name() string { return app.BaseApp.Name() }

// GetBaseApp returns the base app of the application
func (app *App) GetBaseApp() *baseapp.BaseApp { return app.BaseApp }

// BeginBlocker application updates every begin block
func (app *App) BeginBlocker(ctx sdk.Context) (sdk.BeginBlock, error) {
	return app.mm.BeginBlock(ctx)
}

// EndBlocker application updates every end block
func (app *App) EndBlocker(ctx sdk.Context) (sdk.EndBlock, error) {
	return app.mm.EndBlock(ctx)
}

func (app *App) EnsureBlockGasMeter(ctx sdk.Context) {
	// TrancheKey generation and LimitOrderExpirationPurge both rely on a BlockGas meter.
	// check that it works at startup
	cp := app.GetConsensusParams(ctx)
	if cp.Block == nil || cp.Block.MaxGas <= 0 {
		panic("BlockGas meter must be initialized. Genesis must provide value for Block.MaxGas")
	}
}

// InitChainer application update at chain initialization
func (app *App) InitChainer(ctx sdk.Context, req *abci.RequestInitChain) (*abci.ResponseInitChain, error) {
	var genesisState GenesisState
	if err := tmjson.Unmarshal(req.AppStateBytes, &genesisState); err != nil {
		return nil, err
	}

	app.EnsureBlockGasMeter(ctx)
	if err := app.UpgradeKeeper.SetModuleVersionMap(ctx, app.mm.GetVersionMap()); err != nil {
		return nil, err
	}

	return app.mm.InitGenesis(ctx, app.appCodec, genesisState)
}

// InitChainer application update at chain initialization
// ONLY FOR TESTING PURPOSES
func (app *App) TestInitChainer(ctx sdk.Context, req *abci.RequestInitChain) (*abci.ResponseInitChain, error) {
	var genesisState GenesisState
	if err := tmjson.Unmarshal(req.AppStateBytes, &genesisState); err != nil {
		panic(err)
	}

	// manually set consensus params here, cause there is no way to set it using ibctesting stuff for now
	// TODO: app.ConsensusParamsKeeper.Set(ctx, sims.DefaultConsensusParams)
	app.EnsureBlockGasMeter(ctx)

	err := app.UpgradeKeeper.SetModuleVersionMap(ctx, app.mm.GetVersionMap())
	if err != nil {
<<<<<<< HEAD
		panic(err)
=======
		return nil, fmt.Errorf("failed to set moduyle version map: %w", err)
>>>>>>> cd32d0c3
	}
	return app.mm.InitGenesis(ctx, app.appCodec, genesisState)
}

// LoadHeight loads a particular height
func (app *App) LoadHeight(height int64) error {
	return app.LoadVersion(height)
}

// ModuleAccountAddrs returns all the app's module account addresses.
func (app *App) ModuleAccountAddrs() map[string]bool {
	modAccAddrs := make(map[string]bool)
	for acc := range maccPerms {
		modAccAddrs[authtypes.NewModuleAddress(acc).String()] = true
	}

	return modAccAddrs
}

// BlockedAddrs returns the set of addresses that are not allowed
// to send and receive funds
func (app *App) BlockedAddrs() map[string]bool {
	// Remove the fee-pool from the group of blocked recipient addresses in bank
	// this is required for the consumer chain to be able to send tokens to
	// the provider chain
	bankBlockedAddrs := app.ModuleAccountAddrs()
	delete(bankBlockedAddrs, authtypes.NewModuleAddress(
		ccvconsumertypes.ConsumerToSendToProviderName).String())

	return bankBlockedAddrs
}

// LegacyAmino returns SimApp's amino codec.
//
// NOTE: This is solely to be used for testing purposes as it may be desirable
// for modules to register their own custom testing types.
func (app *App) LegacyAmino() *codec.LegacyAmino {
	return app.cdc
}

// AppCodec returns an app codec.
//
// NOTE: This is solely to be used for testing purposes as it may be desirable
// for modules to register their own custom testing types.
func (app *App) AppCodec() codec.Codec {
	return app.appCodec
}

// GetKey returns the KVStoreKey for the provided store key.
//
// NOTE: This is solely to be used for testing purposes.
func (app *App) GetKey(storeKey string) *storetypes.KVStoreKey {
	return app.keys[storeKey]
}

// GetTKey returns the TransientStoreKey for the provided store key.
//
// NOTE: This is solely to be used for testing purposes.
func (app *App) GetTKey(storeKey string) *storetypes.TransientStoreKey {
	return app.tkeys[storeKey]
}

// GetMemKey returns the MemStoreKey for the provided mem key.
//
// NOTE: This is solely used for testing purposes.
func (app *App) GetMemKey(storeKey string) *storetypes.MemoryStoreKey {
	return app.memKeys[storeKey]
}

// GetSubspace returns a param subspace for a given module name.
//
// NOTE: This is solely to be used for testing purposes.
func (app *App) GetSubspace(moduleName string) paramstypes.Subspace {
	subspace, _ := app.ParamsKeeper.GetSubspace(moduleName)
	return subspace
}

// RegisterAPIRoutes registers all application module routes with the provided
// API server.
func (app *App) RegisterAPIRoutes(apiSvr *api.Server, apiConfig config.APIConfig) {
	clientCtx := apiSvr.ClientCtx
	// Register new tx routes from grpc-gateway.
	authtx.RegisterGRPCGatewayRoutes(clientCtx, apiSvr.GRPCGatewayRouter)
	// Register new tendermint queries routes from grpc-gateway.
	cmtservice.RegisterGRPCGatewayRoutes(clientCtx, apiSvr.GRPCGatewayRouter)

	ModuleBasics.RegisterGRPCGatewayRoutes(clientCtx, apiSvr.GRPCGatewayRouter)

	// Register app's swagger ui
	if apiConfig.Swagger {
		app.RegisterSwaggerUI(apiSvr)
	}
}

// RegisterTxService implements the Application.RegisterTxService method.
func (app *App) RegisterTxService(clientCtx client.Context) {
	authtx.RegisterTxService(app.BaseApp.GRPCQueryRouter(), clientCtx, app.BaseApp.Simulate, app.interfaceRegistry)
}

// RegisterTendermintService implements the Application.RegisterTendermintService method.
func (app *App) RegisterTendermintService(clientCtx client.Context) {
	cmtservice.RegisterTendermintService(clientCtx, app.BaseApp.GRPCQueryRouter(), app.interfaceRegistry, app.Query)
}

// initParamsKeeper init params keeper and its subspaces
func initParamsKeeper(appCodec codec.BinaryCodec, legacyAmino *codec.LegacyAmino, key, tkey storetypes.StoreKey) paramskeeper.Keeper {
	paramsKeeper := paramskeeper.NewKeeper(appCodec, legacyAmino, key, tkey)

	paramsKeeper.Subspace(authtypes.ModuleName).WithKeyTable(authtypes.ParamKeyTable())         //nolint:staticcheck
	paramsKeeper.Subspace(banktypes.ModuleName).WithKeyTable(banktypes.ParamKeyTable())         //nolint:staticcheck
	paramsKeeper.Subspace(slashingtypes.ModuleName).WithKeyTable(slashingtypes.ParamKeyTable()) //nolint:staticcheck
	paramsKeeper.Subspace(crisistypes.ModuleName).WithKeyTable(crisistypes.ParamKeyTable())     //nolint:staticcheck
	paramsKeeper.Subspace(ibctransfertypes.ModuleName).WithKeyTable(ibctransfertypes.ParamKeyTable())
	paramsKeeper.Subspace(ibchost.ModuleName)
	paramsKeeper.Subspace(icacontrollertypes.SubModuleName).WithKeyTable(icacontrollertypes.ParamKeyTable())
	paramsKeeper.Subspace(icahosttypes.SubModuleName).WithKeyTable(icahosttypes.ParamKeyTable())

	paramsKeeper.Subspace(pfmtypes.ModuleName).WithKeyTable(pfmtypes.ParamKeyTable())

	// paramsKeeper.Subspace(globalfee.ModuleName).WithKeyTable(globalfeetypes.ParamKeyTable())

	paramsKeeper.Subspace(ccvconsumertypes.ModuleName).WithKeyTable(ccv.ParamKeyTable())

	// MOTE: legacy subspaces for migration sdk47 only //nolint:staticcheck
	paramsKeeper.Subspace(crontypes.StoreKey).WithKeyTable(crontypes.ParamKeyTable())
	paramsKeeper.Subspace(feeburnertypes.StoreKey).WithKeyTable(feeburnertypes.ParamKeyTable())
	paramsKeeper.Subspace(feetypes.StoreKey).WithKeyTable(feetypes.ParamKeyTable())
	paramsKeeper.Subspace(tokenfactorytypes.StoreKey).WithKeyTable(tokenfactorytypes.ParamKeyTable())
	paramsKeeper.Subspace(interchainqueriesmoduletypes.StoreKey).WithKeyTable(interchainqueriesmoduletypes.ParamKeyTable())
	paramsKeeper.Subspace(interchaintxstypes.StoreKey).WithKeyTable(interchaintxstypes.ParamKeyTable())

	return paramsKeeper
}

// SimulationManager implements the SimulationApp interface
func (app *App) SimulationManager() *module.SimulationManager {
	return app.sm
}

func (app *App) RegisterSwaggerUI(apiSvr *api.Server) {
	staticSubDir, err := fs.Sub(docs.Docs, "static")
	if err != nil {
		app.Logger().Error(fmt.Sprintf("failed to register swagger-ui route: %s", err))
		return
	}

	staticServer := http.FileServer(http.FS(staticSubDir))
	apiSvr.Router.PathPrefix("/swagger/").Handler(http.StripPrefix("/swagger/", staticServer))
}

// ConsumerApp interface implementations for e2e tests

// GetTxConfig implements the TestingApp interface.
func (app *App) GetTxConfig() client.TxConfig {
	return app.encodingConfig.TxConfig
}

// GetIBCKeeper implements the TestingApp interface.
func (app *App) GetIBCKeeper() *ibckeeper.Keeper {
	return app.IBCKeeper
}

// GetStakingKeeper implements the TestingApp interface.
func (app *App) GetStakingKeeper() ibctestingtypes.StakingKeeper {
	return app.ConsumerKeeper
}

// GetScopedIBCKeeper implements the TestingApp interface.
func (app *App) GetScopedIBCKeeper() capabilitykeeper.ScopedKeeper {
	return app.ScopedIBCKeeper
}

// GetConsumerKeeper implements the ConsumerApp interface.
func (app *App) GetConsumerKeeper() ccvconsumerkeeper.Keeper {
	return app.ConsumerKeeper
}

func (app *App) RegisterNodeService(clientCtx client.Context, cfg config.Config) {
	nodeservice.RegisterNodeService(clientCtx, app.GRPCQueryRouter(), cfg)
}

// overrideWasmVariables overrides the wasm variables to:
//   - allow for larger wasm files
func overrideWasmVariables() {
	// Override Wasm size limitation from WASMD.
	wasmtypes.MaxWasmSize = 1_677_722 // ~1.6 mb (1024 * 1024 * 1.6)
	wasmtypes.MaxProposalWasmSize = wasmtypes.MaxWasmSize
}<|MERGE_RESOLUTION|>--- conflicted
+++ resolved
@@ -966,11 +966,7 @@
 	app.configurator = module.NewConfigurator(app.appCodec, app.MsgServiceRouter(), app.GRPCQueryRouter())
 	err = app.mm.RegisterServices(app.configurator)
 	if err != nil {
-<<<<<<< HEAD
-		panic(err)
-=======
 		panic(fmt.Sprintf("failed to register services: %s", err))
->>>>>>> cd32d0c3
 	}
 
 	app.setupUpgradeHandlers()
@@ -1247,11 +1243,7 @@
 
 	err := app.UpgradeKeeper.SetModuleVersionMap(ctx, app.mm.GetVersionMap())
 	if err != nil {
-<<<<<<< HEAD
-		panic(err)
-=======
-		return nil, fmt.Errorf("failed to set moduyle version map: %w", err)
->>>>>>> cd32d0c3
+		return nil, fmt.Errorf("failed to set module version map: %w", err)
 	}
 	return app.mm.InitGenesis(ctx, app.appCodec, genesisState)
 }
