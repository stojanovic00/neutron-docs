--- conflicted
+++ resolved
@@ -246,11 +246,8 @@
 		v502.Upgrade,
 		v504.Upgrade,
 		v505.Upgrade,
-<<<<<<< HEAD
+		v510.Upgrade,
 		sovereignUpgrade.Upgrade,
-=======
-		v510.Upgrade,
->>>>>>> be531656
 	}
 
 	// DefaultNodeHome default home directories for the application daemon
