--- conflicted
+++ resolved
@@ -448,8 +448,6 @@
 	// If evidence needs to be handled for the app, set routes in router here and seal
 	app.EvidenceKeeper = *evidenceKeeper
 
-<<<<<<< HEAD
-=======
 	wasmDir := filepath.Join(homePath, "wasm")
 	wasmConfig, err := wasm.ReadWasmConfig(appOpts)
 	if err != nil {
@@ -460,7 +458,6 @@
 	// if we want to allow any custom callbacks
 	supportedFeatures := "iterator,staking,stargate,neutron"
 
->>>>>>> 60760a1b
 	app.InterchainQueriesKeeper = *interchainqueriesmodulekeeper.NewKeeper(
 		appCodec,
 		keys[interchainqueriesmoduletypes.StoreKey],
@@ -502,15 +499,7 @@
 		wasmOpts...,
 	)
 
-<<<<<<< HEAD
-	app.GovKeeper = govkeeper.NewKeeper(
-		appCodec, keys[govtypes.StoreKey], app.GetSubspace(govtypes.ModuleName), app.AccountKeeper, app.BankKeeper,
-		app.WasmKeeper,
-		govRouter,
-	)
-=======
 	transferIBCModule := transferSudo.NewIBCModule(app.TransferKeeper, &app.WasmKeeper)
->>>>>>> 60760a1b
 
 	// Create static IBC router, add transfer route, then set and seal it
 	ibcRouter := ibcporttypes.NewRouter()
