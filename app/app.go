package app

import (
	"fmt"
	"io"
	"io/fs"
	"net/http"
	"os"
	"path/filepath"
	"strings"

	"github.com/neutron-org/neutron/app/upgrades"
	v044 "github.com/neutron-org/neutron/app/upgrades/v0.4.4"
	v3 "github.com/neutron-org/neutron/app/upgrades/v3"
	"github.com/neutron-org/neutron/x/cron"

	"github.com/CosmWasm/wasmd/x/wasm"
	wasmkeeper "github.com/CosmWasm/wasmd/x/wasm/keeper"
	"github.com/cosmos/cosmos-sdk/baseapp"
	"github.com/cosmos/cosmos-sdk/client"
	"github.com/cosmos/cosmos-sdk/client/grpc/tmservice"
	"github.com/cosmos/cosmos-sdk/client/rpc"
	"github.com/cosmos/cosmos-sdk/codec"
	"github.com/cosmos/cosmos-sdk/codec/types"
	"github.com/cosmos/cosmos-sdk/server/api"
	"github.com/cosmos/cosmos-sdk/server/config"
	servertypes "github.com/cosmos/cosmos-sdk/server/types"
	"github.com/cosmos/cosmos-sdk/simapp"
	sdk "github.com/cosmos/cosmos-sdk/types"
	"github.com/cosmos/cosmos-sdk/types/module"
	"github.com/cosmos/cosmos-sdk/version"
	"github.com/cosmos/cosmos-sdk/x/auth"
	"github.com/cosmos/cosmos-sdk/x/auth/ante"
	authrest "github.com/cosmos/cosmos-sdk/x/auth/client/rest"
	authkeeper "github.com/cosmos/cosmos-sdk/x/auth/keeper"
	authsims "github.com/cosmos/cosmos-sdk/x/auth/simulation"
	authtx "github.com/cosmos/cosmos-sdk/x/auth/tx"
	authtypes "github.com/cosmos/cosmos-sdk/x/auth/types"
	"github.com/cosmos/cosmos-sdk/x/auth/vesting"
	vestingtypes "github.com/cosmos/cosmos-sdk/x/auth/vesting/types"
	"github.com/cosmos/cosmos-sdk/x/authz"
	authzkeeper "github.com/cosmos/cosmos-sdk/x/authz/keeper"
	authzmodule "github.com/cosmos/cosmos-sdk/x/authz/module"
	"github.com/cosmos/cosmos-sdk/x/bank"
	bankkeeper "github.com/cosmos/cosmos-sdk/x/bank/keeper"
	banktypes "github.com/cosmos/cosmos-sdk/x/bank/types"
	"github.com/cosmos/cosmos-sdk/x/capability"
	capabilitykeeper "github.com/cosmos/cosmos-sdk/x/capability/keeper"
	capabilitytypes "github.com/cosmos/cosmos-sdk/x/capability/types"
	"github.com/cosmos/cosmos-sdk/x/crisis"
	crisiskeeper "github.com/cosmos/cosmos-sdk/x/crisis/keeper"
	crisistypes "github.com/cosmos/cosmos-sdk/x/crisis/types"
	"github.com/cosmos/cosmos-sdk/x/evidence"
	evidencekeeper "github.com/cosmos/cosmos-sdk/x/evidence/keeper"
	evidencetypes "github.com/cosmos/cosmos-sdk/x/evidence/types"
	"github.com/cosmos/cosmos-sdk/x/feegrant"
	feegrantkeeper "github.com/cosmos/cosmos-sdk/x/feegrant/keeper"
	feegrantmodule "github.com/cosmos/cosmos-sdk/x/feegrant/module"
	"github.com/cosmos/cosmos-sdk/x/params"
	paramskeeper "github.com/cosmos/cosmos-sdk/x/params/keeper"
	paramstypes "github.com/cosmos/cosmos-sdk/x/params/types"
	paramproposal "github.com/cosmos/cosmos-sdk/x/params/types/proposal"
	"github.com/cosmos/cosmos-sdk/x/slashing"
	slashingkeeper "github.com/cosmos/cosmos-sdk/x/slashing/keeper"
	slashingtypes "github.com/cosmos/cosmos-sdk/x/slashing/types"
	"github.com/cosmos/cosmos-sdk/x/upgrade"
	upgradekeeper "github.com/cosmos/cosmos-sdk/x/upgrade/keeper"
	upgradetypes "github.com/cosmos/cosmos-sdk/x/upgrade/types"
	ica "github.com/cosmos/ibc-go/v4/modules/apps/27-interchain-accounts"
	icacontroller "github.com/cosmos/ibc-go/v4/modules/apps/27-interchain-accounts/controller"
	icacontrollerkeeper "github.com/cosmos/ibc-go/v4/modules/apps/27-interchain-accounts/controller/keeper"
	icacontrollertypes "github.com/cosmos/ibc-go/v4/modules/apps/27-interchain-accounts/controller/types"
	icahost "github.com/cosmos/ibc-go/v4/modules/apps/27-interchain-accounts/host"
	icahostkeeper "github.com/cosmos/ibc-go/v4/modules/apps/27-interchain-accounts/host/keeper"
	icahosttypes "github.com/cosmos/ibc-go/v4/modules/apps/27-interchain-accounts/host/types"
	icatypes "github.com/cosmos/ibc-go/v4/modules/apps/27-interchain-accounts/types"
	ibctransfertypes "github.com/cosmos/ibc-go/v4/modules/apps/transfer/types"
	ibc "github.com/cosmos/ibc-go/v4/modules/core"
	ibcclient "github.com/cosmos/ibc-go/v4/modules/core/02-client"
	ibcclienttypes "github.com/cosmos/ibc-go/v4/modules/core/02-client/types"
	ibcporttypes "github.com/cosmos/ibc-go/v4/modules/core/05-port/types"
	ibchost "github.com/cosmos/ibc-go/v4/modules/core/24-host"
	ibckeeper "github.com/cosmos/ibc-go/v4/modules/core/keeper"
	"github.com/cosmos/interchain-security/legacy_ibc_testing/core"
	ibctesting "github.com/cosmos/interchain-security/legacy_ibc_testing/testing"
	"github.com/spf13/cast"
	abci "github.com/tendermint/tendermint/abci/types"
	tmjson "github.com/tendermint/tendermint/libs/json"
	"github.com/tendermint/tendermint/libs/log"
	tmos "github.com/tendermint/tendermint/libs/os"
	tmproto "github.com/tendermint/tendermint/proto/tendermint/types"
	dbm "github.com/tendermint/tm-db"

	cronkeeper "github.com/neutron-org/neutron/x/cron/keeper"
	crontypes "github.com/neutron-org/neutron/x/cron/types"

	"github.com/neutron-org/neutron/x/tokenfactory"
	tokenfactorykeeper "github.com/neutron-org/neutron/x/tokenfactory/keeper"
	tokenfactorytypes "github.com/neutron-org/neutron/x/tokenfactory/types"

	adminmodulemodule "github.com/cosmos/admin-module/x/adminmodule"
	adminmodulecli "github.com/cosmos/admin-module/x/adminmodule/client/cli"
	adminmodulemodulekeeper "github.com/cosmos/admin-module/x/adminmodule/keeper"
	adminmodulemoduletypes "github.com/cosmos/admin-module/x/adminmodule/types"
	govclient "github.com/cosmos/cosmos-sdk/x/gov/client"
	govtypes "github.com/cosmos/cosmos-sdk/x/gov/types"
	paramsrest "github.com/cosmos/cosmos-sdk/x/params/client/rest"
	upgraderest "github.com/cosmos/cosmos-sdk/x/upgrade/client/rest"

	appparams "github.com/neutron-org/neutron/app/params"
	"github.com/neutron-org/neutron/docs"
	"github.com/neutron-org/neutron/wasmbinding"
	"github.com/neutron-org/neutron/x/contractmanager"
	contractmanagermodulekeeper "github.com/neutron-org/neutron/x/contractmanager/keeper"
	contractmanagermoduletypes "github.com/neutron-org/neutron/x/contractmanager/types"
	"github.com/neutron-org/neutron/x/feeburner"
	feeburnerkeeper "github.com/neutron-org/neutron/x/feeburner/keeper"
	feeburnertypes "github.com/neutron-org/neutron/x/feeburner/types"
	"github.com/neutron-org/neutron/x/feerefunder"
	feekeeper "github.com/neutron-org/neutron/x/feerefunder/keeper"
	ibchooks "github.com/neutron-org/neutron/x/ibc-hooks"
	ibchookstypes "github.com/neutron-org/neutron/x/ibc-hooks/types"
	"github.com/neutron-org/neutron/x/interchainqueries"
	interchainqueriesmodulekeeper "github.com/neutron-org/neutron/x/interchainqueries/keeper"
	interchainqueriesmoduletypes "github.com/neutron-org/neutron/x/interchainqueries/types"
	"github.com/neutron-org/neutron/x/interchaintxs"
	interchaintxskeeper "github.com/neutron-org/neutron/x/interchaintxs/keeper"
	interchaintxstypes "github.com/neutron-org/neutron/x/interchaintxs/types"
	transferSudo "github.com/neutron-org/neutron/x/transfer"
	wrapkeeper "github.com/neutron-org/neutron/x/transfer/keeper"

	feetypes "github.com/neutron-org/neutron/x/feerefunder/types"

	e2e "github.com/cosmos/interchain-security/testutil/integration"
	ccvconsumer "github.com/cosmos/interchain-security/x/ccv/consumer"
	ccvconsumerkeeper "github.com/cosmos/interchain-security/x/ccv/consumer/keeper"
	ccvconsumertypes "github.com/cosmos/interchain-security/x/ccv/consumer/types"

	"github.com/strangelove-ventures/packet-forward-middleware/v4/router"
	routerkeeper "github.com/strangelove-ventures/packet-forward-middleware/v4/router/keeper"
	routertypes "github.com/strangelove-ventures/packet-forward-middleware/v4/router/types"
)

const (
	Name = "neutrond"
)

var (
	// ProposalsEnabled If EnabledSpecificProposals is "", and this is "true", then enable all x/wasm proposals.
	// ProposalsEnabled If EnabledSpecificProposals is "", and this is not "true", then disable all x/wasm proposals.
	ProposalsEnabled = "true"
	// EnableSpecificProposals If set to non-empty string it must be comma-separated list of values that are all a subset
	// of "EnableAllProposals" (takes precedence over ProposalsEnabled)
	// https://github.com/CosmWasm/wasmd/blob/02a54d33ff2c064f3539ae12d75d027d9c665f05/x/wasm/internal/types/proposal.go#L28-L34
	EnableSpecificProposals = ""
)

// GetEnabledProposals parses the ProposalsEnabled / EnableSpecificProposals values to
// produce a list of enabled proposals to pass into wasmd app.
func GetEnabledProposals() []wasm.ProposalType {
	if EnableSpecificProposals == "" {
		if ProposalsEnabled == "true" {
			return wasm.EnableAllProposals
		}
		return wasm.DisableAllProposals
	}
	chunks := strings.Split(EnableSpecificProposals, ",")
	proposals, err := wasm.ConvertToProposals(chunks)
	if err != nil {
		panic(err)
	}
	return proposals
}

var (
	Upgrades = []upgrades.Upgrade{v3.Upgrade, v044.Upgrade}

	// DefaultNodeHome default home directories for the application daemon
	DefaultNodeHome string

	// ModuleBasics defines the module BasicManager is in charge of setting up basic,
	// non-dependant module elements, such as codec registration
	// and genesis verification.
	ModuleBasics = module.NewBasicManager(
		auth.AppModuleBasic{},
		authzmodule.AppModuleBasic{},
		bank.AppModuleBasic{},
		capability.AppModuleBasic{},
		params.AppModuleBasic{},
		crisis.AppModuleBasic{},
		slashing.AppModuleBasic{},
		feegrantmodule.AppModuleBasic{},
		ibc.AppModuleBasic{},
		ica.AppModuleBasic{},
		upgrade.AppModuleBasic{},
		evidence.AppModuleBasic{},
		transferSudo.AppModuleBasic{},
		vesting.AppModuleBasic{},
		ccvconsumer.AppModuleBasic{},
		wasm.AppModuleBasic{},
		tokenfactory.AppModuleBasic{},
		interchainqueries.AppModuleBasic{},
		interchaintxs.AppModuleBasic{},
		feerefunder.AppModuleBasic{},
		feeburner.AppModuleBasic{},
		contractmanager.AppModuleBasic{},
		cron.AppModuleBasic{},
		adminmodulemodule.NewAppModuleBasic(
			govclient.NewProposalHandler(
				adminmodulecli.NewSubmitParamChangeProposalTxCmd,
				paramsrest.ProposalRESTHandler,
			),
			govclient.NewProposalHandler(
				adminmodulecli.NewCmdSubmitUpgradeProposal,
				upgraderest.ProposalRESTHandler,
			),
			govclient.NewProposalHandler(
				adminmodulecli.NewCmdSubmitCancelUpgradeProposal,
				upgraderest.ProposalCancelRESTHandler,
			),
		),
		ibchooks.AppModuleBasic{},
		router.AppModuleBasic{},
	)

	// module account permissions
	maccPerms = map[string][]string{
		authtypes.FeeCollectorName:                    nil,
		ibctransfertypes.ModuleName:                   {authtypes.Minter, authtypes.Burner},
		icatypes.ModuleName:                           nil,
		wasm.ModuleName:                               {authtypes.Burner},
		interchainqueriesmoduletypes.ModuleName:       nil,
		feetypes.ModuleName:                           nil,
		feeburnertypes.ModuleName:                     nil,
		ccvconsumertypes.ConsumerRedistributeName:     {authtypes.Burner},
		ccvconsumertypes.ConsumerToSendToProviderName: nil,
		tokenfactorytypes.ModuleName:                  {authtypes.Minter, authtypes.Burner},
		crontypes.ModuleName:                          nil,
	}
)

var (
	_ servertypes.Application = (*App)(nil)
	_ simapp.App              = (*App)(nil)
	_ ibctesting.TestingApp   = (*App)(nil)
)

func init() {
	userHomeDir, err := os.UserHomeDir()
	if err != nil {
		panic(err)
	}

	DefaultNodeHome = filepath.Join(userHomeDir, "."+Name)
}

// App extends an ABCI application, but with most of its parameters exported.
// They are exported for convenience in creating helper functions, as object
// capabilities aren't needed for testing.
type App struct {
	*baseapp.BaseApp

	cdc               *codec.LegacyAmino
	appCodec          codec.Codec
	interfaceRegistry types.InterfaceRegistry

	configurator module.Configurator

	encodingConfig appparams.EncodingConfig

	invCheckPeriod uint

	// keys to access the substores
	keys    map[string]*sdk.KVStoreKey
	tkeys   map[string]*sdk.TransientStoreKey
	memKeys map[string]*sdk.MemoryStoreKey

	// keepers
	AccountKeeper       authkeeper.AccountKeeper
	AdminmoduleKeeper   adminmodulemodulekeeper.Keeper
	AuthzKeeper         authzkeeper.Keeper
	BankKeeper          bankkeeper.BaseKeeper
	CapabilityKeeper    *capabilitykeeper.Keeper
	SlashingKeeper      slashingkeeper.Keeper
	CrisisKeeper        crisiskeeper.Keeper
	UpgradeKeeper       upgradekeeper.Keeper
	ParamsKeeper        paramskeeper.Keeper
	IBCKeeper           *ibckeeper.Keeper // IBC Keeper must be a pointer in the app, so we can SetRouter on it correctly
	ICAControllerKeeper icacontrollerkeeper.Keeper
	ICAHostKeeper       icahostkeeper.Keeper
	EvidenceKeeper      evidencekeeper.Keeper
	TransferKeeper      wrapkeeper.KeeperTransferWrapper
	FeeGrantKeeper      feegrantkeeper.Keeper
	FeeKeeper           *feekeeper.Keeper
	FeeBurnerKeeper     *feeburnerkeeper.Keeper
	ConsumerKeeper      ccvconsumerkeeper.Keeper
	TokenFactoryKeeper  *tokenfactorykeeper.Keeper
	CronKeeper          cronkeeper.Keeper
	RouterKeeper        *routerkeeper.Keeper

	RouterModule router.AppModule

	HooksTransferIBCModule *ibchooks.IBCMiddleware
	HooksICS4Wrapper       ibchooks.ICS4Middleware

	// make scoped keepers public for test purposes
	ScopedIBCKeeper         capabilitykeeper.ScopedKeeper
	ScopedTransferKeeper    capabilitykeeper.ScopedKeeper
	ScopedWasmKeeper        capabilitykeeper.ScopedKeeper
	ScopedInterTxKeeper     capabilitykeeper.ScopedKeeper
	ScopedCCVConsumerKeeper capabilitykeeper.ScopedKeeper

	InterchainQueriesKeeper interchainqueriesmodulekeeper.Keeper
	InterchainTxsKeeper     interchaintxskeeper.Keeper
	ContractManagerKeeper   contractmanagermodulekeeper.Keeper

	WasmKeeper wasm.Keeper

	// mm is the module manager
	mm *module.Manager

	// sm is the simulation manager
	sm *module.SimulationManager
}

// New returns a reference to an initialized blockchain app
func New(
	logger log.Logger,
	db dbm.DB,
	traceStore io.Writer,
	loadLatest bool,
	skipUpgradeHeights map[int64]bool,
	homePath string,
	invCheckPeriod uint,
	encodingConfig appparams.EncodingConfig,
	enabledProposals []wasm.ProposalType,
	appOpts servertypes.AppOptions,
	wasmOpts []wasm.Option,
	baseAppOptions ...func(*baseapp.BaseApp),
) *App {
	appCodec := encodingConfig.Marshaler
	cdc := encodingConfig.Amino
	interfaceRegistry := encodingConfig.InterfaceRegistry

	bApp := baseapp.NewBaseApp(Name, logger, db, encodingConfig.TxConfig.TxDecoder(), baseAppOptions...)
	bApp.SetCommitMultiStoreTracer(traceStore)
	bApp.SetVersion(version.Version)
	bApp.SetInterfaceRegistry(interfaceRegistry)

	keys := sdk.NewKVStoreKeys(
		authzkeeper.StoreKey, authtypes.StoreKey, banktypes.StoreKey, slashingtypes.StoreKey,
		paramstypes.StoreKey, ibchost.StoreKey, upgradetypes.StoreKey, feegrant.StoreKey,
		evidencetypes.StoreKey, ibctransfertypes.StoreKey, icacontrollertypes.StoreKey,
		icahosttypes.StoreKey, capabilitytypes.StoreKey,
		interchainqueriesmoduletypes.StoreKey, contractmanagermoduletypes.StoreKey, interchaintxstypes.StoreKey, wasm.StoreKey, feetypes.StoreKey,
		feeburnertypes.StoreKey, adminmodulemoduletypes.StoreKey, ccvconsumertypes.StoreKey, tokenfactorytypes.StoreKey, routertypes.StoreKey,
		crontypes.StoreKey, ibchookstypes.StoreKey,
	)
	tkeys := sdk.NewTransientStoreKeys(paramstypes.TStoreKey)
	memKeys := sdk.NewMemoryStoreKeys(capabilitytypes.MemStoreKey, feetypes.MemStoreKey)

	app := &App{
		BaseApp:           bApp,
		cdc:               cdc,
		appCodec:          appCodec,
		interfaceRegistry: interfaceRegistry,
		invCheckPeriod:    invCheckPeriod,
		keys:              keys,
		tkeys:             tkeys,
		memKeys:           memKeys,
		encodingConfig:    encodingConfig,
	}

	app.ParamsKeeper = initParamsKeeper(appCodec, cdc, keys[paramstypes.StoreKey], tkeys[paramstypes.TStoreKey])

	// set the BaseApp's parameter store
	bApp.SetParamStore(app.ParamsKeeper.Subspace(baseapp.Paramspace).WithKeyTable(paramskeeper.ConsensusParamsKeyTable()))

	// add capability keeper and ScopeToModule for ibc module
	app.CapabilityKeeper = capabilitykeeper.NewKeeper(appCodec, keys[capabilitytypes.StoreKey], memKeys[capabilitytypes.MemStoreKey])

	// grant capabilities for the ibc and ibc-transfer modules
	scopedIBCKeeper := app.CapabilityKeeper.ScopeToModule(ibchost.ModuleName)
	scopedICAControllerKeeper := app.CapabilityKeeper.ScopeToModule(icacontrollertypes.SubModuleName)
	scopedICAHostKeeper := app.CapabilityKeeper.ScopeToModule(icahosttypes.SubModuleName)
	scopedTransferKeeper := app.CapabilityKeeper.ScopeToModule(ibctransfertypes.ModuleName)
	scopedWasmKeeper := app.CapabilityKeeper.ScopeToModule(wasm.ModuleName)
	scopedInterTxKeeper := app.CapabilityKeeper.ScopeToModule(interchaintxstypes.ModuleName)
	scopedCCVConsumerKeeper := app.CapabilityKeeper.ScopeToModule(ccvconsumertypes.ModuleName)

	// add keepers
	app.AccountKeeper = authkeeper.NewAccountKeeper(
		appCodec, keys[authtypes.StoreKey], app.GetSubspace(authtypes.ModuleName), authtypes.ProtoBaseAccount, maccPerms,
	)

	app.AuthzKeeper = authzkeeper.NewKeeper(
		keys[authz.ModuleName], appCodec, app.MsgServiceRouter(),
	)

	app.BankKeeper = bankkeeper.NewBaseKeeper(
		appCodec, keys[banktypes.StoreKey], app.AccountKeeper, app.GetSubspace(banktypes.ModuleName), app.BlockedAddrs(),
	)

	app.SlashingKeeper = slashingkeeper.NewKeeper(
		appCodec, keys[slashingtypes.StoreKey], &app.ConsumerKeeper, app.GetSubspace(slashingtypes.ModuleName),
	)
	app.CrisisKeeper = crisiskeeper.NewKeeper(
		app.GetSubspace(crisistypes.ModuleName), invCheckPeriod, app.BankKeeper, authtypes.FeeCollectorName,
	)

	app.FeeGrantKeeper = feegrantkeeper.NewKeeper(appCodec, keys[feegrant.StoreKey], app.AccountKeeper)
	app.UpgradeKeeper = upgradekeeper.NewKeeper(skipUpgradeHeights, keys[upgradetypes.StoreKey], appCodec, homePath, app.BaseApp)

	// ... other modules keepers

	// Create IBC Keeper
	app.IBCKeeper = ibckeeper.NewKeeper(
		appCodec, keys[ibchost.StoreKey], app.GetSubspace(ibchost.ModuleName), &app.ConsumerKeeper, app.UpgradeKeeper, scopedIBCKeeper,
	)

	app.ICAControllerKeeper = icacontrollerkeeper.NewKeeper(
		appCodec, keys[icacontrollertypes.StoreKey], app.GetSubspace(icacontrollertypes.SubModuleName),
		app.IBCKeeper.ChannelKeeper, // may be replaced with middleware such as ics29 feerefunder
		app.IBCKeeper.ChannelKeeper, &app.IBCKeeper.PortKeeper,
		scopedICAControllerKeeper, app.MsgServiceRouter(),
	)

	app.ICAHostKeeper = icahostkeeper.NewKeeper(
		appCodec, keys[icahosttypes.StoreKey], app.GetSubspace(icahosttypes.SubModuleName),
		app.IBCKeeper.ChannelKeeper, &app.IBCKeeper.PortKeeper,
		app.AccountKeeper, scopedICAHostKeeper, app.MsgServiceRouter(),
	)

	app.ContractManagerKeeper = *contractmanagermodulekeeper.NewKeeper(
		appCodec,
		keys[contractmanagermoduletypes.StoreKey],
		keys[contractmanagermoduletypes.MemStoreKey],
		app.GetSubspace(contractmanagermoduletypes.ModuleName),
		&app.WasmKeeper,
	)

	app.FeeKeeper = feekeeper.NewKeeper(appCodec, keys[feetypes.StoreKey], memKeys[feetypes.MemStoreKey], app.GetSubspace(feetypes.ModuleName), app.IBCKeeper.ChannelKeeper, app.BankKeeper)
	feeModule := feerefunder.NewAppModule(appCodec, *app.FeeKeeper, app.AccountKeeper, app.BankKeeper)

	app.FeeBurnerKeeper = feeburnerkeeper.NewKeeper(
		appCodec,
		keys[feeburnertypes.StoreKey],
		keys[feeburnertypes.MemStoreKey],
		app.GetSubspace(feeburnertypes.ModuleName),
		app.AccountKeeper,
		app.BankKeeper,
	)
	feeBurnerModule := feeburner.NewAppModule(appCodec, *app.FeeBurnerKeeper)

	// RouterKeeper must be created before TransferKeeper
	app.RouterKeeper = routerkeeper.NewKeeper(
		appCodec,
		app.keys[routertypes.StoreKey],
		app.GetSubspace(routertypes.ModuleName),
		app.TransferKeeper.Keeper,
		app.IBCKeeper.ChannelKeeper,
		app.FeeBurnerKeeper,
		app.BankKeeper,
		app.IBCKeeper.ChannelKeeper,
	)
	wasmHooks := ibchooks.NewWasmHooks(nil, sdk.GetConfig().GetBech32AccountAddrPrefix()) // The contract keeper needs to be set later
	app.HooksICS4Wrapper = ibchooks.NewICS4Middleware(
		app.RouterKeeper,
		&wasmHooks,
	)

	// Create Transfer Keepers
	app.TransferKeeper = wrapkeeper.NewKeeper(
		appCodec,
		keys[ibctransfertypes.StoreKey],
		app.GetSubspace(ibctransfertypes.ModuleName),
		app.HooksICS4Wrapper, // essentially still app.IBCKeeper.ChannelKeeper under the hood because no hook overrides
		app.IBCKeeper.ChannelKeeper,
		&app.IBCKeeper.PortKeeper,
		app.AccountKeeper,
		app.BankKeeper,
		scopedTransferKeeper,
		app.FeeKeeper,
		app.ContractManagerKeeper,
	)

	app.RouterKeeper.SetTransferKeeper(app.TransferKeeper.Keeper)

	transferModule := transferSudo.NewAppModule(app.TransferKeeper)

	// Create evidence Keeper for to register the IBC light client misbehaviour evidence route
	evidenceKeeper := evidencekeeper.NewKeeper(
		appCodec, keys[evidencetypes.StoreKey], &app.ConsumerKeeper, app.SlashingKeeper,
	)
	// If evidence needs to be handled for the app, set routes in router here and seal
	app.EvidenceKeeper = *evidenceKeeper

	app.ConsumerKeeper = ccvconsumerkeeper.NewKeeper(
		appCodec,
		keys[ccvconsumertypes.StoreKey],
		app.GetSubspace(ccvconsumertypes.ModuleName),
		scopedCCVConsumerKeeper,
		app.IBCKeeper.ChannelKeeper,
		&app.IBCKeeper.PortKeeper,
		app.IBCKeeper.ConnectionKeeper,
		app.IBCKeeper.ClientKeeper,
		app.SlashingKeeper,
		app.BankKeeper,
		app.AccountKeeper,
		&app.TransferKeeper,
		app.IBCKeeper,
		authtypes.FeeCollectorName,
	)
	app.ConsumerKeeper = *app.ConsumerKeeper.SetHooks(app.SlashingKeeper.Hooks())
	consumerModule := ccvconsumer.NewAppModule(app.ConsumerKeeper)

	tokenFactoryKeeper := tokenfactorykeeper.NewKeeper(
		appCodec,
		app.keys[tokenfactorytypes.StoreKey],
		app.GetSubspace(tokenfactorytypes.ModuleName),
		app.AccountKeeper,
		app.BankKeeper.WithMintCoinsRestriction(tokenfactorytypes.NewTokenFactoryDenomMintCoinsRestriction()),
	)
	app.TokenFactoryKeeper = &tokenFactoryKeeper

	wasmDir := filepath.Join(homePath, "wasm")
	wasmConfig, err := wasm.ReadWasmConfig(appOpts)
	if err != nil {
		panic(fmt.Sprintf("error while reading wasm config: %s", err))
	}

	// The last arguments can contain custom message handlers, and custom query handlers,
	// if we want to allow any custom callbacks
	// NOTE: we need staking feature here even if there is no staking module anymore because cosmwasm-std in the CosmWasm SDK requires this feature
	supportedFeatures := "iterator,stargate,staking,neutron"

	// register the proposal types
	adminRouter := govtypes.NewRouter()
	adminRouter.AddRoute(govtypes.RouterKey, govtypes.ProposalHandler).
		AddRoute(paramproposal.RouterKey, params.NewParamChangeProposalHandler(app.ParamsKeeper)).
		AddRoute(upgradetypes.RouterKey, upgrade.NewSoftwareUpgradeProposalHandler(app.UpgradeKeeper)).
		AddRoute(ibcclienttypes.RouterKey, ibcclient.NewClientProposalHandler(app.IBCKeeper.ClientKeeper))

	app.AdminmoduleKeeper = *adminmodulemodulekeeper.NewKeeper(
		appCodec,
		keys[adminmodulemoduletypes.StoreKey],
		keys[adminmodulemoduletypes.MemStoreKey],
		adminRouter,
		IsConsumerProposalAllowlisted,
	)
	adminModule := adminmodulemodule.NewAppModule(appCodec, app.AdminmoduleKeeper)

	app.InterchainQueriesKeeper = *interchainqueriesmodulekeeper.NewKeeper(
		appCodec,
		keys[interchainqueriesmoduletypes.StoreKey],
		keys[interchainqueriesmoduletypes.MemStoreKey],
		app.GetSubspace(interchainqueriesmoduletypes.ModuleName),
		app.IBCKeeper,
		app.BankKeeper,
		app.ContractManagerKeeper,
		interchainqueriesmodulekeeper.Verifier{},
		interchainqueriesmodulekeeper.TransactionVerifier{},
	)
	app.InterchainTxsKeeper = *interchaintxskeeper.NewKeeper(
		appCodec,
		keys[interchaintxstypes.StoreKey],
		memKeys[interchaintxstypes.MemStoreKey],
		app.GetSubspace(interchaintxstypes.ModuleName),
		app.IBCKeeper.ChannelKeeper,
		app.ICAControllerKeeper,
		scopedInterTxKeeper,
		app.ContractManagerKeeper,
		app.FeeKeeper,
	)

	app.CronKeeper = *cronkeeper.NewKeeper(appCodec, keys[crontypes.StoreKey], keys[crontypes.MemStoreKey], app.GetSubspace(crontypes.ModuleName), app.AccountKeeper)
	wasmOpts = append(wasmbinding.RegisterCustomPlugins(&app.InterchainTxsKeeper, &app.InterchainQueriesKeeper, app.TransferKeeper, &app.AdminmoduleKeeper, app.FeeBurnerKeeper, app.FeeKeeper, &app.BankKeeper, app.TokenFactoryKeeper, &app.CronKeeper), wasmOpts...)

	app.WasmKeeper = wasm.NewKeeper(
		appCodec,
		keys[wasm.StoreKey],
		app.GetSubspace(wasm.ModuleName),
		app.AccountKeeper,
		app.BankKeeper,
		nil,
		nil,
		app.IBCKeeper.ChannelKeeper,
		&app.IBCKeeper.PortKeeper,
		scopedWasmKeeper,
		app.TransferKeeper,
		app.MsgServiceRouter(),
		app.GRPCQueryRouter(),
		wasmDir,
		wasmConfig,
		supportedFeatures,
		wasmOpts...,
	)
	wasmHooks.ContractKeeper = wasmkeeper.NewDefaultPermissionKeeper(app.WasmKeeper)

	app.CronKeeper.WasmMsgServer = wasmkeeper.NewMsgServerImpl(wasmkeeper.NewDefaultPermissionKeeper(app.WasmKeeper))
	cronModule := cron.NewAppModule(appCodec, &app.CronKeeper)

	if len(enabledProposals) != 0 {
		app.AdminmoduleKeeper.Router().AddRoute(wasm.RouterKey, wasm.NewWasmProposalHandler(app.WasmKeeper, enabledProposals))
	}
	transferIBCModule := transferSudo.NewIBCModule(app.TransferKeeper)
	// receive call order: wasmHooks#OnRecvPacketOverride(transferIbcModule#OnRecvPacket())
	ibcHooksMiddleware := ibchooks.NewIBCMiddleware(&transferIBCModule, &app.HooksICS4Wrapper)
	app.HooksTransferIBCModule = &ibcHooksMiddleware

	// Create static IBC router, add transfer route, then set and seal it
	ibcRouter := ibcporttypes.NewRouter()

	icaModule := ica.NewAppModule(&app.ICAControllerKeeper, &app.ICAHostKeeper)

	var icaControllerStack ibcporttypes.IBCModule

	icaControllerStack = interchaintxs.NewIBCModule(app.InterchainTxsKeeper)
	icaControllerStack = icacontroller.NewIBCMiddleware(icaControllerStack, app.ICAControllerKeeper)

	icaHostIBCModule := icahost.NewIBCModule(app.ICAHostKeeper)

	interchainQueriesModule := interchainqueries.NewAppModule(appCodec, app.InterchainQueriesKeeper, app.AccountKeeper, app.BankKeeper)
	interchainTxsModule := interchaintxs.NewAppModule(appCodec, app.InterchainTxsKeeper, app.AccountKeeper, app.BankKeeper)
	contractManagerModule := contractmanager.NewAppModule(appCodec, app.ContractManagerKeeper)
	ibcHooksModule := ibchooks.NewAppModule(app.AccountKeeper)

	app.RouterModule = router.NewAppModule(app.RouterKeeper)

	ibcStack := router.NewIBCMiddleware(
		app.HooksTransferIBCModule,
		app.RouterKeeper,
		0,
		routerkeeper.DefaultForwardTransferPacketTimeoutTimestamp,
		routerkeeper.DefaultRefundTransferPacketTimeoutTimestamp,
	)

	ibcRouter.AddRoute(icacontrollertypes.SubModuleName, icaControllerStack).
		AddRoute(icahosttypes.SubModuleName, icaHostIBCModule).
		AddRoute(ibctransfertypes.ModuleName, ibcStack).
		AddRoute(interchaintxstypes.ModuleName, icaControllerStack).
		AddRoute(wasm.ModuleName, wasm.NewIBCHandler(app.WasmKeeper, app.IBCKeeper.ChannelKeeper, app.IBCKeeper.ChannelKeeper)).
		AddRoute(ccvconsumertypes.ModuleName, consumerModule)
	app.IBCKeeper.SetRouter(ibcRouter)

	/****  Module Options ****/

	// NOTE: we may consider parsing `appOpts` inside module constructors. For the moment
	// we prefer to be more strict in what arguments the modules expect.
	skipGenesisInvariants := cast.ToBool(appOpts.Get(crisis.FlagSkipGenesisInvariants))

	// NOTE: Any module instantiated in the module manager that is later modified
	// must be passed by reference here.

	app.setupUpgradeStoreLoaders()

	app.mm = module.NewManager(
		auth.NewAppModule(appCodec, app.AccountKeeper, nil),
		authzmodule.NewAppModule(appCodec, app.AuthzKeeper, app.AccountKeeper, app.BankKeeper, app.interfaceRegistry),
		vesting.NewAppModule(app.AccountKeeper, app.BankKeeper),
		bank.NewAppModule(appCodec, app.BankKeeper, app.AccountKeeper),
		capability.NewAppModule(appCodec, *app.CapabilityKeeper),
		feegrantmodule.NewAppModule(appCodec, app.AccountKeeper, app.BankKeeper, app.FeeGrantKeeper, app.interfaceRegistry),
		crisis.NewAppModule(&app.CrisisKeeper, skipGenesisInvariants),
		slashing.NewAppModule(appCodec, app.SlashingKeeper, app.AccountKeeper, app.BankKeeper, app.ConsumerKeeper),
		upgrade.NewAppModule(app.UpgradeKeeper),
		wasm.NewAppModule(appCodec, &app.WasmKeeper, app.AccountKeeper, app.BankKeeper),
		evidence.NewAppModule(app.EvidenceKeeper),
		ibc.NewAppModule(app.IBCKeeper),
		params.NewAppModule(app.ParamsKeeper),
		transferModule,
		consumerModule,
		icaModule,
		app.RouterModule,
		interchainQueriesModule,
		interchainTxsModule,
		feeModule,
		feeBurnerModule,
		contractManagerModule,
		adminModule,
		ibcHooksModule,
		tokenfactory.NewAppModule(appCodec, *app.TokenFactoryKeeper, app.AccountKeeper, app.BankKeeper),
		cronModule,
	)

	// During begin block slashing happens after distr.BeginBlocker so that
	// there is nothing left over in the validator feerefunder pool to keep the
	// CanWithdrawInvariant invariant.
	// NOTE: staking module is required if HistoricalEntries param > 0
	app.mm.SetOrderBeginBlockers(
		upgradetypes.ModuleName,
		capabilitytypes.ModuleName,
		slashingtypes.ModuleName,
		evidencetypes.ModuleName,
		vestingtypes.ModuleName,
		ibchost.ModuleName,
		ibctransfertypes.ModuleName,
		authtypes.ModuleName,
		authz.ModuleName,
		banktypes.ModuleName,
		crisistypes.ModuleName,
		feegrant.ModuleName,
		paramstypes.ModuleName,
		ccvconsumertypes.ModuleName,
		tokenfactorytypes.ModuleName,
		icatypes.ModuleName,
		interchainqueriesmoduletypes.ModuleName,
		interchaintxstypes.ModuleName,
		contractmanagermoduletypes.ModuleName,
		wasm.ModuleName,
		feetypes.ModuleName,
		feeburnertypes.ModuleName,
		adminmodulemoduletypes.ModuleName,
		ibchookstypes.ModuleName,
		routertypes.ModuleName,
		crontypes.ModuleName,
	)

	app.mm.SetOrderEndBlockers(
		crisistypes.ModuleName,
		capabilitytypes.ModuleName,
		authtypes.ModuleName,
		authz.ModuleName,
		banktypes.ModuleName,
		slashingtypes.ModuleName,
		vestingtypes.ModuleName,
		evidencetypes.ModuleName,
		feegrant.ModuleName,
		paramstypes.ModuleName,
		upgradetypes.ModuleName,
		ibchost.ModuleName,
		ibctransfertypes.ModuleName,
		ccvconsumertypes.ModuleName,
		tokenfactorytypes.ModuleName,
		icatypes.ModuleName,
		interchainqueriesmoduletypes.ModuleName,
		interchaintxstypes.ModuleName,
		contractmanagermoduletypes.ModuleName,
		wasm.ModuleName,
		feetypes.ModuleName,
		feeburnertypes.ModuleName,
		adminmodulemoduletypes.ModuleName,
		ibchookstypes.ModuleName,
		routertypes.ModuleName,
		crontypes.ModuleName,
	)

	// NOTE: The genutils module must occur after staking so that pools are
	// properly initialized with tokens from genesis accounts.
	// NOTE: Capability module must occur first so that it can initialize any capabilities
	// so that other modules that want to create or claim capabilities afterwards in InitChain
	// can do so safely.
	app.mm.SetOrderInitGenesis(
		capabilitytypes.ModuleName,
		authtypes.ModuleName,
		ibctransfertypes.ModuleName,
		authz.ModuleName,
		banktypes.ModuleName,
		vestingtypes.ModuleName,
		slashingtypes.ModuleName,
		crisistypes.ModuleName,
		ibchost.ModuleName,
		evidencetypes.ModuleName,
		paramstypes.ModuleName,
		upgradetypes.ModuleName,
		feegrant.ModuleName,
		ccvconsumertypes.ModuleName,
		tokenfactorytypes.ModuleName,
		icatypes.ModuleName,
		interchainqueriesmoduletypes.ModuleName,
		interchaintxstypes.ModuleName,
		contractmanagermoduletypes.ModuleName,
		wasm.ModuleName,
		feetypes.ModuleName,
		feeburnertypes.ModuleName,
		adminmodulemoduletypes.ModuleName,
		ibchookstypes.ModuleName, // after auth keeper
		routertypes.ModuleName,
		crontypes.ModuleName,
	)

	app.mm.RegisterInvariants(&app.CrisisKeeper)
	app.mm.RegisterRoutes(app.Router(), app.QueryRouter(), encodingConfig.Amino)
	app.configurator = module.NewConfigurator(app.AppCodec(), app.MsgServiceRouter(), app.GRPCQueryRouter())
	app.mm.RegisterServices(module.NewConfigurator(app.appCodec, app.MsgServiceRouter(), app.GRPCQueryRouter()))

	app.setupUpgradeHandlers()

	// create the simulation manager and define the order of the modules for deterministic simulations
	app.sm = module.NewSimulationManager(
		auth.NewAppModule(appCodec, app.AccountKeeper, authsims.RandomGenesisAccounts),
		authzmodule.NewAppModule(appCodec, app.AuthzKeeper, app.AccountKeeper, app.BankKeeper, app.interfaceRegistry),
		bank.NewAppModule(appCodec, app.BankKeeper, app.AccountKeeper),
		capability.NewAppModule(appCodec, *app.CapabilityKeeper),
		feegrantmodule.NewAppModule(appCodec, app.AccountKeeper, app.BankKeeper, app.FeeGrantKeeper, app.interfaceRegistry),
		slashing.NewAppModule(appCodec, app.SlashingKeeper, app.AccountKeeper, app.BankKeeper, app.ConsumerKeeper),
		params.NewAppModule(app.ParamsKeeper),
		evidence.NewAppModule(app.EvidenceKeeper),
		wasm.NewAppModule(appCodec, &app.WasmKeeper, app.AccountKeeper, app.BankKeeper),
		ibc.NewAppModule(app.IBCKeeper),
		transferModule,
		interchainQueriesModule,
		interchainTxsModule,
		cronModule,
	)
	app.sm.RegisterStoreDecoders()

	// initialize stores
	app.MountKVStores(keys)
	app.MountTransientStores(tkeys)
	app.MountMemoryStores(memKeys)

	// initialize BaseApp
	app.SetInitChainer(app.InitChainer)
	app.SetBeginBlocker(app.BeginBlocker)

	disableCcvHandler := cast.ToBool(appOpts.Get("disable-ccv-handler"))

	anteHandler, err := NewAnteHandler(
		HandlerOptions{
			HandlerOptions: ante.HandlerOptions{
				AccountKeeper:   app.AccountKeeper,
				BankKeeper:      app.BankKeeper,
				FeegrantKeeper:  app.FeeGrantKeeper,
				SignModeHandler: encodingConfig.TxConfig.SignModeHandler(),
				SigGasConsumer:  ante.DefaultSigVerificationGasConsumer,
			},
			IBCKeeper:         app.IBCKeeper,
			WasmConfig:        &wasmConfig,
			TXCounterStoreKey: keys[wasm.StoreKey],
			ConsumerKeeper:    app.ConsumerKeeper,
		},
<<<<<<< HEAD
		disableCcvHandler,
=======
		app.Logger(),
>>>>>>> 6cb40048
	)
	if err != nil {
		panic(err)
	}

	app.SetAnteHandler(anteHandler)
	app.SetEndBlocker(app.EndBlocker)

	// must be before Loading version
	// requires the snapshot store to be created and registered as a BaseAppOption
	// see cmd/wasmd/root.go: 206 - 214 approx
	if manager := app.SnapshotManager(); manager != nil {
		err := manager.RegisterExtensions(
			wasmkeeper.NewWasmSnapshotter(app.CommitMultiStore(), &app.WasmKeeper),
		)
		if err != nil {
			panic(fmt.Errorf("failed to register snapshot extension: %s", err))
		}
	}

	if loadLatest {
		if err := app.LoadLatestVersion(); err != nil {
			tmos.Exit(err.Error())
		}

		ctx := app.BaseApp.NewUncachedContext(true, tmproto.Header{})

		// Initialize pinned codes in wasmvm as they are not persisted there
		if err := app.WasmKeeper.InitializePinnedCodes(ctx); err != nil {
			tmos.Exit(fmt.Sprintf("failed initialize pinned codes %s", err))
		}
	}

	app.ScopedIBCKeeper = scopedIBCKeeper
	app.ScopedTransferKeeper = scopedTransferKeeper
	app.ScopedWasmKeeper = scopedWasmKeeper
	app.ScopedInterTxKeeper = scopedInterTxKeeper
	app.ScopedCCVConsumerKeeper = scopedCCVConsumerKeeper

	return app
}

func (app *App) setupUpgradeStoreLoaders() {
	upgradeInfo, err := app.UpgradeKeeper.ReadUpgradeInfoFromDisk()
	if err != nil {
		panic(fmt.Sprintf("failed to read upgrade info from disk %s", err))
	}

	if app.UpgradeKeeper.IsSkipHeight(upgradeInfo.Height) {
		return
	}

	for _, upgrade := range Upgrades {
		if upgradeInfo.Name == upgrade.UpgradeName {
			app.SetStoreLoader(upgradetypes.UpgradeStoreLoader(upgradeInfo.Height, &upgrade.StoreUpgrades))
		}
	}
}

func (app *App) setupUpgradeHandlers() {
	for _, upgrade := range Upgrades {
		app.UpgradeKeeper.SetUpgradeHandler(
			upgrade.UpgradeName,
			upgrade.CreateUpgradeHandler(
				app.mm,
				app.configurator,
				&upgrades.UpgradeKeepers{
					FeeBurnerKeeper:    app.FeeBurnerKeeper,
					CronKeeper:         app.CronKeeper,
					IcqKeeper:          app.InterchainQueriesKeeper,
					TokenFactoryKeeper: app.TokenFactoryKeeper,
					SlashingKeeper:     app.SlashingKeeper,
					ParamsKeeper:       app.ParamsKeeper,
				},
			),
		)
	}
}

// Name returns the name of the App
func (app *App) Name() string { return app.BaseApp.Name() }

// GetBaseApp returns the base app of the application
func (app App) GetBaseApp() *baseapp.BaseApp { return app.BaseApp }

// BeginBlocker application updates every begin block
func (app *App) BeginBlocker(ctx sdk.Context, req abci.RequestBeginBlock) abci.ResponseBeginBlock {
	return app.mm.BeginBlock(ctx, req)
}

// EndBlocker application updates every end block
func (app *App) EndBlocker(ctx sdk.Context, req abci.RequestEndBlock) abci.ResponseEndBlock {
	return app.mm.EndBlock(ctx, req)
}

// InitChainer application update at chain initialization
func (app *App) InitChainer(ctx sdk.Context, req abci.RequestInitChain) abci.ResponseInitChain {
	var genesisState GenesisState
	if err := tmjson.Unmarshal(req.AppStateBytes, &genesisState); err != nil {
		panic(err)
	}
	app.UpgradeKeeper.SetModuleVersionMap(ctx, app.mm.GetVersionMap())
	return app.mm.InitGenesis(ctx, app.appCodec, genesisState)
}

// LoadHeight loads a particular height
func (app *App) LoadHeight(height int64) error {
	return app.LoadVersion(height)
}

// ModuleAccountAddrs returns all the app's module account addresses.
func (app *App) ModuleAccountAddrs() map[string]bool {
	modAccAddrs := make(map[string]bool)
	for acc := range maccPerms {
		modAccAddrs[authtypes.NewModuleAddress(acc).String()] = true
	}

	return modAccAddrs
}

// BlockedAddrs returns the set of addresses that are not allowed
// to send and receive funds
func (app *App) BlockedAddrs() map[string]bool {
	// Remove the fee-pool from the group of blocked recipient addresses in bank
	// this is required for the consumer chain to be able to send tokens to
	// the provider chain
	bankBlockedAddrs := app.ModuleAccountAddrs()
	delete(bankBlockedAddrs, authtypes.NewModuleAddress(
		ccvconsumertypes.ConsumerToSendToProviderName).String())

	return bankBlockedAddrs
}

// LegacyAmino returns SimApp's amino codec.
//
// NOTE: This is solely to be used for testing purposes as it may be desirable
// for modules to register their own custom testing types.
func (app *App) LegacyAmino() *codec.LegacyAmino {
	return app.cdc
}

// AppCodec returns an app codec.
//
// NOTE: This is solely to be used for testing purposes as it may be desirable
// for modules to register their own custom testing types.
func (app *App) AppCodec() codec.Codec {
	return app.appCodec
}

// InterfaceRegistry returns an InterfaceRegistry
func (app *App) InterfaceRegistry() types.InterfaceRegistry {
	return app.interfaceRegistry
}

// GetKey returns the KVStoreKey for the provided store key.
//
// NOTE: This is solely to be used for testing purposes.
func (app *App) GetKey(storeKey string) *sdk.KVStoreKey {
	return app.keys[storeKey]
}

// GetTKey returns the TransientStoreKey for the provided store key.
//
// NOTE: This is solely to be used for testing purposes.
func (app *App) GetTKey(storeKey string) *sdk.TransientStoreKey {
	return app.tkeys[storeKey]
}

// GetMemKey returns the MemStoreKey for the provided mem key.
//
// NOTE: This is solely used for testing purposes.
func (app *App) GetMemKey(storeKey string) *sdk.MemoryStoreKey {
	return app.memKeys[storeKey]
}

// GetSubspace returns a param subspace for a given module name.
//
// NOTE: This is solely to be used for testing purposes.
func (app *App) GetSubspace(moduleName string) paramstypes.Subspace {
	subspace, _ := app.ParamsKeeper.GetSubspace(moduleName)
	return subspace
}

// RegisterAPIRoutes registers all application module routes with the provided
// API server.
func (app *App) RegisterAPIRoutes(apiSvr *api.Server, apiConfig config.APIConfig) {
	clientCtx := apiSvr.ClientCtx
	rpc.RegisterRoutes(clientCtx, apiSvr.Router)
	// Register legacy tx routes.
	authrest.RegisterTxRoutes(clientCtx, apiSvr.Router)
	// Register new tx routes from grpc-gateway.
	authtx.RegisterGRPCGatewayRoutes(clientCtx, apiSvr.GRPCGatewayRouter)
	// Register new tendermint queries routes from grpc-gateway.
	tmservice.RegisterGRPCGatewayRoutes(clientCtx, apiSvr.GRPCGatewayRouter)

	// Register legacy and grpc-gateway routes for all modules.
	ModuleBasics.RegisterRESTRoutes(clientCtx, apiSvr.Router)
	ModuleBasics.RegisterGRPCGatewayRoutes(clientCtx, apiSvr.GRPCGatewayRouter)

	// Register app's swagger ui
	if apiConfig.Swagger {
		app.RegisterSwaggerUI(apiSvr)
	}
}

// RegisterTxService implements the Application.RegisterTxService method.
func (app *App) RegisterTxService(clientCtx client.Context) {
	authtx.RegisterTxService(app.BaseApp.GRPCQueryRouter(), clientCtx, app.BaseApp.Simulate, app.interfaceRegistry)
}

// RegisterTendermintService implements the Application.RegisterTendermintService method.
func (app *App) RegisterTendermintService(clientCtx client.Context) {
	tmservice.RegisterTendermintService(app.BaseApp.GRPCQueryRouter(), clientCtx, app.interfaceRegistry)
}

// GetMaccPerms returns a copy of the module account permissions
func GetMaccPerms() map[string][]string {
	dupMaccPerms := make(map[string][]string)
	for k, v := range maccPerms {
		dupMaccPerms[k] = v
	}
	return dupMaccPerms
}

// initParamsKeeper init params keeper and its subspaces
func initParamsKeeper(appCodec codec.BinaryCodec, legacyAmino *codec.LegacyAmino, key, tkey sdk.StoreKey) paramskeeper.Keeper {
	paramsKeeper := paramskeeper.NewKeeper(appCodec, legacyAmino, key, tkey)

	paramsKeeper.Subspace(authtypes.ModuleName)
	paramsKeeper.Subspace(banktypes.ModuleName)
	paramsKeeper.Subspace(slashingtypes.ModuleName)
	paramsKeeper.Subspace(crisistypes.ModuleName)
	paramsKeeper.Subspace(ibctransfertypes.ModuleName)
	paramsKeeper.Subspace(ibchost.ModuleName)
	paramsKeeper.Subspace(icacontrollertypes.SubModuleName)
	paramsKeeper.Subspace(icahosttypes.SubModuleName)

	paramsKeeper.Subspace(routertypes.ModuleName).WithKeyTable(routertypes.ParamKeyTable())

	paramsKeeper.Subspace(ccvconsumertypes.ModuleName)
	paramsKeeper.Subspace(tokenfactorytypes.ModuleName)

	paramsKeeper.Subspace(interchainqueriesmoduletypes.ModuleName)
	paramsKeeper.Subspace(interchaintxstypes.ModuleName)
	paramsKeeper.Subspace(wasm.ModuleName)
	paramsKeeper.Subspace(feetypes.ModuleName)
	paramsKeeper.Subspace(feeburnertypes.ModuleName)
	paramsKeeper.Subspace(crontypes.ModuleName)

	return paramsKeeper
}

// SimulationManager implements the SimulationApp interface
func (app *App) SimulationManager() *module.SimulationManager {
	return app.sm
}

func (app *App) RegisterSwaggerUI(apiSvr *api.Server) {
	staticSubDir, err := fs.Sub(docs.Docs, "static")
	if err != nil {
		app.Logger().Error(fmt.Sprintf("failed to register swagger-ui route: %s", err))
		return
	}

	staticServer := http.FileServer(http.FS(staticSubDir))
	apiSvr.Router.PathPrefix("/swagger/").Handler(http.StripPrefix("/swagger/", staticServer))
}

// ConsumerApp interface implementations for e2e tests

// GetTxConfig implements the TestingApp interface.
func (app *App) GetTxConfig() client.TxConfig {
	return app.encodingConfig.TxConfig
}

// GetIBCKeeper implements the TestingApp interface.
func (app *App) GetIBCKeeper() *ibckeeper.Keeper {
	return app.IBCKeeper
}

// GetStakingKeeper implements the TestingApp interface.
func (app *App) GetStakingKeeper() core.StakingKeeper {
	return app.ConsumerKeeper
}

// GetScopedIBCKeeper implements the TestingApp interface.
func (app *App) GetScopedIBCKeeper() capabilitykeeper.ScopedKeeper {
	return app.ScopedIBCKeeper
}

// GetConsumerKeeper implements the ConsumerApp interface.
func (app *App) GetConsumerKeeper() ccvconsumerkeeper.Keeper {
	return app.ConsumerKeeper
}

// GetE2eBankKeeper implements the ConsumerApp interface.
func (app *App) GetTestBankKeeper() e2e.TestBankKeeper {
	return app.BankKeeper
}

// GetE2eAccountKeeper implements the ConsumerApp interface.
func (app *App) GetTestAccountKeeper() e2e.TestAccountKeeper {
	return app.AccountKeeper
}

// GetE2eSlashingKeeper implements the ConsumerApp interface.
func (app *App) GetTestSlashingKeeper() e2e.TestSlashingKeeper {
	return app.SlashingKeeper
}

// GetE2eEvidenceKeeper implements the ConsumerApp interface.
func (app *App) GetTestEvidenceKeeper() e2e.TestEvidenceKeeper {
	return app.EvidenceKeeper
}<|MERGE_RESOLUTION|>--- conflicted
+++ resolved
@@ -814,8 +814,6 @@
 	app.SetInitChainer(app.InitChainer)
 	app.SetBeginBlocker(app.BeginBlocker)
 
-	disableCcvHandler := cast.ToBool(appOpts.Get("disable-ccv-handler"))
-
 	anteHandler, err := NewAnteHandler(
 		HandlerOptions{
 			HandlerOptions: ante.HandlerOptions{
@@ -830,11 +828,7 @@
 			TXCounterStoreKey: keys[wasm.StoreKey],
 			ConsumerKeeper:    app.ConsumerKeeper,
 		},
-<<<<<<< HEAD
-		disableCcvHandler,
-=======
 		app.Logger(),
->>>>>>> 6cb40048
 	)
 	if err != nil {
 		panic(err)
