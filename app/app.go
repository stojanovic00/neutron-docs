package app

import (
	"context"
	"fmt"
	"io"
	"io/fs"
	"net/http"
	"os"
	"path/filepath"
	"time"

	appconfig "github.com/neutron-org/neutron/v3/app/config"

	"github.com/skip-mev/slinky/x/oracle"

	oraclepreblock "github.com/skip-mev/slinky/abci/preblock/oracle"
	slinkyproposals "github.com/skip-mev/slinky/abci/proposals"
	compression "github.com/skip-mev/slinky/abci/strategies/codec"
	"github.com/skip-mev/slinky/abci/strategies/currencypair"
	"github.com/skip-mev/slinky/abci/ve"
	oracleconfig "github.com/skip-mev/slinky/oracle/config"
	"github.com/skip-mev/slinky/pkg/math/voteweighted"
	oracleclient "github.com/skip-mev/slinky/service/clients/oracle"
	servicemetrics "github.com/skip-mev/slinky/service/metrics"

	"github.com/neutron-org/neutron/v3/app/upgrades/nextupgrade"
	"github.com/neutron-org/neutron/v3/x/globalfee"
	globalfeetypes "github.com/neutron-org/neutron/v3/x/globalfee/types"

	"cosmossdk.io/log"
	db "github.com/cosmos/cosmos-db"
	"github.com/cosmos/cosmos-sdk/codec/address"

	// globalfeetypes "github.com/cosmos/gaia/v11/x/globalfee/types"
	"github.com/cosmos/ibc-apps/middleware/packet-forward-middleware/v8/packetforward"
	ibctestingtypes "github.com/cosmos/ibc-go/v8/testing/types"
	"github.com/cosmos/interchain-security/v5/testutil/integration"
	ccv "github.com/cosmos/interchain-security/v5/x/ccv/types"

	wasmtypes "github.com/CosmWasm/wasmd/x/wasm/types"
	"github.com/cosmos/cosmos-sdk/runtime"
	"github.com/cosmos/cosmos-sdk/x/genutil"
	genutiltypes "github.com/cosmos/cosmos-sdk/x/genutil/types"
	tendermint "github.com/cosmos/ibc-go/v8/modules/light-clients/07-tendermint"

	"github.com/neutron-org/neutron/v3/docs"

	"github.com/neutron-org/neutron/v3/app/upgrades"

	"github.com/neutron-org/neutron/v3/x/cron"

	"cosmossdk.io/x/evidence"
	evidencekeeper "cosmossdk.io/x/evidence/keeper"
	evidencetypes "cosmossdk.io/x/evidence/types"
	"cosmossdk.io/x/feegrant"
	feegrantkeeper "cosmossdk.io/x/feegrant/keeper"
	feegrantmodule "cosmossdk.io/x/feegrant/module"
	"cosmossdk.io/x/upgrade"
	upgradekeeper "cosmossdk.io/x/upgrade/keeper"
	upgradetypes "cosmossdk.io/x/upgrade/types"
	"github.com/CosmWasm/wasmd/x/wasm"
	wasmkeeper "github.com/CosmWasm/wasmd/x/wasm/keeper"
	abci "github.com/cometbft/cometbft/abci/types"
	tmjson "github.com/cometbft/cometbft/libs/json"
	tmos "github.com/cometbft/cometbft/libs/os"
	tmproto "github.com/cometbft/cometbft/proto/tendermint/types"
	"github.com/cosmos/cosmos-sdk/baseapp"
	"github.com/cosmos/cosmos-sdk/client"
	"github.com/cosmos/cosmos-sdk/client/grpc/cmtservice"
	nodeservice "github.com/cosmos/cosmos-sdk/client/grpc/node"
	"github.com/cosmos/cosmos-sdk/codec"
	"github.com/cosmos/cosmos-sdk/codec/types"
	"github.com/cosmos/cosmos-sdk/server/api"

	"github.com/cosmos/cosmos-sdk/server/config"
	servertypes "github.com/cosmos/cosmos-sdk/server/types"
	sdk "github.com/cosmos/cosmos-sdk/types"
	"github.com/cosmos/cosmos-sdk/types/module"
	"github.com/cosmos/cosmos-sdk/version"
	"github.com/cosmos/cosmos-sdk/x/auth"
	"github.com/cosmos/cosmos-sdk/x/auth/ante"
	authkeeper "github.com/cosmos/cosmos-sdk/x/auth/keeper"
	authtx "github.com/cosmos/cosmos-sdk/x/auth/tx"
	authtypes "github.com/cosmos/cosmos-sdk/x/auth/types"
	"github.com/cosmos/cosmos-sdk/x/auth/vesting"
	vestingtypes "github.com/cosmos/cosmos-sdk/x/auth/vesting/types"
	"github.com/cosmos/cosmos-sdk/x/authz"
	authzkeeper "github.com/cosmos/cosmos-sdk/x/authz/keeper"
	authzmodule "github.com/cosmos/cosmos-sdk/x/authz/module"
	"github.com/cosmos/cosmos-sdk/x/bank"
	bankkeeper "github.com/cosmos/cosmos-sdk/x/bank/keeper"
	banktypes "github.com/cosmos/cosmos-sdk/x/bank/types"
	"github.com/cosmos/cosmos-sdk/x/crisis"
	crisiskeeper "github.com/cosmos/cosmos-sdk/x/crisis/keeper"
	crisistypes "github.com/cosmos/cosmos-sdk/x/crisis/types"
	"github.com/cosmos/cosmos-sdk/x/params"
	paramskeeper "github.com/cosmos/cosmos-sdk/x/params/keeper"
	paramstypes "github.com/cosmos/cosmos-sdk/x/params/types"
	paramproposal "github.com/cosmos/cosmos-sdk/x/params/types/proposal"
	"github.com/cosmos/cosmos-sdk/x/slashing"
	slashingkeeper "github.com/cosmos/cosmos-sdk/x/slashing/keeper"
	slashingtypes "github.com/cosmos/cosmos-sdk/x/slashing/types"

	// "github.com/cosmos/gaia/v11/x/globalfee"
	"github.com/cosmos/ibc-go/modules/capability"
	capabilitykeeper "github.com/cosmos/ibc-go/modules/capability/keeper"
	capabilitytypes "github.com/cosmos/ibc-go/modules/capability/types"
	ica "github.com/cosmos/ibc-go/v8/modules/apps/27-interchain-accounts"
	icacontroller "github.com/cosmos/ibc-go/v8/modules/apps/27-interchain-accounts/controller"
	icacontrollerkeeper "github.com/cosmos/ibc-go/v8/modules/apps/27-interchain-accounts/controller/keeper"
	icacontrollertypes "github.com/cosmos/ibc-go/v8/modules/apps/27-interchain-accounts/controller/types"
	icahost "github.com/cosmos/ibc-go/v8/modules/apps/27-interchain-accounts/host"
	icahostkeeper "github.com/cosmos/ibc-go/v8/modules/apps/27-interchain-accounts/host/keeper"
	icahosttypes "github.com/cosmos/ibc-go/v8/modules/apps/27-interchain-accounts/host/types"
	icatypes "github.com/cosmos/ibc-go/v8/modules/apps/27-interchain-accounts/types"
	ibctransfertypes "github.com/cosmos/ibc-go/v8/modules/apps/transfer/types"
	ibc "github.com/cosmos/ibc-go/v8/modules/core"
	ibcclient "github.com/cosmos/ibc-go/v8/modules/core/02-client"
	ibcclienttypes "github.com/cosmos/ibc-go/v8/modules/core/02-client/types" //nolint:staticcheck
	ibcporttypes "github.com/cosmos/ibc-go/v8/modules/core/05-port/types"
	ibchost "github.com/cosmos/ibc-go/v8/modules/core/exported"
	ibckeeper "github.com/cosmos/ibc-go/v8/modules/core/keeper"
	ibctesting "github.com/cosmos/ibc-go/v8/testing"
	"github.com/spf13/cast"

	govv1beta1 "github.com/cosmos/cosmos-sdk/x/gov/types/v1beta1"

	cronkeeper "github.com/neutron-org/neutron/v3/x/cron/keeper"
	crontypes "github.com/neutron-org/neutron/v3/x/cron/types"

	"github.com/neutron-org/neutron/v3/x/tokenfactory"
	tokenfactorykeeper "github.com/neutron-org/neutron/v3/x/tokenfactory/keeper"
	tokenfactorytypes "github.com/neutron-org/neutron/v3/x/tokenfactory/types"

	"github.com/cosmos/admin-module/x/adminmodule"
	adminmodulecli "github.com/cosmos/admin-module/x/adminmodule/client/cli"
	adminmodulekeeper "github.com/cosmos/admin-module/x/adminmodule/keeper"
	adminmoduletypes "github.com/cosmos/admin-module/x/adminmodule/types"
	govclient "github.com/cosmos/cosmos-sdk/x/gov/client"
	govtypes "github.com/cosmos/cosmos-sdk/x/gov/types"

	appparams "github.com/neutron-org/neutron/v3/app/params"
	"github.com/neutron-org/neutron/v3/wasmbinding"
	"github.com/neutron-org/neutron/v3/x/contractmanager"
	contractmanagermodulekeeper "github.com/neutron-org/neutron/v3/x/contractmanager/keeper"
	contractmanagermoduletypes "github.com/neutron-org/neutron/v3/x/contractmanager/types"
	"github.com/neutron-org/neutron/v3/x/feeburner"
	feeburnerkeeper "github.com/neutron-org/neutron/v3/x/feeburner/keeper"
	feeburnertypes "github.com/neutron-org/neutron/v3/x/feeburner/types"
	"github.com/neutron-org/neutron/v3/x/feerefunder"
	feekeeper "github.com/neutron-org/neutron/v3/x/feerefunder/keeper"
	ibchooks "github.com/neutron-org/neutron/v3/x/ibc-hooks"
	ibchookstypes "github.com/neutron-org/neutron/v3/x/ibc-hooks/types"
	"github.com/neutron-org/neutron/v3/x/interchainqueries"
	interchainqueriesmodulekeeper "github.com/neutron-org/neutron/v3/x/interchainqueries/keeper"
	interchainqueriesmoduletypes "github.com/neutron-org/neutron/v3/x/interchainqueries/types"
	"github.com/neutron-org/neutron/v3/x/interchaintxs"
	interchaintxskeeper "github.com/neutron-org/neutron/v3/x/interchaintxs/keeper"
	interchaintxstypes "github.com/neutron-org/neutron/v3/x/interchaintxs/types"
	transferSudo "github.com/neutron-org/neutron/v3/x/transfer"
	wrapkeeper "github.com/neutron-org/neutron/v3/x/transfer/keeper"

	feetypes "github.com/neutron-org/neutron/v3/x/feerefunder/types"

	ccvconsumer "github.com/cosmos/interchain-security/v5/x/ccv/consumer"
	ccvconsumerkeeper "github.com/cosmos/interchain-security/v5/x/ccv/consumer/keeper"
	ccvconsumertypes "github.com/cosmos/interchain-security/v5/x/ccv/consumer/types"

	storetypes "cosmossdk.io/store/types"
	consensusparamkeeper "github.com/cosmos/cosmos-sdk/x/consensus/keeper"
	consensusparamtypes "github.com/cosmos/cosmos-sdk/x/consensus/types"
	pfmkeeper "github.com/cosmos/ibc-apps/middleware/packet-forward-middleware/v8/packetforward/keeper"
	pfmtypes "github.com/cosmos/ibc-apps/middleware/packet-forward-middleware/v8/packetforward/types"

	"github.com/neutron-org/neutron/v3/x/dex"
	dexkeeper "github.com/neutron-org/neutron/v3/x/dex/keeper"
	dextypes "github.com/neutron-org/neutron/v3/x/dex/types"

	"github.com/neutron-org/neutron/v3/x/ibcswap"
	ibcswapkeeper "github.com/neutron-org/neutron/v3/x/ibcswap/keeper"
	ibcswaptypes "github.com/neutron-org/neutron/v3/x/ibcswap/types"

	globalfeekeeper "github.com/neutron-org/neutron/v3/x/globalfee/keeper"
	gmpmiddleware "github.com/neutron-org/neutron/v3/x/gmp"

	// Block-sdk imports
	blocksdkabci "github.com/skip-mev/block-sdk/v2/abci"
	blocksdk "github.com/skip-mev/block-sdk/v2/block"
	"github.com/skip-mev/block-sdk/v2/x/auction"
	auctionkeeper "github.com/skip-mev/block-sdk/v2/x/auction/keeper"
	rewardsaddressprovider "github.com/skip-mev/block-sdk/v2/x/auction/rewards"
	auctiontypes "github.com/skip-mev/block-sdk/v2/x/auction/types"

	"github.com/skip-mev/block-sdk/v2/abci/checktx"
	"github.com/skip-mev/block-sdk/v2/block/base"

	marketmapkeeper "github.com/skip-mev/slinky/x/marketmap/keeper"
	marketmap "github.com/skip-mev/slinky/x/marketmap/module"
	marketmaptypes "github.com/skip-mev/slinky/x/marketmap/types"
	oraclekeeper "github.com/skip-mev/slinky/x/oracle/keeper"
	oracletypes "github.com/skip-mev/slinky/x/oracle/types"
)

const (
	Name = "neutrond"
)

var (
	Upgrades = []upgrades.Upgrade{nextupgrade.Upgrade}

	// DefaultNodeHome default home directories for the application daemon
	DefaultNodeHome string

	// ModuleBasics defines the module BasicManager is in charge of setting up basic,
	// non-dependant module elements, such as codec registration
	// and genesis verification.
	ModuleBasics = module.NewBasicManager(
		auth.AppModuleBasic{},
		authzmodule.AppModuleBasic{},
		bank.AppModuleBasic{},
		capability.AppModuleBasic{},
		genutil.NewAppModuleBasic(genutiltypes.DefaultMessageValidator),
		params.AppModuleBasic{},
		crisis.AppModuleBasic{},
		slashing.AppModuleBasic{},
		feegrantmodule.AppModuleBasic{},
		ibc.AppModuleBasic{},
		ica.AppModuleBasic{},
		tendermint.AppModuleBasic{},
		upgrade.AppModuleBasic{},
		evidence.AppModuleBasic{},
		transferSudo.AppModuleBasic{},
		vesting.AppModuleBasic{},
		ccvconsumer.AppModuleBasic{},
		wasm.AppModuleBasic{},
		tokenfactory.AppModuleBasic{},
		interchainqueries.AppModuleBasic{},
		interchaintxs.AppModuleBasic{},
		feerefunder.AppModuleBasic{},
		feeburner.AppModuleBasic{},
		contractmanager.AppModuleBasic{},
		cron.AppModuleBasic{},
		adminmodule.NewAppModuleBasic(
			govclient.NewProposalHandler(
				adminmodulecli.NewSubmitParamChangeProposalTxCmd,
			),
			govclient.NewProposalHandler(
				adminmodulecli.NewCmdSubmitUpgradeProposal,
			),
			govclient.NewProposalHandler(
				adminmodulecli.NewCmdSubmitCancelUpgradeProposal,
			),
		),
		ibchooks.AppModuleBasic{},
		packetforward.AppModuleBasic{},
		auction.AppModuleBasic{},
		globalfee.AppModule{},
		dex.AppModuleBasic{},
		ibcswap.AppModuleBasic{},
		oracle.AppModuleBasic{},
		marketmap.AppModuleBasic{},
	)

	// module account permissions
	maccPerms = map[string][]string{
		authtypes.FeeCollectorName:                    nil,
		auctiontypes.ModuleName:                       nil,
		ibctransfertypes.ModuleName:                   {authtypes.Minter, authtypes.Burner},
		icatypes.ModuleName:                           nil,
		wasmtypes.ModuleName:                          {},
		interchainqueriesmoduletypes.ModuleName:       nil,
		feetypes.ModuleName:                           nil,
		feeburnertypes.ModuleName:                     nil,
		ccvconsumertypes.ConsumerRedistributeName:     {authtypes.Burner},
		ccvconsumertypes.ConsumerToSendToProviderName: nil,
		tokenfactorytypes.ModuleName:                  {authtypes.Minter, authtypes.Burner},
		crontypes.ModuleName:                          nil,
		dextypes.ModuleName:                           {authtypes.Minter, authtypes.Burner},
		ibcswaptypes.ModuleName:                       {authtypes.Burner},
		oracletypes.ModuleName:                        nil,
		marketmaptypes.ModuleName:                     nil,
	}
)

var (
	_ runtime.AppI            = (*App)(nil)
	_ servertypes.Application = (*App)(nil)
	_ ibctesting.TestingApp   = (*App)(nil)
)

func init() {
	userHomeDir, err := os.UserHomeDir()
	if err != nil {
		panic(err)
	}

	DefaultNodeHome = filepath.Join(userHomeDir, "."+Name)

	appconfig.GetDefaultConfig()
	// TODO: this is a hack to make unit tests pass. Remove that after marketmap module fixes DefaultParams() call
	marketmaptypes.DefaultMarketAuthority = authtypes.NewModuleAddress(adminmoduletypes.ModuleName).String()
}

// App extends an ABCI application, but with most of its parameters exported.
// They are exported for convenience in creating helper functions, as object
// capabilities aren't needed for testing.
type App struct {
	*baseapp.BaseApp

	cdc               *codec.LegacyAmino
	appCodec          codec.Codec
	interfaceRegistry types.InterfaceRegistry

	configurator module.Configurator

	encodingConfig appparams.EncodingConfig

	invCheckPeriod uint

	// keys to access the substores
	keys    map[string]*storetypes.KVStoreKey
	tkeys   map[string]*storetypes.TransientStoreKey
	memKeys map[string]*storetypes.MemoryStoreKey

	// keepers
	AccountKeeper     authkeeper.AccountKeeper
	AdminmoduleKeeper adminmodulekeeper.Keeper
	AuthzKeeper       authzkeeper.Keeper
	BankKeeper        bankkeeper.BaseKeeper
	// AuctionKeeper handles the processing of bid-txs, the selection of winners per height, and the distribution of rewards.
	AuctionKeeper       auctionkeeper.Keeper
	CapabilityKeeper    *capabilitykeeper.Keeper
	SlashingKeeper      slashingkeeper.Keeper
	CrisisKeeper        crisiskeeper.Keeper
	UpgradeKeeper       upgradekeeper.Keeper
	ParamsKeeper        paramskeeper.Keeper
	IBCKeeper           *ibckeeper.Keeper // IBC Keeper must be a pointer in the app, so we can SetRouter on it correctly
	ICAControllerKeeper icacontrollerkeeper.Keeper
	ICAHostKeeper       icahostkeeper.Keeper
	EvidenceKeeper      evidencekeeper.Keeper
	TransferKeeper      wrapkeeper.KeeperTransferWrapper
	FeeGrantKeeper      feegrantkeeper.Keeper
	FeeKeeper           *feekeeper.Keeper
	FeeBurnerKeeper     *feeburnerkeeper.Keeper
	ConsumerKeeper      ccvconsumerkeeper.Keeper
	TokenFactoryKeeper  *tokenfactorykeeper.Keeper
	CronKeeper          cronkeeper.Keeper
	PFMKeeper           *pfmkeeper.Keeper
	DexKeeper           dexkeeper.Keeper
	SwapKeeper          ibcswapkeeper.Keeper
	GlobalFeeKeeper     globalfeekeeper.Keeper

	PFMModule packetforward.AppModule

	HooksTransferIBCModule *ibchooks.IBCMiddleware
	HooksICS4Wrapper       ibchooks.ICS4Middleware

	// make scoped keepers public for test purposes
	ScopedIBCKeeper         capabilitykeeper.ScopedKeeper
	ScopedTransferKeeper    capabilitykeeper.ScopedKeeper
	ScopedWasmKeeper        capabilitykeeper.ScopedKeeper
	ScopedInterTxKeeper     capabilitykeeper.ScopedKeeper
	ScopedCCVConsumerKeeper capabilitykeeper.ScopedKeeper

	InterchainQueriesKeeper interchainqueriesmodulekeeper.Keeper
	InterchainTxsKeeper     interchaintxskeeper.Keeper
	ContractManagerKeeper   contractmanagermodulekeeper.Keeper

	ConsensusParamsKeeper consensusparamkeeper.Keeper

	WasmKeeper wasmkeeper.Keeper

	// slinky
	MarketMapKeeper *marketmapkeeper.Keeper
	OracleKeeper    *oraclekeeper.Keeper

	// processes
	oracleClient oracleclient.OracleClient

	// mm is the module manager
	mm *module.Manager

	// sm is the simulation manager
	sm *module.SimulationManager

	// Custom checkTx handler -> this check-tx is used to simulate txs that are
	// wrapped in a bid-tx
	checkTxHandler checktx.CheckTx
}

func (app *App) GetTestBankKeeper() integration.TestBankKeeper {
	return app.BankKeeper
}

func (app *App) GetTestAccountKeeper() integration.TestAccountKeeper {
	return app.AccountKeeper
}

func (app *App) GetTestSlashingKeeper() integration.TestSlashingKeeper {
	return app.SlashingKeeper
}

func (app *App) GetTestEvidenceKeeper() evidencekeeper.Keeper {
	return app.EvidenceKeeper
}

// New returns a reference to an initialized blockchain app
func New(
	logger log.Logger,
	db db.DB,
	traceStore io.Writer,
	loadLatest bool,
	skipUpgradeHeights map[int64]bool,
	homePath string,
	invCheckPeriod uint,
	encodingConfig appparams.EncodingConfig,
	appOpts servertypes.AppOptions,
	wasmOpts []wasmkeeper.Option,
	baseAppOptions ...func(*baseapp.BaseApp),
) *App {
	overrideWasmVariables()

	appCodec := encodingConfig.Marshaler
	legacyAmino := encodingConfig.Amino
	interfaceRegistry := encodingConfig.InterfaceRegistry

	bApp := baseapp.NewBaseApp(Name, logger, db, encodingConfig.TxConfig.TxDecoder(), baseAppOptions...)
	bApp.SetCommitMultiStoreTracer(traceStore)
	bApp.SetVersion(version.Version)
	bApp.SetInterfaceRegistry(interfaceRegistry)

	keys := storetypes.NewKVStoreKeys(
		authzkeeper.StoreKey, authtypes.StoreKey, banktypes.StoreKey, slashingtypes.StoreKey,
		paramstypes.StoreKey, ibchost.StoreKey, upgradetypes.StoreKey, feegrant.StoreKey,
		evidencetypes.StoreKey, ibctransfertypes.StoreKey, icacontrollertypes.StoreKey,
		icahosttypes.StoreKey, capabilitytypes.StoreKey,
		interchainqueriesmoduletypes.StoreKey, contractmanagermoduletypes.StoreKey, interchaintxstypes.StoreKey, wasmtypes.StoreKey, feetypes.StoreKey,
		feeburnertypes.StoreKey, adminmoduletypes.StoreKey, ccvconsumertypes.StoreKey, tokenfactorytypes.StoreKey, pfmtypes.StoreKey,
		crontypes.StoreKey, ibchookstypes.StoreKey, consensusparamtypes.StoreKey, crisistypes.StoreKey, dextypes.StoreKey, auctiontypes.StoreKey,
		globalfeetypes.StoreKey, oracletypes.StoreKey, marketmaptypes.StoreKey,
	)
	tkeys := storetypes.NewTransientStoreKeys(paramstypes.TStoreKey)
	memKeys := storetypes.NewMemoryStoreKeys(capabilitytypes.MemStoreKey, feetypes.MemStoreKey)

	app := &App{
		BaseApp:           bApp,
		cdc:               legacyAmino,
		appCodec:          appCodec,
		interfaceRegistry: interfaceRegistry,
		invCheckPeriod:    invCheckPeriod,
		keys:              keys,
		tkeys:             tkeys,
		memKeys:           memKeys,
		encodingConfig:    encodingConfig,
	}

	app.ParamsKeeper = initParamsKeeper(appCodec, legacyAmino, keys[paramstypes.StoreKey], tkeys[paramstypes.TStoreKey])

	// set the BaseApp's parameter store
	app.ConsensusParamsKeeper = consensusparamkeeper.NewKeeper(appCodec, runtime.NewKVStoreService(keys[consensusparamtypes.StoreKey]), authtypes.NewModuleAddress(adminmoduletypes.ModuleName).String(), runtime.EventService{})
	bApp.SetParamStore(&app.ConsensusParamsKeeper.ParamsStore)

	// add capability keeper and ScopeToModule for ibc module
	app.CapabilityKeeper = capabilitykeeper.NewKeeper(appCodec, keys[capabilitytypes.StoreKey], memKeys[capabilitytypes.MemStoreKey])

	// grant capabilities for the ibc and ibc-transfer modules
	scopedIBCKeeper := app.CapabilityKeeper.ScopeToModule(ibchost.ModuleName)
	scopedICAControllerKeeper := app.CapabilityKeeper.ScopeToModule(icacontrollertypes.SubModuleName)
	scopedICAHostKeeper := app.CapabilityKeeper.ScopeToModule(icahosttypes.SubModuleName)
	scopedTransferKeeper := app.CapabilityKeeper.ScopeToModule(ibctransfertypes.ModuleName)
	scopedWasmKeeper := app.CapabilityKeeper.ScopeToModule(wasmtypes.ModuleName)
	scopedInterTxKeeper := app.CapabilityKeeper.ScopeToModule(interchaintxstypes.ModuleName)
	scopedCCVConsumerKeeper := app.CapabilityKeeper.ScopeToModule(ccvconsumertypes.ModuleName)

	// add keepers
	app.AccountKeeper = authkeeper.NewAccountKeeper(
		appCodec,
		runtime.NewKVStoreService(keys[authtypes.StoreKey]),
		authtypes.ProtoBaseAccount,
		maccPerms,
		address.NewBech32Codec(sdk.GetConfig().GetBech32AccountAddrPrefix()),
		sdk.GetConfig().GetBech32AccountAddrPrefix(),
		authtypes.NewModuleAddress(adminmoduletypes.ModuleName).String(),
	)

	app.AuthzKeeper = authzkeeper.NewKeeper(
		runtime.NewKVStoreService(keys[authz.ModuleName]), appCodec, app.MsgServiceRouter(), app.AccountKeeper,
	)

	app.BankKeeper = bankkeeper.NewBaseKeeper(
		appCodec,
		runtime.NewKVStoreService(keys[banktypes.StoreKey]),
		app.AccountKeeper,
		app.BlockedAddrs(),
		authtypes.NewModuleAddress(adminmoduletypes.ModuleName).String(),
		logger,
	)

	app.SlashingKeeper = slashingkeeper.NewKeeper(
		appCodec,
		legacyAmino,
		runtime.NewKVStoreService(keys[slashingtypes.StoreKey]),
		&app.ConsumerKeeper,
		authtypes.NewModuleAddress(adminmoduletypes.ModuleName).String(),
	)
	app.CrisisKeeper = *crisiskeeper.NewKeeper(
		appCodec,
		runtime.NewKVStoreService(keys[crisistypes.StoreKey]),
		invCheckPeriod,
		&app.BankKeeper,
		authtypes.FeeCollectorName,
		authtypes.NewModuleAddress(adminmoduletypes.ModuleName).String(),
		address.NewBech32Codec(sdk.GetConfig().GetBech32AccountAddrPrefix()),
	)

	app.FeeGrantKeeper = feegrantkeeper.NewKeeper(appCodec, runtime.NewKVStoreService(keys[feegrant.StoreKey]), app.AccountKeeper)
	app.UpgradeKeeper = *upgradekeeper.NewKeeper(
		skipUpgradeHeights,
		runtime.NewKVStoreService(keys[upgradetypes.StoreKey]),
		appCodec,
		homePath,
		app.BaseApp,
		authtypes.NewModuleAddress(adminmoduletypes.ModuleName).String(),
	)

	// ... other modules keepers
	// pre-initialize ConsumerKeeper to satisfy ibckeeper.NewKeeper
	// which would panic on nil or zero keeper
	// ConsumerKeeper implements StakingKeeper but all function calls result in no-ops so this is safe
	// communication over IBC is not affected by these changes
	app.ConsumerKeeper = ccvconsumerkeeper.NewNonZeroKeeper(
		appCodec,
		keys[ccvconsumertypes.StoreKey],
		app.GetSubspace(ccvconsumertypes.ModuleName),
	)

	// Create IBC Keeper
	app.IBCKeeper = ibckeeper.NewKeeper(
		appCodec, keys[ibchost.StoreKey], app.GetSubspace(ibchost.ModuleName), &app.ConsumerKeeper, app.UpgradeKeeper, scopedIBCKeeper, authtypes.NewModuleAddress(adminmoduletypes.ModuleName).String(),
	)

	app.ICAControllerKeeper = icacontrollerkeeper.NewKeeper(
		appCodec, keys[icacontrollertypes.StoreKey], app.GetSubspace(icacontrollertypes.SubModuleName),
		app.IBCKeeper.ChannelKeeper, // may be replaced with middleware such as ics29 feerefunder
		app.IBCKeeper.ChannelKeeper, app.IBCKeeper.PortKeeper,
		scopedICAControllerKeeper, app.MsgServiceRouter(),
		authtypes.NewModuleAddress(adminmoduletypes.ModuleName).String(),
	)

	app.ICAHostKeeper = icahostkeeper.NewKeeper(
		appCodec, keys[icahosttypes.StoreKey], app.GetSubspace(icahosttypes.SubModuleName),
		app.IBCKeeper.ChannelKeeper, // may be replaced with middleware such as ics29 feerefunder
		app.IBCKeeper.ChannelKeeper, app.IBCKeeper.PortKeeper,
		app.AccountKeeper, scopedICAHostKeeper, app.MsgServiceRouter(),
		authtypes.NewModuleAddress(adminmoduletypes.ModuleName).String(),
	)

	app.ContractManagerKeeper = *contractmanagermodulekeeper.NewKeeper(
		appCodec,
		keys[contractmanagermoduletypes.StoreKey],
		keys[contractmanagermoduletypes.MemStoreKey],
		&app.WasmKeeper,
		authtypes.NewModuleAddress(adminmoduletypes.ModuleName).String(),
	)

	app.FeeKeeper = feekeeper.NewKeeper(
		appCodec,
		keys[feetypes.StoreKey],
		memKeys[feetypes.MemStoreKey],
		app.IBCKeeper.ChannelKeeper,
		app.BankKeeper,
		authtypes.NewModuleAddress(adminmoduletypes.ModuleName).String(),
	)
	feeModule := feerefunder.NewAppModule(appCodec, *app.FeeKeeper, app.AccountKeeper, app.BankKeeper)

	app.FeeBurnerKeeper = feeburnerkeeper.NewKeeper(
		appCodec,
		keys[feeburnertypes.StoreKey],
		keys[feeburnertypes.MemStoreKey],
		app.AccountKeeper,
		&app.BankKeeper,
		authtypes.NewModuleAddress(adminmoduletypes.ModuleName).String(),
	)
	feeBurnerModule := feeburner.NewAppModule(appCodec, *app.FeeBurnerKeeper)

	app.GlobalFeeKeeper = globalfeekeeper.NewKeeper(appCodec, keys[globalfeetypes.StoreKey], authtypes.NewModuleAddress(adminmoduletypes.ModuleName).String())

	// PFMKeeper must be created before TransferKeeper
	app.PFMKeeper = pfmkeeper.NewKeeper(
		appCodec,
		app.keys[pfmtypes.StoreKey],
		app.TransferKeeper.Keeper,
		app.IBCKeeper.ChannelKeeper,
		app.FeeBurnerKeeper,
		&app.BankKeeper,
		app.IBCKeeper.ChannelKeeper,
		authtypes.NewModuleAddress(adminmoduletypes.ModuleName).String(),
	)
	wasmHooks := ibchooks.NewWasmHooks(nil, sdk.GetConfig().GetBech32AccountAddrPrefix()) // The contract keeper needs to be set later
	app.HooksICS4Wrapper = ibchooks.NewICS4Middleware(
		app.IBCKeeper.ChannelKeeper,
		app.PFMKeeper,
		&wasmHooks,
	)

	// Create Transfer Keepers
	app.TransferKeeper = wrapkeeper.NewKeeper(
		appCodec,
		keys[ibctransfertypes.StoreKey],
		app.GetSubspace(ibctransfertypes.ModuleName),
		app.HooksICS4Wrapper, // essentially still app.IBCKeeper.ChannelKeeper under the hood because no hook overrides
		app.IBCKeeper.ChannelKeeper,
		app.IBCKeeper.PortKeeper,
		app.AccountKeeper,
		&app.BankKeeper,
		scopedTransferKeeper,
		app.FeeKeeper,
		contractmanager.NewSudoLimitWrapper(app.ContractManagerKeeper, &app.WasmKeeper),
		authtypes.NewModuleAddress(adminmoduletypes.ModuleName).String(),
	)

	app.PFMKeeper.SetTransferKeeper(app.TransferKeeper.Keeper)

	transferModule := transferSudo.NewAppModule(app.TransferKeeper)

	// Create evidence Keeper for to register the IBC light client misbehaviour evidence route
	evidenceKeeper := evidencekeeper.NewKeeper(
		appCodec, runtime.NewKVStoreService(keys[evidencetypes.StoreKey]), &app.ConsumerKeeper, app.SlashingKeeper,
		address.NewBech32Codec(sdk.GetConfig().GetBech32AccountAddrPrefix()), runtime.ProvideCometInfoService(),
	)
	// If evidence needs to be handled for the app, set routes in router here and seal
	app.EvidenceKeeper = *evidenceKeeper

	app.ConsumerKeeper = ccvconsumerkeeper.NewKeeper(
		appCodec,
		keys[ccvconsumertypes.StoreKey],
		app.GetSubspace(ccvconsumertypes.ModuleName),
		scopedCCVConsumerKeeper,
		app.IBCKeeper.ChannelKeeper,
		app.IBCKeeper.PortKeeper,
		app.IBCKeeper.ConnectionKeeper,
		app.IBCKeeper.ClientKeeper,
		app.SlashingKeeper,
		&app.BankKeeper,
		app.AccountKeeper,
		app.TransferKeeper.Keeper, // we cant use our transfer wrapper type here because of interface incompatibility, it looks safe to use underlying transfer keeper.
		// Since the keeper is only used to send reward to provider chain
		app.IBCKeeper,
		authtypes.FeeCollectorName,
		authtypes.NewModuleAddress(adminmoduletypes.ModuleName).String(),
		address.NewBech32Codec(sdk.GetConfig().GetBech32ValidatorAddrPrefix()),
		address.NewBech32Codec(sdk.GetConfig().GetBech32ConsensusAddrPrefix()),
	)
	app.ConsumerKeeper = *app.ConsumerKeeper.SetHooks(app.SlashingKeeper.Hooks())
	consumerModule := ccvconsumer.NewAppModule(app.ConsumerKeeper, app.GetSubspace(ccvconsumertypes.ModuleName))

	tokenFactoryKeeper := tokenfactorykeeper.NewKeeper(
		appCodec,
		app.keys[tokenfactorytypes.StoreKey],
		maccPerms,
		app.AccountKeeper,
		&app.BankKeeper,
		&app.WasmKeeper,
		authtypes.NewModuleAddress(adminmoduletypes.ModuleName).String(),
	)
	app.TokenFactoryKeeper = &tokenFactoryKeeper

	app.BankKeeper.BaseSendKeeper = app.BankKeeper.BaseSendKeeper.SetHooks(
		banktypes.NewMultiBankHooks(
			app.TokenFactoryKeeper.Hooks(),
		))

	app.DexKeeper = *dexkeeper.NewKeeper(
		appCodec,
		keys[dextypes.StoreKey],
		keys[dextypes.MemStoreKey],
		app.BankKeeper.WithMintCoinsRestriction(dextypes.NewDexDenomMintCoinsRestriction()),
		authtypes.NewModuleAddress(adminmoduletypes.ModuleName).String(),
	)

	app.AuctionKeeper = auctionkeeper.NewKeeperWithRewardsAddressProvider(
		appCodec,
		keys[auctiontypes.StoreKey],
		app.AccountKeeper,
		&app.BankKeeper,
		// 25% of rewards should be sent to the redistribute address
		rewardsaddressprovider.NewFixedAddressRewardsAddressProvider(app.AccountKeeper.GetModuleAddress(ccvconsumertypes.ConsumerRedistributeName)),
		authtypes.NewModuleAddress(adminmoduletypes.ModuleName).String(),
	)

	dexModule := dex.NewAppModule(appCodec, app.DexKeeper, app.BankKeeper)

	app.SwapKeeper = ibcswapkeeper.NewKeeper(
		appCodec,
		app.MsgServiceRouter(),
		app.IBCKeeper.ChannelKeeper,
		app.BankKeeper,
	)

	swapModule := ibcswap.NewAppModule(app.SwapKeeper)

	wasmDir := filepath.Join(homePath, "wasm")
	wasmConfig, err := wasm.ReadWasmConfig(appOpts)
	if err != nil {
		panic(fmt.Sprintf("error while reading wasm cfg: %s", err))
	}

	// The last arguments can contain custom message handlers, and custom query handlers,
	// if we want to allow any custom callbacks
	// NOTE: we need staking feature here even if there is no staking module anymore because cosmwasm-std in the CosmWasm SDK requires this feature
	// NOTE: cosmwasm_1_2 feature enables GovMsg::VoteWeighted, which doesn't work with Neutron, because it uses its own custom governance,
	//       however, cosmwasm_1_2 also enables WasmMsg::Instantiate2, which works as one could expect
	supportedFeatures := "iterator,stargate,staking,neutron,cosmwasm_1_1,cosmwasm_1_2,cosmwasm_1_3,cosmwasm_1_4"

	// register the proposal types
	adminRouterLegacy := govv1beta1.NewRouter()
	adminRouterLegacy.AddRoute(govtypes.RouterKey, govv1beta1.ProposalHandler).
		AddRoute(paramproposal.RouterKey, params.NewParamChangeProposalHandler(app.ParamsKeeper)).
		// AddRoute(upgradetypes.RouterKey, upgrade.NewSoftwareUpgradeProposalHandler(&app.UpgradeKeeper)).
		AddRoute(ibcclienttypes.RouterKey, ibcclient.NewClientProposalHandler(app.IBCKeeper.ClientKeeper)) //nolint:staticcheck

	app.AdminmoduleKeeper = *adminmodulekeeper.NewKeeper(
		appCodec,
		keys[adminmoduletypes.StoreKey],
		keys[adminmoduletypes.MemStoreKey],
		adminRouterLegacy,
		app.MsgServiceRouter(),
		IsConsumerProposalAllowlisted,
		isSdkMessageWhitelisted,
	)
	adminModule := adminmodule.NewAppModule(appCodec, app.AdminmoduleKeeper)

	app.InterchainQueriesKeeper = *interchainqueriesmodulekeeper.NewKeeper(
		appCodec,
		keys[interchainqueriesmoduletypes.StoreKey],
		keys[interchainqueriesmoduletypes.MemStoreKey],
		app.IBCKeeper,
		&app.BankKeeper,
		app.ContractManagerKeeper,
		interchainqueriesmodulekeeper.Verifier{},
		interchainqueriesmodulekeeper.TransactionVerifier{},
		authtypes.NewModuleAddress(adminmoduletypes.ModuleName).String(),
	)
	app.InterchainTxsKeeper = *interchaintxskeeper.NewKeeper(
		appCodec,
		keys[interchaintxstypes.StoreKey],
		memKeys[interchaintxstypes.MemStoreKey],
		app.IBCKeeper.ChannelKeeper,
		app.ICAControllerKeeper,
		contractmanager.NewSudoLimitWrapper(app.ContractManagerKeeper, &app.WasmKeeper),
		app.FeeKeeper,
		app.BankKeeper,
		func(ctx sdk.Context) string { return app.FeeBurnerKeeper.GetParams(ctx).TreasuryAddress },
		authtypes.NewModuleAddress(adminmoduletypes.ModuleName).String(),
	)

	app.MarketMapKeeper = marketmapkeeper.NewKeeper(
		runtime.NewKVStoreService(keys[marketmaptypes.StoreKey]),
		appCodec,
		authtypes.NewModuleAddress(adminmoduletypes.ModuleName),
	)
	marketmapModule := marketmap.NewAppModule(appCodec, app.MarketMapKeeper)

	oracleKeeper := oraclekeeper.NewKeeper(runtime.NewKVStoreService(keys[oracletypes.StoreKey]),
		appCodec,
		app.MarketMapKeeper,
		authtypes.NewModuleAddress(adminmoduletypes.ModuleName))
	app.OracleKeeper = &oracleKeeper
	oracleModule := oracle.NewAppModule(appCodec, *app.OracleKeeper)

	app.MarketMapKeeper.SetHooks(app.OracleKeeper.Hooks())

	app.CronKeeper = *cronkeeper.NewKeeper(
		appCodec,
		keys[crontypes.StoreKey],
		keys[crontypes.MemStoreKey],
		app.AccountKeeper,
		authtypes.NewModuleAddress(adminmoduletypes.ModuleName).String(),
	)
	wasmOpts = append(wasmbinding.RegisterCustomPlugins(
		&app.InterchainTxsKeeper,
		&app.InterchainQueriesKeeper,
		app.TransferKeeper,
		&app.AdminmoduleKeeper,
		app.FeeBurnerKeeper,
		app.FeeKeeper, &app.BankKeeper,
		app.TokenFactoryKeeper, &app.CronKeeper,
		&app.ContractManagerKeeper,
		&app.DexKeeper,
	), wasmOpts...)

	queryPlugins := wasmkeeper.WithQueryPlugins(
		&wasmkeeper.QueryPlugins{Stargate: wasmkeeper.AcceptListStargateQuerier(wasmbinding.AcceptedStargateQueries(), app.GRPCQueryRouter(), appCodec)})
	wasmOpts = append(wasmOpts, queryPlugins)

	app.WasmKeeper = wasmkeeper.NewKeeper(
		appCodec,
		runtime.NewKVStoreService(keys[wasmtypes.StoreKey]),
		app.AccountKeeper,
		&app.BankKeeper,
		nil,
		nil,
		app.IBCKeeper.ChannelKeeper, // may be replaced with middleware such as ics29 feerefunder
		app.IBCKeeper.ChannelKeeper,
		app.IBCKeeper.PortKeeper,
		scopedWasmKeeper,
		app.TransferKeeper,
		app.MsgServiceRouter(),
		app.GRPCQueryRouter(),
		wasmDir,
		wasmConfig,
		supportedFeatures,
		authtypes.NewModuleAddress(adminmoduletypes.ModuleName).String(),
		wasmOpts...,
	)
	wasmHooks.ContractKeeper = &app.WasmKeeper

	app.CronKeeper.WasmMsgServer = wasmkeeper.NewMsgServerImpl(&app.WasmKeeper)
	cronModule := cron.NewAppModule(appCodec, app.CronKeeper)

	transferIBCModule := transferSudo.NewIBCModule(
		app.TransferKeeper,
		contractmanager.NewSudoLimitWrapper(app.ContractManagerKeeper, &app.WasmKeeper),
	)
	// receive call order: wasmHooks#OnRecvPacketOverride(transferIbcModule#OnRecvPacket())
	ibcHooksMiddleware := ibchooks.NewIBCMiddleware(&transferIBCModule, &app.HooksICS4Wrapper)
	app.HooksTransferIBCModule = &ibcHooksMiddleware

	// Create static IBC router, add transfer route, then set and seal it
	ibcRouter := ibcporttypes.NewRouter()

	icaModule := ica.NewAppModule(&app.ICAControllerKeeper, &app.ICAHostKeeper)

	var icaControllerStack ibcporttypes.IBCModule

	icaControllerStack = interchaintxs.NewIBCModule(app.InterchainTxsKeeper)
	icaControllerStack = icacontroller.NewIBCMiddleware(icaControllerStack, app.ICAControllerKeeper)

	icaHostIBCModule := icahost.NewIBCModule(app.ICAHostKeeper)

	interchainQueriesModule := interchainqueries.NewAppModule(appCodec, app.InterchainQueriesKeeper, app.AccountKeeper, app.BankKeeper)
	interchainTxsModule := interchaintxs.NewAppModule(appCodec, app.InterchainTxsKeeper, app.AccountKeeper, app.BankKeeper)
	contractManagerModule := contractmanager.NewAppModule(appCodec, app.ContractManagerKeeper)
	ibcHooksModule := ibchooks.NewAppModule(app.AccountKeeper)

	app.PFMModule = packetforward.NewAppModule(app.PFMKeeper, app.GetSubspace(pfmtypes.ModuleName))

	var ibcStack ibcporttypes.IBCModule = packetforward.NewIBCMiddleware(
		app.HooksTransferIBCModule,
		app.PFMKeeper,
		0,
		pfmkeeper.DefaultForwardTransferPacketTimeoutTimestamp,
		pfmkeeper.DefaultRefundTransferPacketTimeoutTimestamp,
	)

	ibcStack = ibcswap.NewIBCMiddleware(ibcStack, app.SwapKeeper)
	ibcStack = gmpmiddleware.NewIBCMiddleware(ibcStack)

	ibcRouter.AddRoute(icacontrollertypes.SubModuleName, icaControllerStack).
		AddRoute(icahosttypes.SubModuleName, icaHostIBCModule).
		AddRoute(ibctransfertypes.ModuleName, ibcStack).
		AddRoute(interchaintxstypes.ModuleName, icaControllerStack).
		AddRoute(wasmtypes.ModuleName, wasm.NewIBCHandler(app.WasmKeeper, app.IBCKeeper.ChannelKeeper, app.IBCKeeper.ChannelKeeper)).
		AddRoute(ccvconsumertypes.ModuleName, consumerModule)
	app.IBCKeeper.SetRouter(ibcRouter)

	/****  Module Options ****/

	// NOTE: we may consider parsing `appOpts` inside module constructors. For the moment
	// we prefer to be more strict in what arguments the modules expect.
	skipGenesisInvariants := cast.ToBool(appOpts.Get(crisis.FlagSkipGenesisInvariants))

	// NOTE: Any module instantiated in the module manager that is later modified
	// must be passed by reference here.

	app.setupUpgradeStoreLoaders()

	app.mm = module.NewManager(
		auth.NewAppModule(appCodec, app.AccountKeeper, nil, app.GetSubspace(authtypes.ModuleName)),
		authzmodule.NewAppModule(appCodec, app.AuthzKeeper, app.AccountKeeper, app.BankKeeper, app.interfaceRegistry),
		vesting.NewAppModule(app.AccountKeeper, app.BankKeeper),
		bank.NewAppModule(appCodec, app.BankKeeper, app.AccountKeeper, app.GetSubspace(banktypes.ModuleName)),
		capability.NewAppModule(appCodec, *app.CapabilityKeeper, false),
		feegrantmodule.NewAppModule(appCodec, app.AccountKeeper, app.BankKeeper, app.FeeGrantKeeper, app.interfaceRegistry),
		slashing.NewAppModule(appCodec, app.SlashingKeeper, app.AccountKeeper, app.BankKeeper, app.ConsumerKeeper, app.GetSubspace(slashingtypes.ModuleName), app.interfaceRegistry),
		upgrade.NewAppModule(&app.UpgradeKeeper, address.NewBech32Codec(sdk.GetConfig().GetBech32AccountAddrPrefix())),
		wasm.NewAppModule(appCodec, &app.WasmKeeper, app.AccountKeeper, app.BankKeeper, app.MsgServiceRouter(), app.GetSubspace(wasmtypes.ModuleName)),
		evidence.NewAppModule(app.EvidenceKeeper),
		ibc.NewAppModule(app.IBCKeeper),
		params.NewAppModule(app.ParamsKeeper),
		transferModule,
		consumerModule,
		icaModule,
		app.PFMModule,
		interchainQueriesModule,
		interchainTxsModule,
		feeModule,
		feeBurnerModule,
		contractManagerModule,
		adminModule,
		ibcHooksModule,
		tokenfactory.NewAppModule(appCodec, *app.TokenFactoryKeeper, app.AccountKeeper, app.BankKeeper),
		cronModule,
		globalfee.NewAppModule(app.GlobalFeeKeeper, app.GetSubspace(globalfee.ModuleName), app.AppCodec(), app.keys[globalfee.ModuleName]),
		swapModule,
		dexModule,
		marketmapModule,
		oracleModule,
		auction.NewAppModule(appCodec, app.AuctionKeeper),
		// always be last to make sure that it checks for all invariants and not only part of them
		crisis.NewAppModule(&app.CrisisKeeper, skipGenesisInvariants, app.GetSubspace(crisistypes.ModuleName)),
	)

	// During begin block slashing happens after distr.BeginBlocker so that
	// there is nothing left over in the validator feerefunder pool to keep the
	// CanWithdrawInvariant invariant.
	// NOTE: staking module is required if HistoricalEntries param > 0
	app.mm.SetOrderBeginBlockers(
		auctiontypes.ModuleName,
		upgradetypes.ModuleName,
		capabilitytypes.ModuleName,
		slashingtypes.ModuleName,
		evidencetypes.ModuleName,
		vestingtypes.ModuleName,
		ibchost.ModuleName,
		ibctransfertypes.ModuleName,
		authtypes.ModuleName,
		authz.ModuleName,
		banktypes.ModuleName,
		crisistypes.ModuleName,
		feegrant.ModuleName,
		paramstypes.ModuleName,
		ccvconsumertypes.ModuleName,
		tokenfactorytypes.ModuleName,
		icatypes.ModuleName,
		interchainqueriesmoduletypes.ModuleName,
		interchaintxstypes.ModuleName,
		contractmanagermoduletypes.ModuleName,
		wasmtypes.ModuleName,
		feetypes.ModuleName,
		feeburnertypes.ModuleName,
		adminmoduletypes.ModuleName,
		ibchookstypes.ModuleName,
		pfmtypes.ModuleName,
		crontypes.ModuleName,
		marketmaptypes.ModuleName,
		oracletypes.ModuleName,
		// globalfee.ModuleName,
		ibcswaptypes.ModuleName,
		dextypes.ModuleName,
	)

	app.mm.SetOrderEndBlockers(
		auctiontypes.ModuleName,
		crisistypes.ModuleName,
		capabilitytypes.ModuleName,
		authtypes.ModuleName,
		authz.ModuleName,
		banktypes.ModuleName,
		slashingtypes.ModuleName,
		vestingtypes.ModuleName,
		evidencetypes.ModuleName,
		feegrant.ModuleName,
		paramstypes.ModuleName,
		upgradetypes.ModuleName,
		ibchost.ModuleName,
		ibctransfertypes.ModuleName,
		ccvconsumertypes.ModuleName,
		tokenfactorytypes.ModuleName,
		icatypes.ModuleName,
		interchainqueriesmoduletypes.ModuleName,
		interchaintxstypes.ModuleName,
		contractmanagermoduletypes.ModuleName,
		wasmtypes.ModuleName,
		feetypes.ModuleName,
		feeburnertypes.ModuleName,
		adminmoduletypes.ModuleName,
		ibchookstypes.ModuleName,
		pfmtypes.ModuleName,
		crontypes.ModuleName,
		marketmaptypes.ModuleName,
		oracletypes.ModuleName,
		// globalfee.ModuleName,
		ibcswaptypes.ModuleName,
		// NOTE: Because of the gas sensitivity of PurgeExpiredLimit order operations
		// dexmodule must be the last endBlock module to run
		dextypes.ModuleName,
	)

	// NOTE: The genutils module must occur after staking so that pools are
	// properly initialized with tokens from genesis accounts.
	// NOTE: Capability module must occur first so that it can initialize any capabilities
	// so that other modules that want to create or claim capabilities afterwards in InitChain
	// can do so safely.
	app.mm.SetOrderInitGenesis(
		auctiontypes.ModuleName,
		capabilitytypes.ModuleName,
		authtypes.ModuleName,
		ibctransfertypes.ModuleName,
		authz.ModuleName,
		banktypes.ModuleName,
		vestingtypes.ModuleName,
		slashingtypes.ModuleName,
		crisistypes.ModuleName,
		ibchost.ModuleName,
		evidencetypes.ModuleName,
		paramstypes.ModuleName,
		upgradetypes.ModuleName,
		feegrant.ModuleName,
		ccvconsumertypes.ModuleName,
		tokenfactorytypes.ModuleName,
		icatypes.ModuleName,
		interchainqueriesmoduletypes.ModuleName,
		interchaintxstypes.ModuleName,
		contractmanagermoduletypes.ModuleName,
		wasmtypes.ModuleName,
		feetypes.ModuleName,
		feeburnertypes.ModuleName,
		adminmoduletypes.ModuleName,
		ibchookstypes.ModuleName, // after auth keeper
		pfmtypes.ModuleName,
		crontypes.ModuleName,
<<<<<<< HEAD
		marketmaptypes.ModuleName,
		oracletypes.ModuleName,
		// globalfee.ModuleName,
=======
		globalfee.ModuleName,
>>>>>>> 12402fd8
		ibcswaptypes.ModuleName,
		dextypes.ModuleName,
	)

	app.mm.RegisterInvariants(&app.CrisisKeeper)
	app.configurator = module.NewConfigurator(app.appCodec, app.MsgServiceRouter(), app.GRPCQueryRouter())
	err = app.mm.RegisterServices(app.configurator)
	if err != nil {
		panic(fmt.Sprintf("failed to register services: %s", err))
	}

	app.setupUpgradeHandlers()

	// create the simulation manager and define the order of the modules for deterministic simulations
	app.sm = module.NewSimulationManager(
		auth.NewAppModule(appCodec, app.AccountKeeper, nil, app.GetSubspace(authtypes.ModuleName)),
		authzmodule.NewAppModule(appCodec, app.AuthzKeeper, app.AccountKeeper, app.BankKeeper, app.interfaceRegistry),
		bank.NewAppModule(appCodec, app.BankKeeper, app.AccountKeeper, app.GetSubspace(banktypes.ModuleName)),
		capability.NewAppModule(appCodec, *app.CapabilityKeeper, false),
		feegrantmodule.NewAppModule(appCodec, app.AccountKeeper, app.BankKeeper, app.FeeGrantKeeper, app.interfaceRegistry),
		slashing.NewAppModule(appCodec, app.SlashingKeeper, app.AccountKeeper, app.BankKeeper, nil, app.GetSubspace(slashingtypes.ModuleName), app.interfaceRegistry),
		wasm.NewAppModule(appCodec, &app.WasmKeeper, app.AccountKeeper, app.BankKeeper, app.MsgServiceRouter(), app.GetSubspace(wasmtypes.ModuleName)),
		evidence.NewAppModule(app.EvidenceKeeper),
		ibc.NewAppModule(app.IBCKeeper),
		params.NewAppModule(app.ParamsKeeper),
		transferModule,
		consumerModule,
		icaModule,
		app.PFMModule,
		interchainQueriesModule,
		interchainTxsModule,
		feeBurnerModule,
		cronModule,
		dexModule,
	)
	app.sm.RegisterStoreDecoders()

	// initialize stores
	app.MountKVStores(keys)
	app.MountTransientStores(tkeys)
	app.MountMemoryStores(memKeys)

	// initialize BaseApp
	app.SetInitChainer(app.InitChainer)
	app.SetBeginBlocker(app.BeginBlocker)

	app.SetEndBlocker(app.EndBlocker)

	// create the lanes
	mevLane, baseLane := app.CreateLanes()
	mempool, err := blocksdk.NewLanedMempool(app.Logger(), []blocksdk.Lane{mevLane, baseLane})
	if err != nil {
		panic(err)
	}

	// set the mempool first
	app.SetMempool(mempool)

	// then create the ante-handler
	anteHandler, err := NewAnteHandler(
		HandlerOptions{
			HandlerOptions: ante.HandlerOptions{
				AccountKeeper:   app.AccountKeeper,
				BankKeeper:      app.BankKeeper,
				FeegrantKeeper:  app.FeeGrantKeeper,
				SignModeHandler: encodingConfig.TxConfig.SignModeHandler(),
				SigGasConsumer:  ante.DefaultSigVerificationGasConsumer,
			},
			IBCKeeper:             app.IBCKeeper,
			GlobalFeeKeeper:       app.GlobalFeeKeeper,
			WasmConfig:            &wasmConfig,
			TXCounterStoreService: runtime.NewKVStoreService(keys[wasmtypes.StoreKey]),
			ConsumerKeeper:        app.ConsumerKeeper,
			AuctionKeeper:         app.AuctionKeeper,
			TxEncoder:             app.GetTxConfig().TxEncoder(),
			MEVLane:               mevLane,
		},
		app.Logger(),
	)
	if err != nil {
		panic(err)
	}
	app.SetAnteHandler(anteHandler)

	// set ante-handlers
	opts := []base.LaneOption{
		base.WithAnteHandler(anteHandler),
	}
	baseLane.WithOptions(opts...)
	mevLane.WithOptions(opts...)

	// set the block-sdk prepare / process-proposal handlers
	blockSdkProposalHandler := blocksdkabci.NewProposalHandler(
		app.Logger(),
		app.GetTxConfig().TxDecoder(),
		app.GetTxConfig().TxEncoder(),
		mempool,
	)

	// Read general config from app-opts, and construct oracle service.
	cfg, err := oracleconfig.ReadConfigFromAppOpts(appOpts)
	if err != nil {
		panic(err)
	}

	// If app level instrumentation is enabled, then wrap the oracle service with a metrics client
	// to get metrics on the oracle service (for ABCI++). This will allow the instrumentation to track
	// latency in VerifyVoteExtension requests and more.
	oracleMetrics, err := servicemetrics.NewMetricsFromConfig(cfg, app.ChainID())
	if err != nil {
		panic(err)
	}

	// Create the oracle service.
	app.oracleClient, err = oracleclient.NewClientFromConfig(
		cfg,
		app.Logger().With("client", "oracle"),
		oracleMetrics,
	)
	if err != nil {
		panic(err)
	}

	// Connect to the oracle service
	if err := app.oracleClient.Start(context.Background()); err != nil {
		app.Logger().Error("failed to start oracle client", "err", err)
		panic(err)
	}

	// Create special kind of store to implement ValidatorStore interfaces for ConsumerKeeper (as we don't have StakingKeeper)
	ccvconsumerCompatKeeper := voteweighted.NewCCVConsumerCompatKeeper(app.ConsumerKeeper)

	// Create the proposal handler that will be used to fill proposals with
	// transactions and oracle data.
	oracleProposalHandler := slinkyproposals.NewProposalHandler(
		app.Logger(),
		blockSdkProposalHandler.PrepareProposalHandler(),
		baseapp.NoOpProcessProposal(),
		ve.NewDefaultValidateVoteExtensionsFn(ccvconsumerCompatKeeper),
		compression.NewCompressionVoteExtensionCodec(
			compression.NewDefaultVoteExtensionCodec(),
			compression.NewZLibCompressor(),
		),
		compression.NewCompressionExtendedCommitCodec(
			compression.NewDefaultExtendedCommitCodec(),
			compression.NewZStdCompressor(),
		),
		currencypair.NewDeltaCurrencyPairStrategy(app.OracleKeeper),
		oracleMetrics,
	)
	app.SetPrepareProposal(oracleProposalHandler.PrepareProposalHandler())
	app.SetProcessProposal(oracleProposalHandler.ProcessProposalHandler())

	// block-sdk CheckTx handler
	mevCheckTxHandler := checktx.NewMEVCheckTxHandler(
		app,
		app.GetTxConfig().TxDecoder(),
		mevLane,
		anteHandler,
		app.BaseApp.CheckTx,
	)

	// wrap checkTxHandler with mempool parity handler
	parityCheckTx := checktx.NewMempoolParityCheckTx(
		app.Logger(),
		mempool,
		app.GetTxConfig().TxDecoder(),
		mevCheckTxHandler.CheckTx(),
	)

	app.SetCheckTx(parityCheckTx.CheckTx())

	// Create the aggregation function that will be used to aggregate oracle data
	// from each validator.
	aggregatorFn := voteweighted.MedianFromContext(
		app.Logger(),
		ccvconsumerCompatKeeper,
		voteweighted.DefaultPowerThreshold,
	)

	// Create the pre-finalize block hook that will be used to apply oracle data
	// to the state before any transactions are executed (in finalize block).
	oraclePreBlockHandler := oraclepreblock.NewOraclePreBlockHandler(
		app.Logger(),
		aggregatorFn,
		app.OracleKeeper,
		oracleMetrics,
		currencypair.NewDeltaCurrencyPairStrategy(app.OracleKeeper),
		compression.NewCompressionVoteExtensionCodec(
			compression.NewDefaultVoteExtensionCodec(),
			compression.NewZLibCompressor(),
		),
		compression.NewCompressionExtendedCommitCodec(
			compression.NewDefaultExtendedCommitCodec(),
			compression.NewZStdCompressor(),
		),
	)
	app.SetPreBlocker(oraclePreBlockHandler.PreBlocker())

	// Create the vote extensions handler that will be used to extend and verify
	// vote extensions (i.e. oracle data).
	voteExtensionsHandler := ve.NewVoteExtensionHandler(
		app.Logger(),
		app.oracleClient,
		time.Second,
		currencypair.NewDeltaCurrencyPairStrategy(app.OracleKeeper),
		compression.NewCompressionVoteExtensionCodec(
			compression.NewDefaultVoteExtensionCodec(),
			compression.NewZLibCompressor(),
		),
		oraclePreBlockHandler.PreBlocker(),
		oracleMetrics,
	)
	app.SetExtendVoteHandler(voteExtensionsHandler.ExtendVoteHandler())
	app.SetVerifyVoteExtensionHandler(voteExtensionsHandler.VerifyVoteExtensionHandler())

	// must be before Loading version
	// requires the snapshot store to be created and registered as a BaseAppOption
	// see cmd/wasmd/root.go: 206 - 214 approx
	if manager := app.SnapshotManager(); manager != nil {
		err := manager.RegisterExtensions(
			wasmkeeper.NewWasmSnapshotter(app.CommitMultiStore(), &app.WasmKeeper),
		)
		if err != nil {
			panic(fmt.Errorf("failed to register snapshot extension: %s", err))
		}
	}

	if loadLatest {
		app.LoadLatest()
	}

	app.ScopedIBCKeeper = scopedIBCKeeper
	app.ScopedTransferKeeper = scopedTransferKeeper
	app.ScopedWasmKeeper = scopedWasmKeeper
	app.ScopedInterTxKeeper = scopedInterTxKeeper
	app.ScopedCCVConsumerKeeper = scopedCCVConsumerKeeper

	return app
}

func (app *App) LoadLatest() {
	if err := app.LoadLatestVersion(); err != nil {
		tmos.Exit(err.Error())
	}

	ctx := app.BaseApp.NewUncachedContext(true, tmproto.Header{})

	// Initialize pinned codes in wasmvm as they are not persisted there
	if err := app.WasmKeeper.InitializePinnedCodes(ctx); err != nil {
		tmos.Exit(fmt.Sprintf("failed initialize pinned codes %s", err))
	}
}

func (app *App) setupUpgradeStoreLoaders() {
	upgradeInfo, err := app.UpgradeKeeper.ReadUpgradeInfoFromDisk()
	if err != nil {
		panic(fmt.Sprintf("failed to read upgrd info from disk %s", err))
	}

	if app.UpgradeKeeper.IsSkipHeight(upgradeInfo.Height) {
		return
	}

	for _, upgrd := range Upgrades {
		upgrd := upgrd
		if upgradeInfo.Name == upgrd.UpgradeName {
			app.SetStoreLoader(upgradetypes.UpgradeStoreLoader(upgradeInfo.Height, &upgrd.StoreUpgrades))
		}
	}
}

func (app *App) setupUpgradeHandlers() {
	for _, upgrd := range Upgrades {
		app.UpgradeKeeper.SetUpgradeHandler(
			upgrd.UpgradeName,
			upgrd.CreateUpgradeHandler(
				app.mm,
				app.configurator,
				&upgrades.UpgradeKeepers{
					AccountKeeper:       app.AccountKeeper,
					FeeBurnerKeeper:     app.FeeBurnerKeeper,
					CronKeeper:          app.CronKeeper,
					IcqKeeper:           app.InterchainQueriesKeeper,
					TokenFactoryKeeper:  app.TokenFactoryKeeper,
					SlashingKeeper:      app.SlashingKeeper,
					ParamsKeeper:        app.ParamsKeeper,
					CapabilityKeeper:    app.CapabilityKeeper,
					AuctionKeeper:       app.AuctionKeeper,
					ContractManager:     app.ContractManagerKeeper,
					AdminModule:         app.AdminmoduleKeeper,
					ConsensusKeeper:     &app.ConsensusParamsKeeper,
					ConsumerKeeper:      &app.ConsumerKeeper,
					MarketmapKeeper:     app.MarketMapKeeper,
					GlobalFeeSubspace:   app.GetSubspace(globalfee.ModuleName),
					CcvConsumerSubspace: app.GetSubspace(ccvconsumertypes.ModuleName),
				},
				app,
				app.AppCodec(),
			),
		)
	}
}

// CheckTx will check the transaction with the provided checkTxHandler. We override the default
// handler so that we can verify bid transactions before they are inserted into the mempool.
// With the Block-SDK CheckTx, we can verify the bid transaction and all of the bundled transactions
// before inserting the bid transaction into the mempool.
func (app *App) CheckTx(req *abci.RequestCheckTx) (*abci.ResponseCheckTx, error) {
	return app.checkTxHandler(req)
}

// SetCheckTx sets the checkTxHandler for the app.
func (app *App) SetCheckTx(handler checktx.CheckTx) {
	app.checkTxHandler = handler
}

// Name returns the name of the App
func (app *App) Name() string { return app.BaseApp.Name() }

// GetBaseApp returns the base app of the application
func (app *App) GetBaseApp() *baseapp.BaseApp { return app.BaseApp }

// BeginBlocker application updates every begin block
func (app *App) BeginBlocker(ctx sdk.Context) (sdk.BeginBlock, error) {
	return app.mm.BeginBlock(ctx)
}

// EndBlocker application updates every end block
func (app *App) EndBlocker(ctx sdk.Context) (sdk.EndBlock, error) {
	return app.mm.EndBlock(ctx)
}

func (app *App) EnsureBlockGasMeter(ctx sdk.Context) {
	// TrancheKey generation and LimitOrderExpirationPurge both rely on a BlockGas meter.
	// check that it works at startup
	cp := app.GetConsensusParams(ctx)
	if cp.Block == nil || cp.Block.MaxGas <= 0 {
		panic("BlockGas meter must be initialized. Genesis must provide value for Block.MaxGas")
	}
}

// InitChainer application update at chain initialization
func (app *App) InitChainer(ctx sdk.Context, req *abci.RequestInitChain) (*abci.ResponseInitChain, error) {
	var genesisState GenesisState
	if err := tmjson.Unmarshal(req.AppStateBytes, &genesisState); err != nil {
		return nil, err
	}

	app.EnsureBlockGasMeter(ctx)
	if err := app.UpgradeKeeper.SetModuleVersionMap(ctx, app.mm.GetVersionMap()); err != nil {
		return nil, err
	}

	return app.mm.InitGenesis(ctx, app.appCodec, genesisState)
}

// InitChainer application update at chain initialization
// ONLY FOR TESTING PURPOSES
func (app *App) TestInitChainer(ctx sdk.Context, req *abci.RequestInitChain) (*abci.ResponseInitChain, error) {
	var genesisState GenesisState
	if err := tmjson.Unmarshal(req.AppStateBytes, &genesisState); err != nil {
		panic(err)
	}

	// manually set consensus params here, cause there is no way to set it using ibctesting stuff for now
	// TODO: app.ConsensusParamsKeeper.Set(ctx, sims.DefaultConsensusParams)
	app.EnsureBlockGasMeter(ctx)

	err := app.UpgradeKeeper.SetModuleVersionMap(ctx, app.mm.GetVersionMap())
	if err != nil {
		return nil, fmt.Errorf("failed to set module version map: %w", err)
	}
	return app.mm.InitGenesis(ctx, app.appCodec, genesisState)
}

// LoadHeight loads a particular height
func (app *App) LoadHeight(height int64) error {
	return app.LoadVersion(height)
}

// ModuleAccountAddrs returns all the app's module account addresses.
func (app *App) ModuleAccountAddrs() map[string]bool {
	modAccAddrs := make(map[string]bool)
	for acc := range maccPerms {
		modAccAddrs[authtypes.NewModuleAddress(acc).String()] = true
	}

	return modAccAddrs
}

// BlockedAddrs returns the set of addresses that are not allowed
// to send and receive funds
func (app *App) BlockedAddrs() map[string]bool {
	// Remove the fee-pool from the group of blocked recipient addresses in bank
	// this is required for the consumer chain to be able to send tokens to
	// the provider chain
	bankBlockedAddrs := app.ModuleAccountAddrs()
	delete(bankBlockedAddrs, authtypes.NewModuleAddress(
		ccvconsumertypes.ConsumerToSendToProviderName).String())

	return bankBlockedAddrs
}

// LegacyAmino returns SimApp's amino codec.
//
// NOTE: This is solely to be used for testing purposes as it may be desirable
// for modules to register their own custom testing types.
func (app *App) LegacyAmino() *codec.LegacyAmino {
	return app.cdc
}

// AppCodec returns an app codec.
//
// NOTE: This is solely to be used for testing purposes as it may be desirable
// for modules to register their own custom testing types.
func (app *App) AppCodec() codec.Codec {
	return app.appCodec
}

// GetKey returns the KVStoreKey for the provided store key.
//
// NOTE: This is solely to be used for testing purposes.
func (app *App) GetKey(storeKey string) *storetypes.KVStoreKey {
	return app.keys[storeKey]
}

// GetTKey returns the TransientStoreKey for the provided store key.
//
// NOTE: This is solely to be used for testing purposes.
func (app *App) GetTKey(storeKey string) *storetypes.TransientStoreKey {
	return app.tkeys[storeKey]
}

// GetMemKey returns the MemStoreKey for the provided mem key.
//
// NOTE: This is solely used for testing purposes.
func (app *App) GetMemKey(storeKey string) *storetypes.MemoryStoreKey {
	return app.memKeys[storeKey]
}

// GetSubspace returns a param subspace for a given module name.
//
// NOTE: This is solely to be used for testing purposes.
func (app *App) GetSubspace(moduleName string) paramstypes.Subspace {
	subspace, _ := app.ParamsKeeper.GetSubspace(moduleName)
	return subspace
}

// RegisterAPIRoutes registers all application module routes with the provided
// API server.
func (app *App) RegisterAPIRoutes(apiSvr *api.Server, apiConfig config.APIConfig) {
	clientCtx := apiSvr.ClientCtx
	// Register new tx routes from grpc-gateway.
	authtx.RegisterGRPCGatewayRoutes(clientCtx, apiSvr.GRPCGatewayRouter)
	// Register new tendermint queries routes from grpc-gateway.
	cmtservice.RegisterGRPCGatewayRoutes(clientCtx, apiSvr.GRPCGatewayRouter)

	ModuleBasics.RegisterGRPCGatewayRoutes(clientCtx, apiSvr.GRPCGatewayRouter)

	// Register app's swagger ui
	if apiConfig.Swagger {
		app.RegisterSwaggerUI(apiSvr)
	}
}

// RegisterTxService implements the Application.RegisterTxService method.
func (app *App) RegisterTxService(clientCtx client.Context) {
	authtx.RegisterTxService(app.BaseApp.GRPCQueryRouter(), clientCtx, app.BaseApp.Simulate, app.interfaceRegistry)
}

// RegisterTendermintService implements the Application.RegisterTendermintService method.
func (app *App) RegisterTendermintService(clientCtx client.Context) {
	cmtservice.RegisterTendermintService(clientCtx, app.BaseApp.GRPCQueryRouter(), app.interfaceRegistry, app.Query)
}

// initParamsKeeper init params keeper and its subspaces
func initParamsKeeper(appCodec codec.BinaryCodec, legacyAmino *codec.LegacyAmino, key, tkey storetypes.StoreKey) paramskeeper.Keeper {
	paramsKeeper := paramskeeper.NewKeeper(appCodec, legacyAmino, key, tkey)

	paramsKeeper.Subspace(authtypes.ModuleName).WithKeyTable(authtypes.ParamKeyTable())         //nolint:staticcheck
	paramsKeeper.Subspace(banktypes.ModuleName).WithKeyTable(banktypes.ParamKeyTable())         //nolint:staticcheck
	paramsKeeper.Subspace(slashingtypes.ModuleName).WithKeyTable(slashingtypes.ParamKeyTable()) //nolint:staticcheck
	paramsKeeper.Subspace(crisistypes.ModuleName).WithKeyTable(crisistypes.ParamKeyTable())     //nolint:staticcheck
	paramsKeeper.Subspace(ibctransfertypes.ModuleName).WithKeyTable(ibctransfertypes.ParamKeyTable())
	paramsKeeper.Subspace(ibchost.ModuleName)
	paramsKeeper.Subspace(icacontrollertypes.SubModuleName).WithKeyTable(icacontrollertypes.ParamKeyTable())
	paramsKeeper.Subspace(icahosttypes.SubModuleName).WithKeyTable(icahosttypes.ParamKeyTable())

	paramsKeeper.Subspace(pfmtypes.ModuleName).WithKeyTable(pfmtypes.ParamKeyTable())

	paramsKeeper.Subspace(globalfee.ModuleName).WithKeyTable(globalfeetypes.ParamKeyTable())

	paramsKeeper.Subspace(ccvconsumertypes.ModuleName).WithKeyTable(ccv.ParamKeyTable())

	// MOTE: legacy subspaces for migration sdk47 only //nolint:staticcheck
	paramsKeeper.Subspace(crontypes.StoreKey).WithKeyTable(crontypes.ParamKeyTable())
	paramsKeeper.Subspace(feeburnertypes.StoreKey).WithKeyTable(feeburnertypes.ParamKeyTable())
	paramsKeeper.Subspace(feetypes.StoreKey).WithKeyTable(feetypes.ParamKeyTable())
	paramsKeeper.Subspace(tokenfactorytypes.StoreKey).WithKeyTable(tokenfactorytypes.ParamKeyTable())
	paramsKeeper.Subspace(interchainqueriesmoduletypes.StoreKey).WithKeyTable(interchainqueriesmoduletypes.ParamKeyTable())
	paramsKeeper.Subspace(interchaintxstypes.StoreKey).WithKeyTable(interchaintxstypes.ParamKeyTable())

	return paramsKeeper
}

// SimulationManager implements the SimulationApp interface
func (app *App) SimulationManager() *module.SimulationManager {
	return app.sm
}

func (app *App) RegisterSwaggerUI(apiSvr *api.Server) {
	staticSubDir, err := fs.Sub(docs.Docs, "static")
	if err != nil {
		app.Logger().Error(fmt.Sprintf("failed to register swagger-ui route: %s", err))
		return
	}

	staticServer := http.FileServer(http.FS(staticSubDir))
	apiSvr.Router.PathPrefix("/swagger/").Handler(http.StripPrefix("/swagger/", staticServer))
}

// ConsumerApp interface implementations for e2e tests

// GetTxConfig implements the TestingApp interface.
func (app *App) GetTxConfig() client.TxConfig {
	return app.encodingConfig.TxConfig
}

// GetIBCKeeper implements the TestingApp interface.
func (app *App) GetIBCKeeper() *ibckeeper.Keeper {
	return app.IBCKeeper
}

// GetStakingKeeper implements the TestingApp interface.
func (app *App) GetStakingKeeper() ibctestingtypes.StakingKeeper {
	return app.ConsumerKeeper
}

// GetScopedIBCKeeper implements the TestingApp interface.
func (app *App) GetScopedIBCKeeper() capabilitykeeper.ScopedKeeper {
	return app.ScopedIBCKeeper
}

// GetConsumerKeeper implements the ConsumerApp interface.
func (app *App) GetConsumerKeeper() ccvconsumerkeeper.Keeper {
	return app.ConsumerKeeper
}

func (app *App) RegisterNodeService(clientCtx client.Context, cfg config.Config) {
	nodeservice.RegisterNodeService(clientCtx, app.GRPCQueryRouter(), cfg)
}

// overrideWasmVariables overrides the wasm variables to:
//   - allow for larger wasm files
func overrideWasmVariables() {
	// Override Wasm size limitation from WASMD.
	wasmtypes.MaxWasmSize = 1_677_722 // ~1.6 mb (1024 * 1024 * 1.6)
	wasmtypes.MaxProposalWasmSize = wasmtypes.MaxWasmSize
}<|MERGE_RESOLUTION|>--- conflicted
+++ resolved
@@ -1021,13 +1021,9 @@
 		ibchookstypes.ModuleName, // after auth keeper
 		pfmtypes.ModuleName,
 		crontypes.ModuleName,
-<<<<<<< HEAD
+		globalfee.ModuleName,
 		marketmaptypes.ModuleName,
 		oracletypes.ModuleName,
-		// globalfee.ModuleName,
-=======
-		globalfee.ModuleName,
->>>>>>> 12402fd8
 		ibcswaptypes.ModuleName,
 		dextypes.ModuleName,
 	)
