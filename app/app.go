--- conflicted
+++ resolved
@@ -328,13 +328,8 @@
 	checkTxHandler mev_lane.CheckTx
 
 	// Lanes
-<<<<<<< HEAD
-	Mempool auctionante.Mempool
-	MEVLane auctionante.MEVLane
-=======
 	Mempool   blocksdk.Mempool
 	MEVLane   auctionante.MEVLane
->>>>>>> eeebb151
 }
 
 func (app *App) GetTestBankKeeper() integration.TestBankKeeper {
