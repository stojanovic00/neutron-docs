package app

import (
	"encoding/json"
	"fmt"

	tmtypes "github.com/cometbft/cometbft/types"
	servertypes "github.com/cosmos/cosmos-sdk/server/types"
	sdk "github.com/cosmos/cosmos-sdk/types"
	slashingtypes "github.com/cosmos/cosmos-sdk/x/slashing/types"
)

// ExportAppStateAndValidators exports the state of the application for a genesis
// file.
func (app *App) ExportAppStateAndValidators(
	forZeroHeight bool, jailAllowedAddrs, modulesToExport []string,
) (servertypes.ExportedApp, error) {
	// as if they could withdraw from the start of the next block
	ctx := app.NewContext(true)

	// We export at last height + 1, because that's the height at which
	// Tendermint will start InitChain.
	height := app.LastBlockHeight() + 1
	if forZeroHeight {
		height = 0
		err := app.prepForZeroHeightGenesis(ctx, jailAllowedAddrs)
		if err != nil {
			return servertypes.ExportedApp{}, err
		}
	}

	genState, err := app.mm.ExportGenesisForModules(ctx, app.appCodec, modulesToExport)
	if err != nil {
		return servertypes.ExportedApp{}, err
	}

	appState, err := json.MarshalIndent(genState, "", "  ")
	if err != nil {
		return servertypes.ExportedApp{}, err
	}

	validators, err := app.GetValidatorSet(ctx)
	if err != nil {
		return servertypes.ExportedApp{}, err
	}
	return servertypes.ExportedApp{
		AppState:        appState,
		Validators:      validators,
		Height:          height,
		ConsensusParams: app.BaseApp.GetConsensusParams(ctx),
	}, nil
}

// prepare for fresh start at zero height
// NOTE zero height genesis is a temporary feature which will be deprecated
//
//	in favour of export at a block height
func (app *App) prepForZeroHeightGenesis(ctx sdk.Context, _ []string) error {
	/* Just to be safe, assert the invariants on current state. */
	app.CrisisKeeper.AssertInvariants(ctx)

	// set context height to zero
	height := ctx.BlockHeight()
	ctx = ctx.WithBlockHeight(0)

	// reset context height
	ctx = ctx.WithBlockHeight(height)

	/* Handle slashing state. */

	// reset start height on signing infos
<<<<<<< HEAD
	err := app.SlashingKeeper.IterateValidatorSigningInfos(
=======
	return app.SlashingKeeper.IterateValidatorSigningInfos(
>>>>>>> cd32d0c3
		ctx,
		func(addr sdk.ConsAddress, info slashingtypes.ValidatorSigningInfo) (stop bool) {
			info.StartHeight = 0
			err := app.SlashingKeeper.SetValidatorSigningInfo(ctx, addr, info)
			if err != nil {
				panic(err)
			}
			return false
		},
	)
	if err != nil {
		return fmt.Errorf("failed to iteratve over SignInfos: %w", err)
	}
	return nil
}

// GetValidatorSet returns a slice of bonded validators.
func (app *App) GetValidatorSet(ctx sdk.Context) ([]tmtypes.GenesisValidator, error) {
	cVals := app.ConsumerKeeper.GetAllCCValidator(ctx)
	if len(cVals) == 0 {
		return nil, fmt.Errorf("empty validator set")
	}

	vals := []tmtypes.GenesisValidator{}
	for _, v := range cVals {
		vals = append(vals, tmtypes.GenesisValidator{Address: v.Address, Power: v.Power})
	}
	return vals, nil
}<|MERGE_RESOLUTION|>--- conflicted
+++ resolved
@@ -69,11 +69,8 @@
 	/* Handle slashing state. */
 
 	// reset start height on signing infos
-<<<<<<< HEAD
-	err := app.SlashingKeeper.IterateValidatorSigningInfos(
-=======
+
 	return app.SlashingKeeper.IterateValidatorSigningInfos(
->>>>>>> cd32d0c3
 		ctx,
 		func(addr sdk.ConsAddress, info slashingtypes.ValidatorSigningInfo) (stop bool) {
 			info.StartHeight = 0
@@ -84,10 +81,6 @@
 			return false
 		},
 	)
-	if err != nil {
-		return fmt.Errorf("failed to iteratve over SignInfos: %w", err)
-	}
-	return nil
 }
 
 // GetValidatorSet returns a slice of bonded validators.
