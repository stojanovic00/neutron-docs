--- conflicted
+++ resolved
@@ -69,14 +69,10 @@
 		ante.NewTxTimeoutHeightDecorator(),
 		ante.NewValidateMemoDecorator(options.AccountKeeper),
 		ante.NewConsumeGasForTxSizeDecorator(options.AccountKeeper),
-<<<<<<< HEAD
-		NewFeeDecoratorWithSwitch(options),
-=======
 		feemarketante.NewFeeMarketCheckDecorator(
 			options.FeeMarketKeeper,
-			ante.NewDeductFeeDecorator(options.AccountKeeper, options.BankKeeper, options.FeegrantKeeper, options.TxFeeChecker),
+			NewFeeDecoratorWithSwitch(options),
 		),
->>>>>>> 0ee7ade7
 		// SetPubKeyDecorator must be called before all signature verification decorators
 		ante.NewSetPubKeyDecorator(options.AccountKeeper),
 		ante.NewValidateSigCountDecorator(options.AccountKeeper),
@@ -104,31 +100,18 @@
 // If feemarket is disabled, we call globalfee + native cosmos fee ante handler where min gas prices will be checked
 // via globalfee and then they will be deducted via native cosmos fee ante handler.
 type FeeDecoratorWithSwitch struct {
-	feemarketkeeper    feemarketante.FeeMarketKeeper
-	feemarketDecorator feemarketante.FeeMarketCheckDecorator
 	globalfeeDecorator globalfeeante.FeeDecorator
 	cosmosFeeDecorator ante.DeductFeeDecorator
 }
 
 func NewFeeDecoratorWithSwitch(options HandlerOptions) FeeDecoratorWithSwitch {
 	return FeeDecoratorWithSwitch{
-		feemarketkeeper:    options.FeeMarketKeeper,
-		feemarketDecorator: feemarketante.NewFeeMarketCheckDecorator(options.FeeMarketKeeper, options.AccountKeeper, options.BankKeeper, options.FeegrantKeeper, options.TxFeeChecker),
 		globalfeeDecorator: globalfeeante.NewFeeDecorator(options.GlobalFeeKeeper),
 		cosmosFeeDecorator: ante.NewDeductFeeDecorator(options.AccountKeeper, options.BankKeeper, options.FeegrantKeeper, options.TxFeeChecker),
 	}
 }
 
 func (d FeeDecoratorWithSwitch) AnteHandle(ctx sdk.Context, tx sdk.Tx, simulate bool, next sdk.AnteHandler) (newCtx sdk.Context, err error) {
-	params, err := d.feemarketkeeper.GetParams(ctx)
-	if err != nil {
-		return ctx, err
-	}
-	// If feemarket is enabled, we don't need to perform checks for min gas prices, since they are handled by feemarket
-	// so we pass the execution directly to feemarket ante handler
-	if params.Enabled {
-		return d.feemarketDecorator.AnteHandle(ctx, tx, simulate, next)
-	}
 	// If feemarket is disabled, we call globalfee + native cosmos fee ante handler where min gas prices will be checked
 	// via globalfee and then they will be deducted via native cosmos fee ante handler.
 	return d.globalfeeDecorator.AnteHandle(ctx, tx, simulate, func(ctx sdk.Context, tx sdk.Tx, simulate bool) (sdk.Context, error) {
