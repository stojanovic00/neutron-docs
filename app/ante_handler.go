--- conflicted
+++ resolved
@@ -9,12 +9,7 @@
 	sdk "github.com/cosmos/cosmos-sdk/types"
 	sdkerrors "github.com/cosmos/cosmos-sdk/types/errors"
 	"github.com/cosmos/cosmos-sdk/x/auth/ante"
-<<<<<<< HEAD
-=======
-	paramtypes "github.com/cosmos/cosmos-sdk/x/params/types"
 
-	// globalfeeante "github.com/cosmos/gaia/v11/x/globalfee/ante"
->>>>>>> a97f76bf
 	ibcante "github.com/cosmos/ibc-go/v8/modules/core/ante"
 	ibckeeper "github.com/cosmos/ibc-go/v8/modules/core/keeper"
 	consumerante "github.com/cosmos/interchain-security/v5/app/consumer/ante"
@@ -58,12 +53,7 @@
 	if options.TXCounterStoreService == nil {
 		return nil, errors.Wrap(sdkerrors.ErrLogic, "tx counter store service is required for ante builder")
 	}
-<<<<<<< HEAD
-=======
-	// if options.GlobalFeeSubspace.Name() == "" {
-	//	return nil, errors.Wrap(sdkerrors.ErrNotFound, "globalfee param store is required for AnteHandler")
-	//}
->>>>>>> a97f76bf
+
 	if options.MEVLane == nil {
 		return nil, errors.Wrap(sdkerrors.ErrLogic, "mev lane is required for AnteHandler")
 	}
