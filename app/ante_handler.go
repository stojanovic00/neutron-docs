package app

import (
	wasmkeeper "github.com/CosmWasm/wasmd/x/wasm/keeper"
	wasmTypes "github.com/CosmWasm/wasmd/x/wasm/types"
	sdk "github.com/cosmos/cosmos-sdk/types"
	sdkerrors "github.com/cosmos/cosmos-sdk/types/errors"
	"github.com/cosmos/cosmos-sdk/x/auth/ante"
	ibcante "github.com/cosmos/ibc-go/v4/modules/core/ante"
	ibckeeper "github.com/cosmos/ibc-go/v4/modules/core/keeper"
	consumerante "github.com/cosmos/interchain-security/app/consumer/ante"
	ibcconsumerkeeper "github.com/cosmos/interchain-security/x/ccv/consumer/keeper"
	"github.com/tendermint/tendermint/libs/log"
)

// HandlerOptions extend the SDK's AnteHandler options by requiring the IBC
// channel keeper.
type HandlerOptions struct {
	ante.HandlerOptions

	IBCKeeper         *ibckeeper.Keeper
	ConsumerKeeper    ibcconsumerkeeper.Keeper
	WasmConfig        *wasmTypes.WasmConfig
	TXCounterStoreKey sdk.StoreKey
}

<<<<<<< HEAD
func NewAnteHandler(options HandlerOptions, disableCcvHandler bool) (sdk.AnteHandler, error) {
=======
func NewAnteHandler(options HandlerOptions, logger log.Logger) (sdk.AnteHandler, error) {
>>>>>>> 6cb40048
	if options.AccountKeeper == nil {
		return nil, sdkerrors.Wrap(sdkerrors.ErrLogic, "account keeper is required for AnteHandler")
	}
	if options.BankKeeper == nil {
		return nil, sdkerrors.Wrap(sdkerrors.ErrLogic, "bank keeper is required for AnteHandler")
	}
	if options.SignModeHandler == nil {
		return nil, sdkerrors.Wrap(sdkerrors.ErrLogic, "sign mode handler is required for ante builder")
	}
	if options.WasmConfig == nil {
		return nil, sdkerrors.Wrap(sdkerrors.ErrLogic, "wasm config is required for ante builder")
	}
	if options.TXCounterStoreKey == nil {
		return nil, sdkerrors.Wrap(sdkerrors.ErrLogic, "tx counter key is required for ante builder")
	}

	sigGasConsumer := options.SigGasConsumer
	if sigGasConsumer == nil {
		sigGasConsumer = ante.DefaultSigVerificationGasConsumer
	}

	anteDecorators := []sdk.AnteDecorator{
		ante.NewSetUpContextDecorator(),
		wasmkeeper.NewLimitSimulationGasDecorator(options.WasmConfig.SimulationGasLimit), // after setup context to enforce limits early
		wasmkeeper.NewCountTXDecorator(options.TXCounterStoreKey),
		ante.NewRejectExtensionOptionsDecorator(),
		consumerante.NewDisabledModulesDecorator("/cosmos.evidence", "/cosmos.slashing"),
		ante.NewMempoolFeeDecorator(),
		ante.NewValidateBasicDecorator(),
		ante.NewTxTimeoutHeightDecorator(),
		ante.NewValidateMemoDecorator(options.AccountKeeper),
		ante.NewConsumeGasForTxSizeDecorator(options.AccountKeeper),
		ante.NewDeductFeeDecorator(options.AccountKeeper, options.BankKeeper, options.FeegrantKeeper),
		// SetPubKeyDecorator must be called before all signature verification decorators
		ante.NewSetPubKeyDecorator(options.AccountKeeper),
		ante.NewValidateSigCountDecorator(options.AccountKeeper),
		ante.NewSigGasConsumeDecorator(options.AccountKeeper, sigGasConsumer),
		ante.NewSigVerificationDecorator(options.AccountKeeper, options.SignModeHandler),
		ante.NewIncrementSequenceDecorator(options.AccountKeeper),
		ibcante.NewAnteDecorator(options.IBCKeeper),
	}

<<<<<<< HEAD
	if !disableCcvHandler {
		anteDecorators = append(anteDecorators, consumerante.NewMsgFilterDecorator(options.ConsumerKeeper))
=======
	// Don't delete it even if IDE tells you so.
	// This constant depends on build tag.
	if !SkipCcvMsgFilter {
		anteDecorators = append(anteDecorators, consumerante.NewMsgFilterDecorator(options.ConsumerKeeper))
	} else {
		logger.Error("WARNING: BUILT WITH skip_ccv_msg_filter. THIS IS NOT A PRODUCTION BUILD")
>>>>>>> 6cb40048
	}

	return sdk.ChainAnteDecorators(anteDecorators...), nil
}<|MERGE_RESOLUTION|>--- conflicted
+++ resolved
@@ -24,11 +24,7 @@
 	TXCounterStoreKey sdk.StoreKey
 }
 
-<<<<<<< HEAD
-func NewAnteHandler(options HandlerOptions, disableCcvHandler bool) (sdk.AnteHandler, error) {
-=======
 func NewAnteHandler(options HandlerOptions, logger log.Logger) (sdk.AnteHandler, error) {
->>>>>>> 6cb40048
 	if options.AccountKeeper == nil {
 		return nil, sdkerrors.Wrap(sdkerrors.ErrLogic, "account keeper is required for AnteHandler")
 	}
@@ -71,17 +67,12 @@
 		ibcante.NewAnteDecorator(options.IBCKeeper),
 	}
 
-<<<<<<< HEAD
-	if !disableCcvHandler {
-		anteDecorators = append(anteDecorators, consumerante.NewMsgFilterDecorator(options.ConsumerKeeper))
-=======
 	// Don't delete it even if IDE tells you so.
 	// This constant depends on build tag.
 	if !SkipCcvMsgFilter {
 		anteDecorators = append(anteDecorators, consumerante.NewMsgFilterDecorator(options.ConsumerKeeper))
 	} else {
 		logger.Error("WARNING: BUILT WITH skip_ccv_msg_filter. THIS IS NOT A PRODUCTION BUILD")
->>>>>>> 6cb40048
 	}
 
 	return sdk.ChainAnteDecorators(anteDecorators...), nil
