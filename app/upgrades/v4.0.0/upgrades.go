--- conflicted
+++ resolved
@@ -4,7 +4,6 @@
 	"context"
 	"fmt"
 
-<<<<<<< HEAD
 	"cosmossdk.io/errors"
 	"cosmossdk.io/math"
 
@@ -15,10 +14,8 @@
 	dynamicfeeskeeper "github.com/neutron-org/neutron/v4/x/dynamicfees/keeper"
 	dynamicfeestypes "github.com/neutron-org/neutron/v4/x/dynamicfees/types"
 
-=======
 	upgradetypes "cosmossdk.io/x/upgrade/types"
 	comettypes "github.com/cometbft/cometbft/proto/tendermint/types"
->>>>>>> ea122a2a
 	adminmoduletypes "github.com/cosmos/admin-module/x/adminmodule/types"
 	"github.com/cosmos/cosmos-sdk/codec"
 	sdk "github.com/cosmos/cosmos-sdk/types"
@@ -66,13 +63,14 @@
 			return nil, err
 		}
 
-<<<<<<< HEAD
 		ctx.Logger().Info("Setting dynamicfees/feemarket params...")
 		err = setDynamicFeesParams(ctx, keepers.FeeMarketKeeper, keepers.DynamicfeesKeeper)
-=======
+		if err != nil {
+			return nil, err
+		}
+
 		ctx.Logger().Info("Setting marketmap and oracle state...")
 		err = setMarketState(ctx, keepers.MarketmapKeeper)
->>>>>>> ea122a2a
 		if err != nil {
 			return nil, err
 		}
@@ -90,7 +88,6 @@
 	return marketmapKeeper.SetParams(ctx, marketmapParams)
 }
 
-<<<<<<< HEAD
 // TODO: add a test for the migrations: check that feemarket state is consistent with feemarket params
 func setDynamicFeesParams(ctx sdk.Context, feemarketKeeper *feemarketkeeper.Keeper, dynamicfeesKeeper *dynamicfeeskeeper.Keeper) error {
 	// TODO: set params values
@@ -126,7 +123,8 @@
 	}
 
 	return dynamicfeesKeeper.SetParams(ctx, dynamicfeesParams)
-=======
+}
+
 func setMarketState(ctx sdk.Context, mmKeeper *marketmapkeeper.Keeper) error {
 	markets, err := slinkyutils.ReadMarketsFromFile(marketsJSON)
 	if err != nil {
@@ -167,5 +165,4 @@
 
 	_, err = consensusKeeper.UpdateParams(ctx, &updateParamsMsg)
 	return err
->>>>>>> ea122a2a
 }