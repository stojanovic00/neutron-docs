package v400

import (
	"context"
	"fmt"

<<<<<<< HEAD
=======
	comettypes "github.com/cometbft/cometbft/proto/tendermint/types"
	adminmoduletypes "github.com/cosmos/admin-module/x/adminmodule/types"
	authtypes "github.com/cosmos/cosmos-sdk/x/auth/types"
	consensuskeeper "github.com/cosmos/cosmos-sdk/x/consensus/keeper"
	"github.com/cosmos/cosmos-sdk/x/consensus/types"

	marketmapkeeper "github.com/skip-mev/slinky/x/marketmap/keeper"
	marketmaptypes "github.com/skip-mev/slinky/x/marketmap/types"

>>>>>>> c899aa4d
	upgradetypes "cosmossdk.io/x/upgrade/types"

	adminmoduletypes "github.com/cosmos/admin-module/x/adminmodule/types"
	"github.com/cosmos/cosmos-sdk/codec"
	sdk "github.com/cosmos/cosmos-sdk/types"
	"github.com/cosmos/cosmos-sdk/types/module"
	authtypes "github.com/cosmos/cosmos-sdk/x/auth/types"
	marketmapkeeper "github.com/skip-mev/slinky/x/marketmap/keeper"
	marketmaptypes "github.com/skip-mev/slinky/x/marketmap/types"

	"github.com/neutron-org/neutron/v4/app/upgrades"
	slinkyutils "github.com/neutron-org/neutron/v4/utils/slinky"
)

func CreateUpgradeHandler(
	mm *module.Manager,
	configurator module.Configurator,
	keepers *upgrades.UpgradeKeepers,
	_ upgrades.StoreKeys,
	_ codec.Codec,
) upgradetypes.UpgradeHandler {
	return func(c context.Context, _ upgradetypes.Plan, vm module.VersionMap) (module.VersionMap, error) {
		ctx := sdk.UnwrapSDKContext(c)

		ctx.Logger().Info("Starting module migrations...")
		vm, err := mm.RunMigrations(ctx, configurator, vm)
		if err != nil {
			return vm, err
		}

		ctx.Logger().Info("Setting marketmap params...")
		err = setMarketMapParams(ctx, keepers.MarketmapKeeper)
		if err != nil {
			return nil, err
		}

<<<<<<< HEAD
		ctx.Logger().Info("Setting marketmap and oracle state...")
		err = setMarketState(ctx, keepers.MarketmapKeeper)
=======
		ctx.Logger().Info("Setting consensus params...")
		err = enableVoteExtensions(ctx, keepers.ConsensusKeeper)
>>>>>>> c899aa4d
		if err != nil {
			return nil, err
		}

		ctx.Logger().Info(fmt.Sprintf("Migration {%s} applied", UpgradeName))
		return vm, nil
	}
}

func setMarketMapParams(ctx sdk.Context, marketmapKeeper *marketmapkeeper.Keeper) error {
	marketmapParams := marketmaptypes.Params{
		MarketAuthorities: []string{authtypes.NewModuleAddress(adminmoduletypes.ModuleName).String()},
		Admin:             authtypes.NewModuleAddress(adminmoduletypes.ModuleName).String(),
	}
	return marketmapKeeper.SetParams(ctx, marketmapParams)
}

<<<<<<< HEAD
func setMarketState(ctx sdk.Context, mmKeeper *marketmapkeeper.Keeper) error {
	markets, err := slinkyutils.ReadMarketsFromFile("markets.json")
=======
func enableVoteExtensions(ctx sdk.Context, consensusKeeper *consensuskeeper.Keeper) error {
	oldParams, err := consensusKeeper.Params(ctx, &types.QueryParamsRequest{})
>>>>>>> c899aa4d
	if err != nil {
		return err
	}

<<<<<<< HEAD
	for _, market := range markets {
		err = mmKeeper.CreateMarket(ctx, market)
		if err != nil {
			return err
		}

		err = mmKeeper.Hooks().AfterMarketCreated(ctx, market)
		if err != nil {
			return err
		}

	}
	return nil
=======
	// we need to enable VoteExtensions for Slinky
	oldParams.Params.Abci = &comettypes.ABCIParams{VoteExtensionsEnableHeight: ctx.BlockHeight() + 4}

	updateParamsMsg := types.MsgUpdateParams{
		Authority: authtypes.NewModuleAddress(adminmoduletypes.ModuleName).String(),
		Block:     oldParams.Params.Block,
		Evidence:  oldParams.Params.Evidence,
		Validator: oldParams.Params.Validator,
		Abci:      oldParams.Params.Abci,
	}

	_, err = consensusKeeper.UpdateParams(ctx, &updateParamsMsg)
	return err
>>>>>>> c899aa4d
}<|MERGE_RESOLUTION|>--- conflicted
+++ resolved
@@ -4,25 +4,15 @@
 	"context"
 	"fmt"
 
-<<<<<<< HEAD
-=======
+	upgradetypes "cosmossdk.io/x/upgrade/types"
 	comettypes "github.com/cometbft/cometbft/proto/tendermint/types"
-	adminmoduletypes "github.com/cosmos/admin-module/x/adminmodule/types"
-	authtypes "github.com/cosmos/cosmos-sdk/x/auth/types"
-	consensuskeeper "github.com/cosmos/cosmos-sdk/x/consensus/keeper"
-	"github.com/cosmos/cosmos-sdk/x/consensus/types"
-
-	marketmapkeeper "github.com/skip-mev/slinky/x/marketmap/keeper"
-	marketmaptypes "github.com/skip-mev/slinky/x/marketmap/types"
-
->>>>>>> c899aa4d
-	upgradetypes "cosmossdk.io/x/upgrade/types"
-
 	adminmoduletypes "github.com/cosmos/admin-module/x/adminmodule/types"
 	"github.com/cosmos/cosmos-sdk/codec"
 	sdk "github.com/cosmos/cosmos-sdk/types"
 	"github.com/cosmos/cosmos-sdk/types/module"
 	authtypes "github.com/cosmos/cosmos-sdk/x/auth/types"
+	consensuskeeper "github.com/cosmos/cosmos-sdk/x/consensus/keeper"
+	"github.com/cosmos/cosmos-sdk/x/consensus/types"
 	marketmapkeeper "github.com/skip-mev/slinky/x/marketmap/keeper"
 	marketmaptypes "github.com/skip-mev/slinky/x/marketmap/types"
 
@@ -46,19 +36,20 @@
 			return vm, err
 		}
 
+		ctx.Logger().Info("Setting consensus params...")
+		err = enableVoteExtensions(ctx, keepers.ConsensusKeeper)
+		if err != nil {
+			return nil, err
+		}
+
 		ctx.Logger().Info("Setting marketmap params...")
 		err = setMarketMapParams(ctx, keepers.MarketmapKeeper)
 		if err != nil {
 			return nil, err
 		}
 
-<<<<<<< HEAD
 		ctx.Logger().Info("Setting marketmap and oracle state...")
 		err = setMarketState(ctx, keepers.MarketmapKeeper)
-=======
-		ctx.Logger().Info("Setting consensus params...")
-		err = enableVoteExtensions(ctx, keepers.ConsensusKeeper)
->>>>>>> c899aa4d
 		if err != nil {
 			return nil, err
 		}
@@ -76,18 +67,12 @@
 	return marketmapKeeper.SetParams(ctx, marketmapParams)
 }
 
-<<<<<<< HEAD
 func setMarketState(ctx sdk.Context, mmKeeper *marketmapkeeper.Keeper) error {
 	markets, err := slinkyutils.ReadMarketsFromFile("markets.json")
-=======
-func enableVoteExtensions(ctx sdk.Context, consensusKeeper *consensuskeeper.Keeper) error {
-	oldParams, err := consensusKeeper.Params(ctx, &types.QueryParamsRequest{})
->>>>>>> c899aa4d
 	if err != nil {
 		return err
 	}
 
-<<<<<<< HEAD
 	for _, market := range markets {
 		err = mmKeeper.CreateMarket(ctx, market)
 		if err != nil {
@@ -101,7 +86,14 @@
 
 	}
 	return nil
-=======
+}
+
+func enableVoteExtensions(ctx sdk.Context, consensusKeeper *consensuskeeper.Keeper) error {
+	oldParams, err := consensusKeeper.Params(ctx, &types.QueryParamsRequest{})
+	if err != nil {
+		return err
+	}
+
 	// we need to enable VoteExtensions for Slinky
 	oldParams.Params.Abci = &comettypes.ABCIParams{VoteExtensionsEnableHeight: ctx.BlockHeight() + 4}
 
@@ -115,5 +107,4 @@
 
 	_, err = consensusKeeper.UpdateParams(ctx, &updateParamsMsg)
 	return err
->>>>>>> c899aa4d
 }