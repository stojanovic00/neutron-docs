--- conflicted
+++ resolved
@@ -44,7 +44,11 @@
 			}
 		}
 
-<<<<<<< HEAD
+		err = setMarketMapParams(ctx, keepers.MarketmapKeeper)
+		if err != nil {
+			return nil, err
+		}
+
 		ctx.Logger().Info("Running ibc-rate-limit upgrades...")
 		// Only set rate limit contract for mainnet
 		if ctx.ChainID() == "neutron-1" {
@@ -52,11 +56,6 @@
 			if err != nil {
 				return nil, err
 			}
-=======
-		err = setMarketMapParams(ctx, keepers.MarketmapKeeper)
-		if err != nil {
-			return nil, err
->>>>>>> a10a3884
 		}
 
 		ctx.Logger().Info(fmt.Sprintf("Migration {%s} applied", UpgradeName))
@@ -80,7 +79,6 @@
 	return nil
 }
 
-<<<<<<< HEAD
 func upgradeIbcRateLimitSetContract(ctx sdk.Context, k ibcratelimitkeeper.Keeper) error {
 	// Set the dex to paused
 	ctx.Logger().Info("Setting ibc rate limiting contract...")
@@ -92,12 +90,12 @@
 	ctx.Logger().Info("Rate limit contract is set")
 
 	return nil
-=======
+}
+
 func setMarketMapParams(ctx sdk.Context, marketmapKeeper *marketmapkeeper.Keeper) error {
 	marketmapParams := marketmaptypes.Params{
 		MarketAuthorities: []string{authtypes.NewModuleAddress(adminmoduletypes.ModuleName).String(), MarketMapAuthorityMultisig},
 		Admin:             authtypes.NewModuleAddress(adminmoduletypes.ModuleName).String(),
 	}
 	return marketmapKeeper.SetParams(ctx, marketmapParams)
->>>>>>> a10a3884
 }